--- conflicted
+++ resolved
@@ -4501,12 +4501,7 @@
 <context>
     <name>PanTool</name>
     <message>
-<<<<<<< HEAD
-        <location filename="../src/tool_pan.cpp" line="56"/>
-        <location filename="../src/gui/print_tool.cpp" line="355"/>
-=======
         <location filename="../src/tool_pan.cpp" line="57"/>
->>>>>>> cd2cb728
         <source>&lt;b&gt;Drag&lt;/b&gt;: Move the map. </source>
         <translation>&lt;b&gt;Ziehen&lt;/b&gt;: Karte verschieben. </translation>
     </message>
@@ -5210,38 +5205,22 @@
         <translation>Y:</translation>
     </message>
     <message>
-<<<<<<< HEAD
-        <location filename="../src/map_dialog_rotate.cpp" line="79"/>
-=======
         <location filename="../src/map_dialog_rotate.cpp" line="67"/>
->>>>>>> cd2cb728
         <source>Options</source>
         <translation>Optionen</translation>
     </message>
     <message>
-<<<<<<< HEAD
-        <location filename="../src/map_dialog_rotate.cpp" line="81"/>
-=======
         <location filename="../src/map_dialog_rotate.cpp" line="69"/>
->>>>>>> cd2cb728
         <source>Adjust georeferencing reference point</source>
         <translation>Referenzpunkt für Georeferenzierung anpassen</translation>
     </message>
     <message>
-<<<<<<< HEAD
-        <location filename="../src/map_dialog_rotate.cpp" line="88"/>
-=======
         <location filename="../src/map_dialog_rotate.cpp" line="76"/>
->>>>>>> cd2cb728
         <source>Adjust georeferencing declination</source>
         <translation>Deklination in Georeferenzierung anpassen</translation>
     </message>
     <message>
-<<<<<<< HEAD
-        <location filename="../src/map_dialog_rotate.cpp" line="95"/>
-=======
         <location filename="../src/map_dialog_rotate.cpp" line="83"/>
->>>>>>> cd2cb728
         <source>Rotate non-georeferenced templates</source>
         <translation>Nicht-georeferenzierte Vorlagen drehen</translation>
     </message>
@@ -5347,47 +5326,27 @@
         <translation>Y:</translation>
     </message>
     <message>
-<<<<<<< HEAD
-        <location filename="../src/map_dialog_scale.cpp" line="79"/>
-=======
         <location filename="../src/map_dialog_scale.cpp" line="65"/>
->>>>>>> cd2cb728
         <source>Options</source>
         <translation>Optionen</translation>
     </message>
     <message>
-<<<<<<< HEAD
-        <location filename="../src/map_dialog_scale.cpp" line="81"/>
-=======
         <location filename="../src/map_dialog_scale.cpp" line="67"/>
->>>>>>> cd2cb728
         <source>Scale symbol sizes</source>
         <translation>Symbole skalieren</translation>
     </message>
     <message>
-<<<<<<< HEAD
-        <location filename="../src/map_dialog_scale.cpp" line="88"/>
-=======
         <location filename="../src/map_dialog_scale.cpp" line="74"/>
->>>>>>> cd2cb728
         <source>Scale map object positions</source>
         <translation>Objektpositionen skalieren</translation>
     </message>
     <message>
-<<<<<<< HEAD
-        <location filename="../src/map_dialog_scale.cpp" line="95"/>
-=======
         <location filename="../src/map_dialog_scale.cpp" line="81"/>
->>>>>>> cd2cb728
         <source>Adjust georeferencing reference point</source>
         <translation>Referenzpunkt für Georeferenzierung anpassen</translation>
     </message>
     <message>
-<<<<<<< HEAD
-        <location filename="../src/map_dialog_scale.cpp" line="102"/>
-=======
         <location filename="../src/map_dialog_scale.cpp" line="88"/>
->>>>>>> cd2cb728
         <source>Scale non-georeferenced templates</source>
         <translation>Nicht-georeferenzierte Vorlagen skalieren</translation>
     </message>
