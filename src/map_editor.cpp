/*
 *    Copyright 2012 Thomas Schöps
 *    
 *    This file is part of OpenOrienteering.
 * 
 *    OpenOrienteering is free software: you can redistribute it and/or modify
 *    it under the terms of the GNU General Public License as published by
 *    the Free Software Foundation, either version 3 of the License, or
 *    (at your option) any later version.
 * 
 *    OpenOrienteering is distributed in the hope that it will be useful,
 *    but WITHOUT ANY WARRANTY; without even the implied warranty of
 *    MERCHANTABILITY or FITNESS FOR A PARTICULAR PURPOSE.  See the
 *    GNU General Public License for more details.
 * 
 *    You should have received a copy of the GNU General Public License
 *    along with OpenOrienteering.  If not, see <http://www.gnu.org/licenses/>.
 */


#include "map_editor.h"

#include <QtGui>

#include "map.h"
#include "map_widget.h"
#include "map_undo.h"
#include "map_dialog_scale.h"
#include "print_dock_widget.h"
#include "color_dock_widget.h"
#include "symbol_dock_widget.h"
#include "template_dock_widget.h"
#include "template.h"
#include "paint_on_template.h"
#include "gps_coordinates.h"
#include "symbol.h"
#include "draw_point.h"
#include "draw_path.h"
#include "draw_text.h"
#include "edit_tool.h"
#include "util.h"
#include "tool_rotate.h"

// ### MapEditorController ###

MapEditorController::MapEditorController(OperatingMode mode, Map* map)
{
	this->mode = mode;
	this->map = NULL;
	main_view = NULL;
	symbol_widget = NULL;
	window = NULL;
	editing_in_progress = false;
	
	if (map)
		setMap(map, true);
	
	editor_activity = NULL;
	current_tool = NULL;
	override_tool = NULL;
	last_painted_on_template = NULL;

    actionsById[""] = new QAction(this); // dummy action
}
MapEditorController::~MapEditorController()
{
	delete current_tool;
	delete override_tool;
	delete editor_activity;
	delete main_view;
	delete map;
}

void MapEditorController::setTool(MapEditorTool* new_tool)
{
	delete current_tool;
	if (!override_tool)
	{
		map->clearDrawingBoundingBox();
		window->setStatusBarText("");
	}
	
	current_tool = new_tool;
	if (current_tool && !override_tool)
	{
		current_tool->init();
		if (current_tool->getAction())
			current_tool->getAction()->setChecked(true);
	}
	
	if (!override_tool)
		map_widget->setTool(current_tool);
}
void MapEditorController::setEditTool()
{
	if (!current_tool || !current_tool->getType() == MapEditorTool::Edit)
		setTool(new EditTool(this, edit_tool_act, symbol_widget));
}
void MapEditorController::setOverrideTool(MapEditorTool* new_override_tool)
{
	delete override_tool;
	map->clearDrawingBoundingBox();
	window->setStatusBarText("");
	
	override_tool = new_override_tool;
	if (override_tool)
	{
		override_tool->init();
		if (override_tool->getAction())
			override_tool->getAction()->setChecked(true);
	}
	else if (current_tool)
	{
		current_tool->init();
		if (current_tool->getAction())
			current_tool->getAction()->setChecked(true);
	}
	
	map_widget->setTool(override_tool ? override_tool : current_tool);
}
MapEditorTool* MapEditorController::getDefaultDrawToolForSymbol(Symbol* symbol)
{
	if (!symbol)
		return new EditTool(this, edit_tool_act, symbol_widget);
	else if (symbol->getType() == Symbol::Point)
		return new DrawPointTool(this, draw_point_act, symbol_widget);
	else if (symbol->getType() == Symbol::Line || symbol->getType() == Symbol::Area || symbol->getType() == Symbol::Combined)
		return new DrawPathTool(this, draw_path_act, symbol_widget);
	else if (symbol->getType() == Symbol::Text)
		return new DrawTextTool(this, draw_text_act, symbol_widget);
	else
		assert(false);
	return NULL;
}

void MapEditorController::setEditingInProgress(bool value)
{
	if (value != editing_in_progress)
	{
		editing_in_progress = value;
		
		undo_act->setEnabled(!editing_in_progress && map->objectUndoManager().getNumUndoSteps() > 0);
		redo_act->setEnabled(!editing_in_progress && map->objectUndoManager().getNumRedoSteps() > 0);
	}
}

void MapEditorController::setEditorActivity(MapEditorActivity* new_activity)
{
	delete editor_activity;
	map->clearActivityBoundingBox();
	
	editor_activity = new_activity;
	if (editor_activity)
		editor_activity->init();
	
	map_widget->setActivity(editor_activity);
}

bool MapEditorController::save(const QString& path)
{
	if (map)
		return map->saveTo(path, this);
	else
		return false;
}
bool MapEditorController::load(const QString& path)
{
	if (!map)
		map = new Map();
	
	bool result = map->loadFrom(path, this);
	if (result)
		setMap(map, false);
	else
	{
		delete map;
		map = NULL;
	}
	
	return result;
}

void MapEditorController::saveWidgetsAndViews(QFile* file)
{
	// TODO: currently, this just saves/loads the main view
	
	main_view->save(file);
}
void MapEditorController::loadWidgetsAndViews(QFile* file)
{
	main_view = new MapView(map);
	main_view->load(file);
}

void MapEditorController::attach(MainWindow* window)
{
	print_dock_widget = NULL;
	color_dock_widget = NULL;
	symbol_dock_widget = NULL;
	template_dock_widget = NULL;
	
	this->window = window;
	if (mode == MapEditor)
		window->setHasOpenedFile(true);
	connect(map, SIGNAL(gotUnsavedChanges()), window, SLOT(gotUnsavedChanges()));
	
	// Add zoom / cursor position field to status bar
	statusbar_zoom_label = new QLabel();
	statusbar_zoom_label->setFrameStyle(QFrame::StyledPanel | QFrame::Sunken);
	statusbar_zoom_label->setFixedWidth(90);
	statusbar_zoom_label->setAlignment(Qt::AlignRight | Qt::AlignVCenter);
	statusbar_cursorpos_label = new QLabel();
	statusbar_cursorpos_label->setFrameStyle(QFrame::StyledPanel | QFrame::Sunken);
	statusbar_cursorpos_label->setFixedWidth(100);
	statusbar_cursorpos_label->setAlignment(Qt::AlignRight | Qt::AlignVCenter);
	window->statusBar()->addPermanentWidget(statusbar_zoom_label);
	window->statusBar()->addPermanentWidget(statusbar_cursorpos_label);
	
	// Create map widget
	map_widget = new MapWidget(mode == MapEditor, true); //mode == SymbolEditor);	TODO: Make antialiasing configurable
	connect(window, SIGNAL(keyPressed(QKeyEvent*)), map_widget, SLOT(keyPressed(QKeyEvent*)));
	connect(window, SIGNAL(keyReleased(QKeyEvent*)), map_widget, SLOT(keyReleased(QKeyEvent*)));
	map_widget->setMapView(main_view);
	map_widget->setZoomLabel(statusbar_zoom_label);
	map_widget->setCursorposLabel(statusbar_cursorpos_label);
	window->setCentralWidget(map_widget);
	
    // Create menu and toolbar together, so actions can be inserted into one or both
	if (mode == MapEditor)
        createMenuAndToolbars();
	
	// Update enabled/disabled state for the tools ...
	selectedObjectsChanged();
	// ... and for undo
	undoStepAvailabilityChanged();
	
	// Check if there is an invalid template and if so, output a warning
	bool has_invalid_template = false;
	for (int i = 0; i < map->getNumTemplates(); ++i)
	{
		if (!map->getTemplate(i)->isTemplateValid())
		{
			has_invalid_template = true;
			break;
		}
	}
	if (has_invalid_template)
		window->setStatusBarText("<font color=\"#c00\">" + tr("One or more templates could not be loaded. Use the Templates -> Template setup window to resolve the issue(s) by clicking on the red template file name(s).") + "</font>");

	// Show the symbol window
	if (mode == MapEditor)
		symbol_window_act->trigger();
	
	// Auto-select the edit tool
	if (mode == MapEditor)
	{
		edit_tool_act->setChecked(true);
		setEditTool();
	}
}

QAction *MapEditorController::newAction(const char *id, const QString &tr_text, QObject *receiver, const char *slot, const char *icon, const QString &tr_tip)
{
    QAction *action = new QAction(icon ? QIcon(QString(":/images/%1").arg(icon)) : QIcon(), tr_text, this);
    if (!tr_tip.isEmpty()) action->setStatusTip(tr_tip);
    if (receiver) QObject::connect(action, SIGNAL(triggered()), receiver, slot);
    actionsById[id] = action;
    return action;
}

QAction *MapEditorController::newCheckAction(const char *id, const QString &tr_text, QObject *receiver, const char *slot, const char *icon, const QString &tr_tip)
{
    QAction *action = new QAction(icon ? QIcon(QString(":/images/%1").arg(icon)) : QIcon(), tr_text, this);
    action->setCheckable(true);
    if (!tr_tip.isEmpty()) action->setStatusTip(tr_tip);
    if (receiver) QObject::connect(action, SIGNAL(triggered(bool)), receiver, slot);
    actionsById[id] = action;
    return action;
}

QAction *MapEditorController::findAction(const char *id)
{
    if (!actionsById.contains(id)) return actionsById[""];
    else return actionsById[id];
}

void MapEditorController::assignKeyboardShortcuts()
{
    // Standard keyboard shortcuts
    findAction("print")->setShortcut(QKeySequence::Print);
    findAction("undo")->setShortcut(QKeySequence::Undo);
    findAction("redo")->setShortcut(QKeySequence::Redo);
    findAction("cut")->setShortcut(QKeySequence::Cut);
    findAction("copy")->setShortcut(QKeySequence::Copy);
    findAction("paste")->setShortcut(QKeySequence::Paste);

    // Custom keyboard shortcuts
	findAction("zoomin")->setShortcut(QKeySequence("F7"));
	findAction("zoomout")->setShortcut(QKeySequence("F8"));
	findAction("fullscreen")->setShortcut(QKeySequence("F11"));
	
	findAction("editobjects")->setShortcut(QKeySequence("E"));
	findAction("drawpoint")->setShortcut(QKeySequence("S"));
	findAction("drawpath")->setShortcut(QKeySequence("P"));
	findAction("drawtext")->setShortcut(QKeySequence("T"));
	
    findAction("duplicate")->setShortcut(QKeySequence("D"));
    findAction("switchdashes")->setShortcut(QKeySequence("Ctrl+D"));
	findAction("connectpaths")->setShortcut(QKeySequence("C"));
	findAction("rotateobjects")->setShortcut(QKeySequence("R"));
}

void MapEditorController::createMenuAndToolbars()
{
    // Define all the actions, saving them into variables as necessary. Can also get them by ID.
<<<<<<< HEAD
    print_act = newAction("print", "Print...", this, SLOT(printClicked()), "print.png");
    undo_act = newAction("undo", "Undo", this, SLOT(undo()), "undo.png", "Undo the last step");
    redo_act = newAction("redo", "Redo", this, SLOT(redo()), "redo.png", "Redo the last step");
    QAction* cut_act = newAction("cut", "Cu&t", this, SLOT(cut()), "cut.png");
    QAction* copy_act = newAction("copy", "C&opy", this, SLOT(copy()), "copy.png");
    QAction* paste_act = newAction("paste", "&Paste", this, SLOT(paste()), "paste");
    QAction* zoom_in_act = newAction("zoomin", "Zoom in", this, SLOT(zoomIn()), "view-zoom-in.png"); // F7
    QAction* zoom_out_act = newAction("zoomout", "Zoom out", this, SLOT(zoomOut()), "view-zoom-out.png"); // F8
	QAction* fullscreen_act = newAction("fullscreen", "Toggle fullscreen mode", window, SLOT(toggleFullscreenMode()));
	QAction* custom_zoom_act = newAction("setzoom", "Set custom zoom factor...", this, SLOT(setCustomZoomFactorClicked()));
    symbol_window_act = newCheckAction("symbolwindow", "Symbol window", this, SLOT(showSymbolWindow(bool)), "window-new.png", "Show/Hide the symbol window");
    color_window_act = newCheckAction("colorwindow", "Color window", this, SLOT(showColorWindow(bool)), "window-new.png", "Show/Hide the color window");
    QAction *load_symbols_from_act = newAction("loadsymbols", "Load symbols from...", this, SLOT(loadSymbolsFromClicked()), NULL, "Replace the symbols with those from another map file");
    QAction *load_colors_from_act = newAction("loadcolors", "Load colors from...", this, SLOT(loadColorsFromClicked()), NULL, "Replace the colors with those from another map file");
    QAction *scale_all_symbols_act = newAction("scaleall", "Scale all symbols...", this, SLOT(scaleAllSymbolsClicked()), NULL, "Scale the whole symbol set");
    QAction *scale_map_act = newAction("scalemap", "Change map scale...", this, SLOT(scaleMapClicked()), NULL, "Change the map scale and adjust map objects and symbol sizes");
    template_window_act = newCheckAction("templatewindow", "Template setup window", this, SLOT(showTemplateWindow(bool)), "window-new", "Show/Hide the template window");
    //QAction* template_config_window_act = newCheckAction("templateconfigwindow", "Template configurations window", this, SLOT(showTemplateConfigurationsWindow(bool)), "window-new", "Show/Hide the template configurations window");
    //QAction* template_visibilities_window_act = newCheckAction("templatevisibilitieswindow", "Template visibilities window", this, SLOT(showTemplateVisbilitiesWindow(bool)), "window-new", "Show/Hide the template visibilities window");
    QAction* open_template_act = newAction("opentemplate", "Open template...", this, SLOT(openTemplateClicked()));
    QAction* edit_gps_projection_parameters_act = newAction("gpsproj", "Edit projection parameters...", this, SLOT(editGPSProjectionParameters()));
    QAction* show_all_act = newAction("showall", "Show whole map", this, SLOT(showWholeMap()), "view-show-all.png");
    edit_tool_act = newCheckAction("editobjects", "Edit objects", this, SLOT(editToolClicked(bool)), "tool-edit.png");
    draw_point_act = newCheckAction("drawpoint", "Set point objects", this, SLOT(drawPointClicked(bool)), "draw-point.png");
    draw_path_act = newCheckAction("drawpath", "Draw paths", this, SLOT(drawPathClicked(bool)), "draw-path.png");
    draw_text_act = newCheckAction("drawtext", "Write text", this, SLOT(drawTextClicked(bool)), "draw-text.png");
    duplicate_act = newAction("duplicate", "Duplicate", this, SLOT(duplicateClicked()), "tool-duplicate.png"); // D
    switch_symbol_act = newAction("switchsymbol", "Switch symbol", this, SLOT(switchSymbolClicked()), "tool-switch-symbol.png");
    fill_border_act = newAction("fillborder", "Fill / Create border", this, SLOT(fillBorderClicked()), "tool-fill-border.png");
    switch_dashes_act = newAction("switchdashes", "Switch dash direction", this, SLOT(switchDashesClicked()), "tool-switch-dashes"); // Ctrl+D
	connect_paths_act = newAction("connectpaths", "Connect paths", this, SLOT(connectPathsClicked()), "tool-connect-paths.png");
	rotate_act = newCheckAction("rotateobjects", "Rotate object(s)", this, SLOT(rotateClicked(bool)), "tool-rotate.png");
=======
    print_act = newAction("print", tr("Print..."), this, SLOT(printClicked()), "print.png");
    undo_act = newAction("undo", tr("Undo"), this, SLOT(undo()), "undo.png", tr("Undo the last step"));
    redo_act = newAction("redo", tr("Redo"), this, SLOT(redo()), "redo.png", tr("Redo the last step"));
    /*QAction* cut_act = */newAction("cut", tr("Cu&t"), this, SLOT(cut()), "cut.png");
    /*QAction* copy_act = */newAction("copy", tr("C&opy"), this, SLOT(copy()), "copy.png");
    /*QAction* paste_act = */newAction("paste", tr("&Paste"), this, SLOT(paste()), "paste");
    QAction* zoom_in_act = newAction("zoomin", tr("Zoom in"), this, SLOT(zoomIn()), "view-zoom-in.png"); // F7
    QAction* zoom_out_act = newAction("zoomout", tr("Zoom out"), this, SLOT(zoomOut()), "view-zoom-out.png"); // F8
    QAction* fullscreen_act = newAction("fullscreen", tr("Toggle fullscreen mode"), window, SLOT(toggleFullscreenMode()));
    QAction* custom_zoom_act = newAction("setzoom", tr("Set custom zoom factor..."), this, SLOT(setCustomZoomFactorClicked()));
    symbol_window_act = newCheckAction("symbolwindow", tr("Symbol window"), this, SLOT(showSymbolWindow(bool)), "window-new.png", tr("Show/Hide the symbol window"));
    color_window_act = newCheckAction("colorwindow", tr("Color window"), this, SLOT(showColorWindow(bool)), "window-new.png", tr("Show/Hide the color window"));
    /*QAction *load_symbols_from_act = */newAction("loadsymbols", tr("Load symbols from..."), this, SLOT(loadSymbolsFromClicked()), NULL, tr("Replace the symbols with those from another map file"));
    /*QAction *load_colors_from_act = */newAction("loadcolors", tr("Load colors from..."), this, SLOT(loadColorsFromClicked()), NULL, tr("Replace the colors with those from another map file"));
    QAction *scale_all_symbols_act = newAction("scaleall", tr("Scale all symbols..."), this, SLOT(scaleAllSymbolsClicked()), NULL, tr("Scale the whole symbol set"));
    QAction *scale_map_act = newAction("scalemap", tr("Change map scale..."), this, SLOT(scaleMapClicked()), NULL, tr("Change the map scale and adjust map objects and symbol sizes"));
    template_window_act = newCheckAction("templatewindow", tr("Template setup window"), this, SLOT(showTemplateWindow(bool)), "window-new", tr("Show/Hide the template window"));
    //QAction* template_config_window_act = newCheckAction("templateconfigwindow", tr("Template configurations window"), this, SLOT(showTemplateConfigurationsWindow(bool)), "window-new", tr("Show/Hide the template configurations window"));
    //QAction* template_visibilities_window_act = newCheckAction("templatevisibilitieswindow", tr("Template visibilities window"), this, SLOT(showTemplateVisbilitiesWindow(bool)), "window-new", tr("Show/Hide the template visibilities window"));
    QAction* open_template_act = newAction("opentemplate", tr("Open template..."), this, SLOT(openTemplateClicked()));
    QAction* edit_gps_projection_parameters_act = newAction("gpsproj", tr("Edit projection parameters..."), this, SLOT(editGPSProjectionParameters()));
    QAction* show_all_act = newAction("showall", tr("Show whole map"), this, SLOT(showWholeMap()), "view-show-all.png");
    edit_tool_act = newCheckAction("editobjects", tr("Edit objects"), this, SLOT(editToolClicked(bool)), "tool-edit.png");
    draw_point_act = newCheckAction("drawpoint", tr("Set point objects"), this, SLOT(drawPointClicked(bool)), "draw-point.png");
    draw_path_act = newCheckAction("drawpath", tr("Draw paths"), this, SLOT(drawPathClicked(bool)), "draw-path.png");
    draw_text_act = newCheckAction("drawtext", tr("Write text"), this, SLOT(drawTextClicked(bool)), "draw-text.png");
    duplicate_act = newAction("duplicate", tr("Duplicate"), this, SLOT(duplicateClicked()), "tool-duplicate.png"); // D
    switch_symbol_act = newAction("switchsymbol", tr("Switch symbol"), this, SLOT(switchSymbolClicked()), "tool-switch-symbol.png");
    fill_border_act = newAction("fillborder", tr("Fill / Create border"), this, SLOT(fillBorderClicked()), "tool-fill-border.png");
    switch_dashes_act = newAction("switchdashes", tr("Switch dash direction"), this, SLOT(switchDashesClicked()), "tool-switch-dashes"); // Ctrl+D
    rotate_act = newCheckAction("rotateobjects", tr("Rotate object(s)"), this, SLOT(rotateClicked(bool)), "tool-rotate.png");
>>>>>>> 67a66baf

    // Refactored so we can do custom key bindings in the future
    assignKeyboardShortcuts();

    // Extend file menu
	QMenu* file_menu = window->getFileMenu();
	file_menu->insertAction(window->getCloseAct(), print_act);
	file_menu->insertSeparator(window->getCloseAct());
		
    // Edit menu
	QMenu* edit_menu = window->menuBar()->addMenu(tr("&Edit"));
	edit_menu->addAction(undo_act);
	edit_menu->addAction(redo_act);
    edit_menu->addSeparator();
    //edit_menu->addAction(cut_act);
    //edit_menu->addAction(copy_act);
    //edit_menu->addAction(paste_act);
	
	// View menu
	QMenu* view_menu = window->menuBar()->addMenu(tr("&View"));
	view_menu->addAction(zoom_in_act);
	view_menu->addAction(zoom_out_act);
    view_menu->addAction(show_all_act);
    view_menu->addAction(custom_zoom_act);
    view_menu->addSeparator();
    view_menu->addAction(fullscreen_act);

    // Tools menu
    QMenu *tools_menu = window->menuBar()->addMenu(tr("&Tools"));
    tools_menu->addAction(edit_tool_act);
    tools_menu->addAction(draw_point_act);
    tools_menu->addAction(draw_path_act);
    tools_menu->addAction(draw_text_act);
    tools_menu->addAction(duplicate_act);
    tools_menu->addAction(switch_symbol_act);
    tools_menu->addAction(fill_border_act);
    tools_menu->addAction(switch_dashes_act);
	tools_menu->addAction(connect_paths_act);
	tools_menu->addAction(rotate_act);
	
	// Symbols menu
    QMenu* symbols_menu = window->menuBar()->addMenu(tr("Sy&mbols"));
    symbols_menu->addAction(symbol_window_act);
	symbols_menu->addAction(color_window_act);
	symbols_menu->addSeparator();
	/*symbols_menu->addAction(load_symbols_from_act);
	symbols_menu->addAction(load_colors_from_act);*/
	symbols_menu->addAction(scale_all_symbols_act);
	
	// Map menu
	QMenu* map_menu = window->menuBar()->addMenu(tr("M&ap"));
	map_menu->addAction(scale_map_act);
	
	// Templates menu
	QMenu* template_menu = window->menuBar()->addMenu(tr("&Templates"));
	template_menu->addAction(template_window_act);
	/*template_menu->addAction(template_config_window_act);
	template_menu->addAction(template_visibilities_window_act);*/
	template_menu->addSeparator();
	template_menu->addAction(open_template_act);
	
	// GPS menu
	QMenu* gps_menu = window->menuBar()->addMenu(tr("&GPS"));
	gps_menu->addAction(edit_gps_projection_parameters_act);



#ifndef Q_WS_MAC
    // disable toolbars on OS X for the moment - any call to addToolBar() appears to
    // torpedo the main window. The app is still running, but the window actually disappears
    // and all menu items contributed to the menu bar disappear, leaving only the Application
    // menu, (Quit, Services, etc.)

    // This is the main reason I refactored the action setup; made it easier to ensure all
    // actions made it into the menu system where I could use them.

    // View toolbar
    QToolBar* toolbar_view = window->addToolBar("View");
    toolbar_view->addAction(show_all_act);

	// Drawing toolbar
	QToolBar* toolbar_drawing = window->addToolBar(tr("Drawing"));
	toolbar_drawing->addAction(edit_tool_act);
    toolbar_drawing->addAction(draw_point_act);
	toolbar_drawing->addAction(draw_path_act);
    toolbar_drawing->addAction(draw_text_act);

	toolbar_drawing->addSeparator();

    // Leave this for the time being...
    paint_on_template_act = new QAction(QIcon(":/images/pencil.png"), tr("Paint on template"), this);
	paint_on_template_act->setCheckable(true);
	updatePaintOnTemplateAction();
	connect(paint_on_template_act, SIGNAL(triggered(bool)), this, SLOT(paintOnTemplateClicked(bool)));
	
	QToolButton* paint_on_template_button = new QToolButton();
	paint_on_template_button->setCheckable(true);
	paint_on_template_button->setDefaultAction(paint_on_template_act);
	paint_on_template_button->setPopupMode(QToolButton::MenuButtonPopup);
	QMenu* paint_on_template_menu = new QMenu(paint_on_template_button);
	paint_on_template_menu->addAction(tr("Select template..."));
	paint_on_template_button->setMenu(paint_on_template_menu);
	toolbar_drawing->addWidget(paint_on_template_button);
	connect(paint_on_template_menu, SIGNAL(triggered(QAction*)), this, SLOT(paintOnTemplateSelectClicked()));
	
	// Editing toolbar
	QToolBar* toolbar_editing = window->addToolBar(tr("Editing"));
    toolbar_editing->addAction(duplicate_act);
    toolbar_editing->addAction(switch_symbol_act);
	toolbar_editing->addAction(fill_border_act);
    toolbar_editing->addAction(switch_dashes_act);
	toolbar_editing->addAction(connect_paths_act);
	toolbar_editing->addAction(rotate_act);
#endif

}
void MapEditorController::detach()
{
	QWidget* widget = window->centralWidget();
	window->setCentralWidget(NULL);
	delete widget;
	
	delete statusbar_zoom_label;
	delete statusbar_cursorpos_label;
}

void MapEditorController::keyPressEvent(QKeyEvent* event)
{
    map_widget->keyPressed(event);
	if (event->isAccepted())
		return;
	
	if (event->key() == Qt::Key_D && duplicate_act->isEnabled())
	{
		duplicateClicked();
		event->accept();
	}
}
void MapEditorController::keyReleaseEvent(QKeyEvent* event)
{
	map_widget->keyReleased(event);
}

void MapEditorController::printClicked()
{
	if (print_dock_widget)
	{
		if (!print_dock_widget->isVisible())
			print_widget->activate();
		print_dock_widget->setVisible(!print_dock_widget->isVisible());
	}
	else
	{
		print_dock_widget = new EditorDockWidget(tr("Print or Export"), print_act, window);
		print_widget = new PrintWidget(map, window, main_view, this, print_dock_widget);
		print_dock_widget->setChild(print_widget);
		
		// Show dock in floating state
		print_dock_widget->setFloating(true);
		print_dock_widget->show();
		print_dock_widget->setGeometry(getWindow()->geometry().left() + 40, getWindow()->geometry().top() + 100, print_dock_widget->width(), print_dock_widget->height());
		//window->addDockWidget(Qt::LeftDockWidgetArea, print_dock_widget, Qt::Vertical);
	}	
}

void MapEditorController::undo()
{
	doUndo(false);
}
void MapEditorController::redo()
{
	doUndo(true);
}
void MapEditorController::doUndo(bool redo)
{
	UndoStep* generic_step = redo ? map->objectUndoManager().getLastRedoStep() : map->objectUndoManager().getLastUndoStep();
	MapLayer* affected_layer = NULL;
	std::vector<Object*> affected_objects;
	
	if (generic_step->getType() == UndoStep::CombinedUndoStepType)
	{
		CombinedUndoStep* combined_step = reinterpret_cast<CombinedUndoStep*>(generic_step);
		std::set<Object*> affected_objects_set;
		for (int i = 0; i < combined_step->getNumSubSteps(); ++i)
		{
			std::vector<Object*> affected_objects_temp;
			MapUndoStep* map_step = reinterpret_cast<MapUndoStep*>(combined_step->getSubStep(i));
			if (!affected_layer)
				affected_layer = map->getLayer(map_step->getLayer());
			else
				assert(affected_layer == map->getLayer(map_step->getLayer()));
			map_step->getAffectedOutcome(affected_objects_temp);
			
			for (int o = 0; o < (int)affected_objects_temp.size(); ++o)
				affected_objects_set.insert(affected_objects_temp[o]);	// NOTE: This does only work as long as there is no combined step which combines editing objects with deleting them later
		}
		for (std::set<Object*>::const_iterator it = affected_objects_set.begin(); it != affected_objects_set.end(); ++it)
			affected_objects.push_back(*it);
	}
	else
	{
		MapUndoStep* map_step = reinterpret_cast<MapUndoStep*>(generic_step);
		affected_layer = map->getLayer(map_step->getLayer());
		map_step->getAffectedOutcome(affected_objects);
	}
	
	bool in_saved_state, done;
	if (redo)
		in_saved_state = map->objectUndoManager().redo(window, &done);
	else
		in_saved_state = map->objectUndoManager().undo(window, &done);
	
	if (!done)
		return;
	
	if (map->hasUnsavedChanged() && in_saved_state)
	{
		map->setHasUnsavedChanges(false);
		window->setHasUnsavedChanges(false);
	}
	else if (!map->hasUnsavedChanged() && !in_saved_state)
		map->setHasUnsavedChanges(true);
	
	// Select affected objects and ensure that they are visible
	map->clearObjectSelection((int)affected_objects.size() == 0);
	QRectF object_rect;
	for (int i = 0; i < (int)affected_objects.size(); ++i)
	{
		rectIncludeSafe(object_rect, affected_objects[i]->getExtent());
		map->addObjectToSelection(affected_objects[i], i == (int)affected_objects.size() - 1);
	}
	if (object_rect.isValid())
		map_widget->ensureVisibilityOfRect(object_rect);
}

void MapEditorController::cut()
{
	// TODO
}
void MapEditorController::copy()
{
	// TODO
}
void MapEditorController::paste()
{
	// TODO
}

void MapEditorController::zoomIn()
{
	main_view->zoomSteps(1, false);
}
void MapEditorController::zoomOut()
{
	main_view->zoomSteps(-1, false);
}
void MapEditorController::setCustomZoomFactorClicked()
{
	bool ok;
	double factor = QInputDialog::getDouble(window, tr("Set custom zoom factor"), tr("Zoom factor:"), main_view->getZoom(), MapView::zoom_out_limit, MapView::zoom_in_limit, 3, &ok);
	if (!ok || factor == main_view->getZoom())
		return;
	
	main_view->setZoom(factor);
}

void MapEditorController::showSymbolWindow(bool show)
{
	if (symbol_dock_widget)
		symbol_dock_widget->setVisible(!symbol_dock_widget->isVisible());
	else
	{
		symbol_dock_widget = new EditorDockWidget(tr("Symbols"), symbol_window_act, window);
		symbol_widget = new SymbolWidget(map, symbol_dock_widget);
		connect(window, SIGNAL(keyPressed(QKeyEvent*)), symbol_widget, SLOT(keyPressed(QKeyEvent*)));
		connect(map, SIGNAL(symbolChanged(int,Symbol*,Symbol*)), symbol_widget, SLOT(symbolChanged(int,Symbol*,Symbol*)));	// NOTE: adjust setMap() if changing this!
		symbol_dock_widget->setChild(symbol_widget);
		window->addDockWidget(Qt::RightDockWidgetArea, symbol_dock_widget, Qt::Vertical);
		
		connect(symbol_widget, SIGNAL(switchSymbolClicked()), this, SLOT(switchSymbolClicked()));
		connect(symbol_widget, SIGNAL(fillBorderClicked()), this, SLOT(fillBorderClicked()));
		connect(symbol_widget, SIGNAL(selectedSymbolsChanged()), this, SLOT(selectedSymbolsChanged()));
		selectedSymbolsChanged();
	}
}
void MapEditorController::showColorWindow(bool show)
{
	if (color_dock_widget)
		color_dock_widget->setVisible(!color_dock_widget->isVisible());
	else
	{
		color_dock_widget = new EditorDockWidget(tr("Colors"), color_window_act, window);
		color_dock_widget->setChild(new ColorWidget(map, color_dock_widget));
		window->addDockWidget(Qt::LeftDockWidgetArea, color_dock_widget, Qt::Vertical);
	}
}

void MapEditorController::loadSymbolsFromClicked()
{
	// TODO
}
void MapEditorController::loadColorsFromClicked()
{
	// TODO
}
void MapEditorController::scaleAllSymbolsClicked()
{
	bool ok;
	double percent = QInputDialog::getDouble(window, tr("Scale all symbols"), tr("Scale to percentage:"), 100, 0, 999999, 6, &ok);
	if (!ok || percent == 100)
		return;
	
	map->scaleAllSymbols(percent / 100.0);
}

void MapEditorController::scaleMapClicked()
{
	ScaleMapDialog dialog(window, map);
	dialog.setWindowModality(Qt::WindowModal);
	dialog.exec();
}

void MapEditorController::showTemplateWindow(bool show)
{
	if (template_dock_widget)
		template_dock_widget->setVisible(!template_dock_widget->isVisible());
	else
	{
		template_dock_widget = new EditorDockWidget(tr("Templates"), template_window_act, window);
		template_dock_widget->setChild(new TemplateWidget(map, main_view, this, template_dock_widget));
		window->addDockWidget(Qt::RightDockWidgetArea, template_dock_widget, Qt::Vertical);
	}
}
void MapEditorController::openTemplateClicked()
{
	Template* new_template = TemplateWidget::showOpenTemplateDialog(window, main_view);
	if (!new_template)
		return;
	
	if (template_dock_widget)
	{
		if (!template_dock_widget->isVisible())
			template_dock_widget->setVisible(true);
	}
	else
	{
		template_dock_widget = new EditorDockWidget(tr("Templates"), template_window_act, window);
		template_dock_widget->setChild(new TemplateWidget(map, main_view, this, template_dock_widget));
		window->addDockWidget(Qt::RightDockWidgetArea, template_dock_widget, Qt::Vertical);
	}
	template_window_act->setChecked(true);
	
	TemplateWidget* template_widget = reinterpret_cast<TemplateWidget*>(template_dock_widget->widget());
	template_widget->addTemplateAt(new_template, -1);
}

void MapEditorController::editGPSProjectionParameters()
{
	GPSProjectionParametersDialog dialog(window, &map->getGPSProjectionParameters());
	dialog.setWindowModality(Qt::WindowModal);
	if (dialog.exec() == QDialog::Rejected)
		return;
	
	map->setGPSProjectionParameters(dialog.getParameters());
}

void MapEditorController::selectedSymbolsChanged()
{
	Symbol::Type type = Symbol::NoSymbol;
	Symbol* symbol = symbol_widget->getSingleSelectedSymbol();
	if (symbol)
		type = symbol->getType();
	
	draw_point_act->setEnabled(type == Symbol::Point);
	draw_point_act->setStatusTip(tr("Place point objects on the map.") + (draw_point_act->isEnabled() ? "" : (" " + tr("Select a point symbol to be able to use this tool."))));
	draw_path_act->setEnabled(type == Symbol::Line || type == Symbol::Area || type == Symbol::Combined);
	draw_path_act->setStatusTip(tr("Draw polygonal and curved lines.") + (draw_path_act->isEnabled() ? "" : (" " + tr("Select a line, area or combined symbol to be able to use this tool."))));
	draw_text_act->setEnabled(type == Symbol::Text);
	draw_text_act->setStatusTip(tr("Write text on the map.") + (draw_text_act->isEnabled() ? "" : (" " + tr("Select a text symbol to be able to use this tool."))));
	
	selectedSymbolsOrObjectsChanged();
}
void MapEditorController::selectedObjectsChanged()
{
	if (mode != MapEditor)
		return;
	
	bool have_selection = map->getNumSelectedObjects() > 0;
	bool have_line = false;
	
	Map::ObjectSelection::const_iterator it_end = map->selectedObjectsEnd();
	for (Map::ObjectSelection::const_iterator it = map->selectedObjectsBegin(); it != it_end; ++it)
	{
		if ((*it)->getSymbol()->getContainedTypes() & Symbol::Line)
		{
			have_line = true;
			break;
		}
	}
	
	duplicate_act->setEnabled(have_selection);
	duplicate_act->setStatusTip(tr("Duplicate the selected object(s).") + (duplicate_act->isEnabled() ? "" : (" " + tr("Select at least one object to activate this tool."))));
	switch_dashes_act->setEnabled(have_line);
	switch_dashes_act->setStatusTip(tr("Switch the direction of symbols on line objects.") + (switch_dashes_act->isEnabled() ? "" : (" " + tr("Select at least one line object to activate this tool."))));
	connect_paths_act->setEnabled(have_line);
	connect_paths_act->setStatusTip(tr("Connect endpoints of paths which are close together.") + (connect_paths_act->isEnabled() ? "" : (" " + tr("Select at least one line object to activate this tool."))));
	rotate_act->setEnabled(have_selection);
	rotate_act->setStatusTip(tr("Rotate the selected object(s).") + (rotate_act->isEnabled() ? "" : (" " + tr("Select at least one object to activate this tool."))));
	
	selectedSymbolsOrObjectsChanged();
}
void MapEditorController::selectedSymbolsOrObjectsChanged()
{
	//Symbol::Type single_symbol_type = Symbol::NoSymbol;
	Symbol* single_symbol = symbol_widget ? symbol_widget->getSingleSelectedSymbol() : NULL;
	//if (single_symbol)
	//	single_symbol_type = single_symbol->getType();
	
	bool single_symbol_compatible;
	bool single_symbol_different;
	map->getSelectionToSymbolCompatibility(single_symbol, single_symbol_compatible, single_symbol_different);
	
	switch_symbol_act->setEnabled(single_symbol_compatible && single_symbol_different);
	switch_symbol_act->setStatusTip(tr("Switches the symbol of the selected object(s) to the selected symbol.") + (switch_symbol_act->isEnabled() ? "" : (" " + tr("Select at least one object and a fitting, different symbol to activate this tool."))));
	fill_border_act->setEnabled(single_symbol_compatible && single_symbol_different);
	fill_border_act->setStatusTip(tr("Fill the selected line(s) or create a border for the selected area(s).") + (fill_border_act->isEnabled() ? "" : (" " + tr("Select at least one object and a fitting, different symbol to activate this tool."))));
}
void MapEditorController::undoStepAvailabilityChanged()
{
	if (mode != MapEditor)
		return;
	
	undo_act->setEnabled(map->objectUndoManager().getNumUndoSteps() > 0);
	redo_act->setEnabled(map->objectUndoManager().getNumRedoSteps() > 0);
}

void MapEditorController::showWholeMap()
{
	QRectF map_extent = map->calculateExtent(true, main_view);
	map_widget->adjustViewToRect(map_extent);
}

void MapEditorController::editToolClicked(bool checked)
{
	if (checked)
		setEditTool();
	else
		setTool(NULL);
}
void MapEditorController::drawPointClicked(bool checked)
{
	setTool(checked ? new DrawPointTool(this, draw_point_act, symbol_widget) : NULL);
}
void MapEditorController::drawPathClicked(bool checked)
{
	setTool(checked ? new DrawPathTool(this, draw_path_act, symbol_widget) : NULL);
}
void MapEditorController::drawTextClicked(bool checked)
{
	setTool(checked ? new DrawTextTool(this, draw_text_act, symbol_widget) : NULL);
}

void MapEditorController::duplicateClicked()
{
	std::vector<Object*> new_objects;
	new_objects.reserve(map->getNumSelectedObjects());
	
	Map::ObjectSelection::const_iterator it_end = map->selectedObjectsEnd();
	for (Map::ObjectSelection::const_iterator it = map->selectedObjectsBegin(); it != it_end; ++it)
	{
		Object* duplicate = (*it)->duplicate();
		map->addObject(duplicate);
		new_objects.push_back(duplicate);
	}
	
	DeleteObjectsUndoStep* undo_step = new DeleteObjectsUndoStep(map);
	MapLayer* layer = map->getCurrentLayer();
	
	map->clearObjectSelection(false);
	for (int i = 0; i < (int)new_objects.size(); ++i)
	{
		undo_step->addObject(layer->findObjectIndex(new_objects[i]));
		map->addObjectToSelection(new_objects[i], i == (int)new_objects.size() - 1);
	}
	
	map->objectUndoManager().addNewUndoStep(undo_step);
	setEditTool();
	window->statusBar()->showMessage(tr("%1 object(s) duplicated").arg((int)new_objects.size()), 2000);
}
void MapEditorController::switchSymbolClicked()
{
	SwitchSymbolUndoStep* undo_step = new SwitchSymbolUndoStep(map);
	MapLayer* layer = map->getCurrentLayer();
	Symbol* symbol = symbol_widget->getSingleSelectedSymbol();
	
	Map::ObjectSelection::const_iterator it_end = map->selectedObjectsEnd();
	for (Map::ObjectSelection::const_iterator it = map->selectedObjectsBegin(); it != it_end; ++it)
	{
		undo_step->addObject(layer->findObjectIndex(*it), (*it)->getSymbol());
		(*it)->setSymbol(symbol, true);
		(*it)->update(true);
	}
	
	map->setObjectsDirty();
	map->objectUndoManager().addNewUndoStep(undo_step);
}
void MapEditorController::fillBorderClicked()
{
	Symbol* symbol = symbol_widget->getSingleSelectedSymbol();
	std::vector<Object*> new_objects;
	new_objects.reserve(map->getNumSelectedObjects());
	
	DeleteObjectsUndoStep* undo_step = new DeleteObjectsUndoStep(map);
	MapLayer* layer = map->getCurrentLayer();
	
	Map::ObjectSelection::const_iterator it_end = map->selectedObjectsEnd();
	for (Map::ObjectSelection::const_iterator it = map->selectedObjectsBegin(); it != it_end; ++it)
	{
		Object* duplicate = (*it)->duplicate();
		duplicate->setSymbol(symbol, true);
		map->addObject(duplicate);
		new_objects.push_back(duplicate);
	}
	
	map->clearObjectSelection(false);
	for (int i = 0; i < (int)new_objects.size(); ++i)
	{
		map->addObjectToSelection(new_objects[i], i == (int)new_objects.size() - 1);
		undo_step->addObject(layer->findObjectIndex(new_objects[i]));
	}
	map->objectUndoManager().addNewUndoStep(undo_step);
}
void MapEditorController::switchDashesClicked()
{
	SwitchDashesUndoStep* undo_step = new SwitchDashesUndoStep(map);
	MapLayer* layer = map->getCurrentLayer();
	
	Map::ObjectSelection::const_iterator it_end = map->selectedObjectsEnd();
	for (Map::ObjectSelection::const_iterator it = map->selectedObjectsBegin(); it != it_end; ++it)
	{
		if ((*it)->getSymbol()->getContainedTypes() & Symbol::Line)
		{
			(*it)->reverse();
			(*it)->update(true);
			
			undo_step->addObject(layer->findObjectIndex(*it));
		}
	}
	
	map->setObjectsDirty();
	map->objectUndoManager().addNewUndoStep(undo_step);
}
void MapEditorController::connectPathsClicked()
{
	std::vector<Object*> objects;
	std::vector<Object*> undo_objects;
	std::vector<Object*> deleted_objects;
	
	const float close_distance_sq = 0.35 * 0.35;	// TODO: Should this depend on the width of the lines? But how to determine a sensible width for lines consisting only of objects?
	
	// Collect all objects in question
	objects.reserve(map->getNumSelectedObjects());
	undo_objects.reserve(map->getNumSelectedObjects());
	Map::ObjectSelection::const_iterator it_end = map->selectedObjectsEnd();
	for (Map::ObjectSelection::const_iterator it = map->selectedObjectsBegin(); it != it_end; ++it)
	{
		if ((*it)->getSymbol()->getContainedTypes() & Symbol::Line && (*it)->getType() == Object::Path)
		{
			objects.push_back(*it);
			undo_objects.push_back(NULL);
		}
	}
	
	AddObjectsUndoStep* add_step = NULL;
	MapLayer* layer = map->getCurrentLayer();
	
	// Process all objects
	// TODO: This does not handle hole points ... yet? But this is unnecessary for now.
	for (int i = 0; i < (int)objects.size(); ++i)
	{
		Object* a = objects[i];
		
		// Close the path?
		if (!a->isPathClosed() && a->getCoordinate(0).lengthSquaredTo(a->getCoordinate(a->getCoordinateCount() - 1)) <= close_distance_sq)
		{
			undo_objects[i] = a->duplicate();
			a->connectPathEnds();
			a->update(true);
		}
		if (a->isPathClosed())
			continue;
		
		// Check for other endpoints which are close enough together to be closed
		for (int k = i + 1; k < (int)objects.size(); ++k)
		{
			Object* b = objects[k];
			if (b->isPathClosed() || b->getSymbol() != a->getSymbol())
				continue;
			
			PathObject* path_a = reinterpret_cast<PathObject*>(a);
			PathObject* path_b = reinterpret_cast<PathObject*>(b);
			if (path_a->canBeConnected(path_b, close_distance_sq))
			{
				// Duplicate a if necessary and append b to a
				if (!undo_objects[i])
					undo_objects[i] = a->duplicate();
				Object* b_duplicate = b->duplicate();
				assert(path_a->connectIfClose(path_b, close_distance_sq));
				
				// Create an add step for b
				int b_index = layer->findObjectIndex(b);
				deleted_objects.push_back(b);
				if (!add_step)
					add_step = new AddObjectsUndoStep(map);
				b_duplicate->setMap(map);
				add_step->addObject(b_index, b_duplicate);
				
				// Delete b from the active list
				objects.erase(objects.begin() + k);
				undo_objects.erase(undo_objects.begin() + k);
				k = i;	// have to check other objects again
			}
		}
	}
	
	// Create undo step?
	ReplaceObjectsUndoStep* replace_step = NULL;
	for (int i = 0; i < (int)undo_objects.size(); ++i)
	{
		if (undo_objects[i])
		{
			// The object was changed, update the new version
			objects[i]->update(true);
			
			// Add the old version to the undo step
			undo_objects[i]->setMap(map);
			if (!replace_step)
				replace_step = new ReplaceObjectsUndoStep(map);
			replace_step->addObject(layer->findObjectIndex(objects[i]), undo_objects[i]);
		}
	}
	
	if (add_step)
	{
		for (int i = 0; i < (int)deleted_objects.size(); ++i)
		{
			map->removeObjectFromSelection(deleted_objects[i], false);
			map->getCurrentLayer()->deleteObject(deleted_objects[i], false);
		}
	}
	
	if (add_step || replace_step)
	{
		CombinedUndoStep* undo_step = new CombinedUndoStep((void*)map);
		if (add_step)
			undo_step->addSubStep(add_step);
		if (replace_step)
			undo_step->addSubStep(replace_step);
		map->objectUndoManager().addNewUndoStep(undo_step);
	}
	
	map->emitSelectionChanged();
}
void MapEditorController::rotateClicked(bool checked)
{
	setTool(checked ? new RotateTool(this, rotate_act) : NULL);
}

void MapEditorController::paintOnTemplateClicked(bool checked)
{
	if (checked)
	{
		if (!last_painted_on_template)
			paintOnTemplateSelectClicked();
		else
			paintOnTemplate(last_painted_on_template);
	}
	else
		setTool(NULL);
}
void MapEditorController::paintOnTemplateSelectClicked()
{
	Template* only_paintable_template = NULL;
	for (int i = 0; i < map->getNumTemplates(); ++i)
	{
		if (map->getTemplate(i)->canBeDrawnOnto())
		{
			if (!only_paintable_template)
				only_paintable_template = map->getTemplate(i);
			else
			{
				only_paintable_template = NULL;
				break;
			}
		}
	}
	
	if (only_paintable_template)
		last_painted_on_template = only_paintable_template;
	else
	{
		PaintOnTemplateSelectDialog paintDialog(map, window);
		paintDialog.setWindowModality(Qt::WindowModal);
		if (paintDialog.exec() == QDialog::Rejected)
		{
			paint_on_template_act->setChecked(false);
			return;
		}
		
		last_painted_on_template = paintDialog.getSelectedTemplate();
	}
	paintOnTemplate(last_painted_on_template);
}
void MapEditorController::paintOnTemplate(Template* temp)
{
	setTool(new PaintOnTemplateTool(this, paint_on_template_act, temp));
	paint_on_template_act->setChecked(true);
}
void MapEditorController::updatePaintOnTemplateAction()
{
	if (map)
	{
		int i;
		for (i = 0; i < map->getNumTemplates(); ++i)
		{
			if (map->getTemplate(i)->canBeDrawnOnto() && map->getTemplate(i)->isTemplateValid())
				break;
		}
		paint_on_template_act->setEnabled(i != map->getNumTemplates());
	}
	else
		paint_on_template_act->setEnabled(false);
	
	if (paint_on_template_act->isEnabled())
		paint_on_template_act->setStatusTip(tr("Paint free-handedly on a template"));
	else
		paint_on_template_act->setStatusTip(tr("Paint free-handedly on a template. Create or load a template which can be drawn onto to activate this button"));
}

void MapEditorController::templateAdded(int pos, Template* temp)
{
	if (mode == MapEditor && temp->canBeDrawnOnto())
		updatePaintOnTemplateAction();
}
void MapEditorController::templateDeleted(int pos, Template* temp)
{
	if (mode == MapEditor && temp->canBeDrawnOnto())
		updatePaintOnTemplateAction();
}

void MapEditorController::setMap(Map* map, bool create_new_map_view)
{
	if (this->map)
	{
		map->disconnect(this);
		map->disconnect(symbol_widget);
	}
	
	this->map = map;
	if (create_new_map_view)
		main_view = new MapView(map);
	
	connect(&map->objectUndoManager(), SIGNAL(undoStepAvailabilityChanged()), this, SLOT(undoStepAvailabilityChanged()));
	connect(map, SIGNAL(selectedObjectsChanged()), this, SLOT(selectedObjectsChanged()));
	connect(map, SIGNAL(templateAdded(int,Template*)), this, SLOT(templateAdded(int,Template*)));
	connect(map, SIGNAL(templateDeleted(int,Template*)), this, SLOT(templateDeleted(int,Template*)));
	if (symbol_widget)
		connect(map, SIGNAL(symbolChanged(int,Symbol*,Symbol*)), symbol_widget, SLOT(symbolChanged(int,Symbol*,Symbol*)));
	
	if (window)
	{
		undoStepAvailabilityChanged();
		selectedObjectsChanged();
	}
}

// ### EditorDockWidget ###

EditorDockWidget::EditorDockWidget(const QString title, QAction* action, QWidget* parent): QDockWidget(title, parent), action(action)
{
}
void EditorDockWidget::setChild(EditorDockWidgetChild* child)
{
	this->child = child;
	setWidget(child);
}
void EditorDockWidget::closeEvent(QCloseEvent* event)
{
	if (action)
		action->setChecked(false);
	child->closed();
    QDockWidget::closeEvent(event);
}

// ### MapEditorTool ###

const int MapEditorTool::click_tolerance = 5;
const QRgb MapEditorTool::inactive_color = qRgb(0, 0, 255);
const QRgb MapEditorTool::active_color = qRgb(255, 150, 0);
const QRgb MapEditorTool::selection_color = qRgb(210, 0, 229);
QImage* MapEditorTool::point_handles = NULL;

MapEditorTool::MapEditorTool(MapEditorController* editor, Type type, QAction* tool_button): QObject(NULL), tool_button(tool_button), type(type), editor(editor)
{
}
MapEditorTool::~MapEditorTool()
{
	if (tool_button)
		tool_button->setChecked(false);
}

void MapEditorTool::loadPointHandles()
{
	if (!point_handles)
		point_handles = new QImage(":/images/point-handles.png");
}

void MapEditorTool::setStatusBarText(const QString& text)
{
	editor->getWindow()->setStatusBarText(text);
}

void MapEditorTool::startEditingSelection(RenderableVector& old_renderables, std::vector<Object*>* undo_duplicates)
{
	Map* map = editor->getMap();
	
	// Temporarily take the edited objects out of the map so their map renderables are not updated, and make duplicates of them before for the edit step
	Map::ObjectSelection::const_iterator it_end = map->selectedObjectsEnd();
	for (Map::ObjectSelection::const_iterator it = map->selectedObjectsBegin(); it != it_end; ++it)
	{
		if (undo_duplicates)
			undo_duplicates->push_back((*it)->duplicate());
		
		(*it)->setMap(NULL);
		
		// Cache old renderables until the object is inserted into the map again
		old_renderables.reserve(old_renderables.size() + (*it)->getNumRenderables());
		RenderableVector::const_iterator rit_end = (*it)->endRenderables();
		for (RenderableVector::const_iterator rit = (*it)->beginRenderables(); rit != rit_end; ++rit)
			old_renderables.push_back(*rit);
		(*it)->takeRenderables();
	}
	
	editor->setEditingInProgress(true);
}
void MapEditorTool::finishEditingSelection(RenderableContainer& renderables, RenderableVector& old_renderables, bool create_undo_step, std::vector<Object*>* undo_duplicates, bool delete_objects)
{
	ReplaceObjectsUndoStep* undo_step = create_undo_step ? new ReplaceObjectsUndoStep(editor->getMap()) : NULL;
	
	int i = 0;
	Map::ObjectSelection::const_iterator it_end = editor->getMap()->selectedObjectsEnd();
	for (Map::ObjectSelection::const_iterator it = editor->getMap()->selectedObjectsBegin(); it != it_end; ++it)
	{
		if (!delete_objects)
		{
			(*it)->setMap(editor->getMap());
			(*it)->update(true);
		}
		
		if (create_undo_step)
			undo_step->addObject(*it, undo_duplicates->at(i));
		else
			delete undo_duplicates->at(i);
		++i;
	}
	renderables.clear();
	deleteOldSelectionRenderables(old_renderables, true);
	
	undo_duplicates->clear();
	if (create_undo_step)
		editor->getMap()->objectUndoManager().addNewUndoStep(undo_step);
	
	editor->setEditingInProgress(false);
}
void MapEditorTool::updateSelectionEditPreview(RenderableContainer& renderables)
{
	Map::ObjectSelection::const_iterator it_end = editor->getMap()->selectedObjectsEnd();
	for (Map::ObjectSelection::const_iterator it = editor->getMap()->selectedObjectsBegin(); it != it_end; ++it)
	{
		renderables.removeRenderablesOfObject(*it, false);
		(*it)->update(true);
		renderables.insertRenderablesOfObject(*it);
	}
}
void MapEditorTool::deleteOldSelectionRenderables(RenderableVector& old_renderables, bool set_area_dirty)
{
	int size = old_renderables.size();
	for (int i = 0; i < size; ++i)
	{
		if (set_area_dirty)
			editor->getMap()->setObjectAreaDirty(old_renderables[i]->getExtent());
		delete old_renderables[i];
	}
	old_renderables.clear();
}

#include "map_editor.moc"<|MERGE_RESOLUTION|>--- conflicted
+++ resolved
@@ -313,40 +313,6 @@
 void MapEditorController::createMenuAndToolbars()
 {
     // Define all the actions, saving them into variables as necessary. Can also get them by ID.
-<<<<<<< HEAD
-    print_act = newAction("print", "Print...", this, SLOT(printClicked()), "print.png");
-    undo_act = newAction("undo", "Undo", this, SLOT(undo()), "undo.png", "Undo the last step");
-    redo_act = newAction("redo", "Redo", this, SLOT(redo()), "redo.png", "Redo the last step");
-    QAction* cut_act = newAction("cut", "Cu&t", this, SLOT(cut()), "cut.png");
-    QAction* copy_act = newAction("copy", "C&opy", this, SLOT(copy()), "copy.png");
-    QAction* paste_act = newAction("paste", "&Paste", this, SLOT(paste()), "paste");
-    QAction* zoom_in_act = newAction("zoomin", "Zoom in", this, SLOT(zoomIn()), "view-zoom-in.png"); // F7
-    QAction* zoom_out_act = newAction("zoomout", "Zoom out", this, SLOT(zoomOut()), "view-zoom-out.png"); // F8
-	QAction* fullscreen_act = newAction("fullscreen", "Toggle fullscreen mode", window, SLOT(toggleFullscreenMode()));
-	QAction* custom_zoom_act = newAction("setzoom", "Set custom zoom factor...", this, SLOT(setCustomZoomFactorClicked()));
-    symbol_window_act = newCheckAction("symbolwindow", "Symbol window", this, SLOT(showSymbolWindow(bool)), "window-new.png", "Show/Hide the symbol window");
-    color_window_act = newCheckAction("colorwindow", "Color window", this, SLOT(showColorWindow(bool)), "window-new.png", "Show/Hide the color window");
-    QAction *load_symbols_from_act = newAction("loadsymbols", "Load symbols from...", this, SLOT(loadSymbolsFromClicked()), NULL, "Replace the symbols with those from another map file");
-    QAction *load_colors_from_act = newAction("loadcolors", "Load colors from...", this, SLOT(loadColorsFromClicked()), NULL, "Replace the colors with those from another map file");
-    QAction *scale_all_symbols_act = newAction("scaleall", "Scale all symbols...", this, SLOT(scaleAllSymbolsClicked()), NULL, "Scale the whole symbol set");
-    QAction *scale_map_act = newAction("scalemap", "Change map scale...", this, SLOT(scaleMapClicked()), NULL, "Change the map scale and adjust map objects and symbol sizes");
-    template_window_act = newCheckAction("templatewindow", "Template setup window", this, SLOT(showTemplateWindow(bool)), "window-new", "Show/Hide the template window");
-    //QAction* template_config_window_act = newCheckAction("templateconfigwindow", "Template configurations window", this, SLOT(showTemplateConfigurationsWindow(bool)), "window-new", "Show/Hide the template configurations window");
-    //QAction* template_visibilities_window_act = newCheckAction("templatevisibilitieswindow", "Template visibilities window", this, SLOT(showTemplateVisbilitiesWindow(bool)), "window-new", "Show/Hide the template visibilities window");
-    QAction* open_template_act = newAction("opentemplate", "Open template...", this, SLOT(openTemplateClicked()));
-    QAction* edit_gps_projection_parameters_act = newAction("gpsproj", "Edit projection parameters...", this, SLOT(editGPSProjectionParameters()));
-    QAction* show_all_act = newAction("showall", "Show whole map", this, SLOT(showWholeMap()), "view-show-all.png");
-    edit_tool_act = newCheckAction("editobjects", "Edit objects", this, SLOT(editToolClicked(bool)), "tool-edit.png");
-    draw_point_act = newCheckAction("drawpoint", "Set point objects", this, SLOT(drawPointClicked(bool)), "draw-point.png");
-    draw_path_act = newCheckAction("drawpath", "Draw paths", this, SLOT(drawPathClicked(bool)), "draw-path.png");
-    draw_text_act = newCheckAction("drawtext", "Write text", this, SLOT(drawTextClicked(bool)), "draw-text.png");
-    duplicate_act = newAction("duplicate", "Duplicate", this, SLOT(duplicateClicked()), "tool-duplicate.png"); // D
-    switch_symbol_act = newAction("switchsymbol", "Switch symbol", this, SLOT(switchSymbolClicked()), "tool-switch-symbol.png");
-    fill_border_act = newAction("fillborder", "Fill / Create border", this, SLOT(fillBorderClicked()), "tool-fill-border.png");
-    switch_dashes_act = newAction("switchdashes", "Switch dash direction", this, SLOT(switchDashesClicked()), "tool-switch-dashes"); // Ctrl+D
-	connect_paths_act = newAction("connectpaths", "Connect paths", this, SLOT(connectPathsClicked()), "tool-connect-paths.png");
-	rotate_act = newCheckAction("rotateobjects", "Rotate object(s)", this, SLOT(rotateClicked(bool)), "tool-rotate.png");
-=======
     print_act = newAction("print", tr("Print..."), this, SLOT(printClicked()), "print.png");
     undo_act = newAction("undo", tr("Undo"), this, SLOT(undo()), "undo.png", tr("Undo the last step"));
     redo_act = newAction("redo", tr("Redo"), this, SLOT(redo()), "redo.png", tr("Redo the last step"));
@@ -377,8 +343,8 @@
     switch_symbol_act = newAction("switchsymbol", tr("Switch symbol"), this, SLOT(switchSymbolClicked()), "tool-switch-symbol.png");
     fill_border_act = newAction("fillborder", tr("Fill / Create border"), this, SLOT(fillBorderClicked()), "tool-fill-border.png");
     switch_dashes_act = newAction("switchdashes", tr("Switch dash direction"), this, SLOT(switchDashesClicked()), "tool-switch-dashes"); // Ctrl+D
+	connect_paths_act = newAction("connectpaths", tr("Connect paths"), this, SLOT(connectPathsClicked()), "tool-connect-paths.png");
     rotate_act = newCheckAction("rotateobjects", tr("Rotate object(s)"), this, SLOT(rotateClicked(bool)), "tool-rotate.png");
->>>>>>> 67a66baf
 
     // Refactored so we can do custom key bindings in the future
     assignKeyboardShortcuts();
