--- conflicted
+++ resolved
@@ -635,10 +635,7 @@
 	
 	return true;
 }
-<<<<<<< HEAD
-=======
-
->>>>>>> 3b9ac58c
+
 bool Map::loadFrom(const QString& path, QWidget* dialog_parent, MapEditorController* map_editor, bool load_symbols_only, bool show_error_messages)
 {
 	MapView *view = new MapView(this);
@@ -2202,492 +2199,4 @@
 		// This is the first template - the help text in the map widget(s) should be updated
 		updateAllMapWidgets();
 	}
-<<<<<<< HEAD
-}
-
-// ### MapView ###
-
-const double screen_pixel_per_mm = 4.999838577;	// TODO: make configurable (by specifying screen diameter in inch + resolution, or dpi)
-// Calculation: pixel_height / ( sqrt((c^2)/(aspect^2 + 1)) * 2.54 )
-
-const double MapView::zoom_in_limit = 512;
-const double MapView::zoom_out_limit = 1 / 16.0;
-
-MapView::MapView(Map* map) : map(map)
-{
-	zoom = 1;
-	rotation = 0;
-	position_x = 0;
-	position_y = 0;
-	view_x = 0;
-	view_y = 0;
-	map_visibility = new TemplateVisibility();
-	map_visibility->visible = true;
-	all_templates_hidden = false;
-	grid_visible = false;
-	overprinting_simulation_enabled = false;
-	update();
-	//map->addMapView(this);
-}
-MapView::~MapView()
-{
-	//map->removeMapView(this);
-	
-	foreach (TemplateVisibility* vis, template_visibilities)
-		delete vis;
-	delete map_visibility;
-}
-
-void MapView::save(QIODevice* file)
-{
-	file->write((const char*)&zoom, sizeof(double));
-	file->write((const char*)&rotation, sizeof(double));
-	file->write((const char*)&position_x, sizeof(qint64));
-	file->write((const char*)&position_y, sizeof(qint64));
-	file->write((const char*)&view_x, sizeof(int));
-	file->write((const char*)&view_y, sizeof(int));
-	file->write((const char*)&drag_offset, sizeof(QPoint));
-	
-	file->write((const char*)&map_visibility->visible, sizeof(bool));
-	file->write((const char*)&map_visibility->opacity, sizeof(float));
-	
-	int num_template_visibilities = template_visibilities.size();
-	file->write((const char*)&num_template_visibilities, sizeof(int));
-	QHash<const Template*, TemplateVisibility*>::const_iterator it = template_visibilities.constBegin();
-	while (it != template_visibilities.constEnd())
-	{
-		int pos = map->findTemplateIndex(it.key());
-		file->write((const char*)&pos, sizeof(int));
-		
-		file->write((const char*)&it.value()->visible, sizeof(bool));
-		file->write((const char*)&it.value()->opacity, sizeof(float));
-		
-		++it;
-	}
-	
-	file->write((const char*)&all_templates_hidden, sizeof(bool));
-	
-	file->write((const char*)&grid_visible, sizeof(bool));
-}
-
-void MapView::load(QIODevice* file, int version)
-{
-	file->read((char*)&zoom, sizeof(double));
-	file->read((char*)&rotation, sizeof(double));
-	file->read((char*)&position_x, sizeof(qint64));
-	file->read((char*)&position_y, sizeof(qint64));
-	file->read((char*)&view_x, sizeof(int));
-	file->read((char*)&view_y, sizeof(int));
-	file->read((char*)&drag_offset, sizeof(QPoint));
-	update();
-	
-	if (version >= 26)
-	{
-		file->read((char*)&map_visibility->visible, sizeof(bool));
-		file->read((char*)&map_visibility->opacity, sizeof(float));
-	}
-	
-	int num_template_visibilities;
-	file->read((char*)&num_template_visibilities, sizeof(int));
-	
-	for (int i = 0; i < num_template_visibilities; ++i)
-	{
-		int pos;
-		file->read((char*)&pos, sizeof(int));
-		
-		TemplateVisibility* vis = getTemplateVisibility(map->getTemplate(pos));
-		file->read((char*)&vis->visible, sizeof(bool));
-		file->read((char*)&vis->opacity, sizeof(float));
-	}
-	
-	if (version >= 29)
-		file->read((char*)&all_templates_hidden, sizeof(bool));
-	
-	if (version >= 24)
-		file->read((char*)&grid_visible, sizeof(bool));
-}
-
-void MapView::save(QXmlStreamWriter& xml, const QString& element_name, bool skip_templates)
-{
-	xml.writeStartElement(element_name);
-	
-	xml.writeAttribute("zoom", QString::number(zoom));
-	xml.writeAttribute("rotation", QString::number(rotation));
-	xml.writeAttribute("position_x", QString::number(position_x));
-	xml.writeAttribute("position_y", QString::number(position_y));
-	xml.writeAttribute("view_x", QString::number(view_x));
-	xml.writeAttribute("view_y", QString::number(view_y));
-	xml.writeAttribute("drag_offset_x", QString::number(drag_offset.x()));
-	xml.writeAttribute("drag_offset_y", QString::number(drag_offset.y()));
-	if (grid_visible)
-		xml.writeAttribute("grid", "true");
-	if (overprinting_simulation_enabled)
-		xml.writeAttribute("overprinting_simulation_enabled", "true");
-	
-	xml.writeEmptyElement("map");
-	if (!map_visibility->visible)
-		xml.writeAttribute("visible", "false");
-	xml.writeAttribute("opacity", QString::number(map_visibility->opacity));
-	
-	xml.writeStartElement("templates");
-	if (all_templates_hidden)
-		xml.writeAttribute("hidden", "true");
-	if (!skip_templates)
-	{
-		int num_template_visibilities = template_visibilities.size();
-		xml.writeAttribute("count", QString::number(num_template_visibilities));
-		
-		QHash<const Template*, TemplateVisibility*>::const_iterator it = template_visibilities.constBegin();
-		for ( ; it != template_visibilities.constEnd(); ++it)
-		{
-			xml.writeEmptyElement("ref");
-			int pos = map->findTemplateIndex(it.key());
-			xml.writeAttribute("template", QString::number(pos));
-			xml.writeAttribute("visible", (*it)->visible ? "true" : "false");
-			xml.writeAttribute("opacity", QString::number((*it)->opacity));
-		}
-	}
-	xml.writeEndElement(/*templates*/);
-	
-	xml.writeEndElement(/*map_view*/); 
-}
-
-void MapView::load(QXmlStreamReader& xml)
-{
-	{	// Limit scope of variable "attributes" to this block
-		QXmlStreamAttributes attributes = xml.attributes();
-		zoom = attributes.value("zoom").toString().toDouble();
-		if (zoom < 0.001)
-			zoom = 1.0;
-		rotation = attributes.value("rotation").toString().toDouble();
-		position_x = attributes.value("position_x").toString().toLongLong();
-		position_y = attributes.value("position_y").toString().toLongLong();
-		view_x = attributes.value("view_x").toString().toInt();
-		view_y = attributes.value("view_y").toString().toInt();
-		drag_offset.setX(attributes.value("drag_offset_x").toString().toInt());
-		drag_offset.setY(attributes.value("drag_offset_y").toString().toInt());
-		grid_visible = (attributes.value("grid") == "true");
-		overprinting_simulation_enabled = (attributes.value("overprinting_simulation_enabled") == "true");
-		update();
-	}
-	
-	while (xml.readNextStartElement())
-	{
-		if (xml.name() == "map")
-		{
-			map_visibility->visible = !(xml.attributes().value("visible") == "false");
-			map_visibility->opacity = xml.attributes().value("opacity").toString().toFloat();
-			xml.skipCurrentElement();
-		}
-		else if (xml.name() == "templates")
-		{
-			int num_template_visibilities = xml.attributes().value("count").toString().toInt();
-			template_visibilities.reserve(qMin(num_template_visibilities, 20)); // 20 is not a limit
-			all_templates_hidden = (xml.attributes().value("hidden") == "true");
-			
-			while (xml.readNextStartElement())
-			{
-				if (xml.name() == "ref")
-				{
-					int pos = xml.attributes().value("template").toString().toInt();
-					if (pos >= 0 && pos < map->getNumTemplates())
-					{
-						TemplateVisibility* vis = getTemplateVisibility(map->getTemplate(pos));
-						vis->visible = !(xml.attributes().value("visible") == "false");
-						vis->opacity = xml.attributes().value("opacity").toString().toFloat();
-					}
-					else
-						qDebug() << QString("Invalid template visibility reference %1 at %2:%3").
-						            arg(pos).arg(xml.lineNumber()).arg(xml.columnNumber());
-				}
-				xml.skipCurrentElement();
-			}
-		}
-		else
-			xml.skipCurrentElement(); // unsupported
-	}
-}
-
-void MapView::addMapWidget(MapWidget* widget)
-{
-	widgets.push_back(widget);
-	
-	map->addMapWidget(widget);
-}
-void MapView::removeMapWidget(MapWidget* widget)
-{
-	for (int i = 0; i < (int)widgets.size(); ++i)
-	{
-		if (widgets[i] == widget)
-		{
-			widgets.erase(widgets.begin() + i);
-			return;
-		}
-	}
-	assert(false);
-	
-	map->removeMapWidget(widget);
-}
-void MapView::updateAllMapWidgets()
-{
-	for (int i = 0; i < (int)widgets.size(); ++i)
-		widgets[i]->updateEverything();
-}
-
-double MapView::lengthToPixel(qint64 length)
-{
-	return zoom * screen_pixel_per_mm * (length / 1000.0);
-}
-qint64 MapView::pixelToLength(double pixel)
-{
-	return qRound64(1000 * pixel / (zoom * screen_pixel_per_mm));
-}
-
-QRectF MapView::calculateViewedRect(QRectF view_rect)
-{
-	QPointF min = view_rect.topLeft();
-	QPointF max = view_rect.bottomRight();
-	MapCoordF top_left = viewToMapF(min.x(), min.y());
-	MapCoordF top_right = viewToMapF(max.x(), min.y());
-	MapCoordF bottom_right = viewToMapF(max.x(), max.y());
-	MapCoordF bottom_left = viewToMapF(min.x(), max.y());
-	
-	QRectF result = QRectF(top_left.getX(), top_left.getY(), 0, 0);
-	rectInclude(result, QPointF(top_right.getX(), top_right.getY()));
-	rectInclude(result, QPointF(bottom_right.getX(), bottom_right.getY()));
-	rectInclude(result, QPointF(bottom_left.getX(), bottom_left.getY()));
-	
-	return QRectF(result.left() - 0.001, result.top() - 0.001, result.width() + 0.002, result.height() + 0.002);
-}
-QRectF MapView::calculateViewBoundingBox(QRectF map_rect)
-{
-	QPointF min = map_rect.topLeft();
-	MapCoord map_min = MapCoord(min.x(), min.y());
-	QPointF max = map_rect.bottomRight();
-	MapCoord map_max = MapCoord(max.x(), max.y());
-	
-	QPointF top_left;
-	mapToView(map_min, top_left.rx(), top_left.ry());
-	QPointF bottom_right;
-	mapToView(map_max, bottom_right.rx(), bottom_right.ry());
-	
-	MapCoord map_top_right = MapCoord(max.x(), min.y());
-	QPointF top_right;
-	mapToView(map_top_right, top_right.rx(), top_right.ry());
-	
-	MapCoord map_bottom_left = MapCoord(min.x(), max.y());
-	QPointF bottom_left;
-	mapToView(map_bottom_left, bottom_left.rx(), bottom_left.ry());
-	
-	QRectF result = QRectF(top_left.x(), top_left.y(), 0, 0);
-	rectInclude(result, QPointF(top_right.x(), top_right.y()));
-	rectInclude(result, QPointF(bottom_right.x(), bottom_right.y()));
-	rectInclude(result, QPointF(bottom_left.x(), bottom_left.y()));
-	
-	return QRectF(result.left() - 1, result.top() - 1, result.width() + 2, result.height() + 2);
-}
-
-void MapView::applyTransform(QPainter* painter)
-{
-	QTransform world_transform;
-	// NOTE: transposing the matrix here ...
-	world_transform.setMatrix(map_to_view.get(0, 0), map_to_view.get(1, 0), map_to_view.get(2, 0),
-							  map_to_view.get(0, 1), map_to_view.get(1, 1), map_to_view.get(2, 1),
-							  map_to_view.get(0, 2), map_to_view.get(1, 2), map_to_view.get(2, 2));
-	painter->setWorldTransform(world_transform, true);
-}
-
-void MapView::setDragOffset(QPoint offset)
-{
-	drag_offset = offset;
-	for (int i = 0; i < (int)widgets.size(); ++i)
-		widgets[i]->setDragOffset(drag_offset);
-}
-void MapView::completeDragging(QPoint offset)
-{
-	drag_offset = QPoint(0, 0);
-	qint64 move_x = -pixelToLength(offset.x());
-	qint64 move_y = -pixelToLength(offset.y());
-	
-	position_x += move_x;
-	position_y += move_y;
-	update();
-	
-	for (int i = 0; i < (int)widgets.size(); ++i)
-		widgets[i]->completeDragging(offset, move_x, move_y);
-}
-
-bool MapView::zoomSteps(float num_steps, bool preserve_cursor_pos, QPointF cursor_pos_view)
-{
-	num_steps = 0.5f * num_steps;
-	
-	if (num_steps > 0)
-	{
-		// Zooming in - adjust camera position so the cursor stays at the same position on the map
-		if (getZoom() >= zoom_in_limit)
-			return false;
-		
-		bool set_to_limit = false;
-		double zoom_to = pow(2, (log10(getZoom()) / LOG2) + num_steps);
-		double zoom_factor = zoom_to / getZoom();
-		if (getZoom() * zoom_factor > zoom_in_limit)
-		{
-			zoom_factor = zoom_in_limit / getZoom();
-			set_to_limit = true;
-		}
-		
-		MapCoordF mouse_pos_map(0, 0);
-		MapCoordF mouse_pos_to_view_center(0, 0);
-		if (preserve_cursor_pos)
-		{
-			mouse_pos_map = viewToMapF(cursor_pos_view);
-			mouse_pos_to_view_center = MapCoordF(getPositionX()/1000.0 - mouse_pos_map.getX(), getPositionY()/1000.0 - mouse_pos_map.getY());
-			mouse_pos_to_view_center = MapCoordF(mouse_pos_to_view_center.getX() * 1 / zoom_factor, mouse_pos_to_view_center.getY() * 1 / zoom_factor);
-		}
-		
-		setZoom(set_to_limit ? zoom_in_limit : (getZoom() * zoom_factor));
-		if (preserve_cursor_pos)
-		{
-			setPositionX(qRound64(1000 * (mouse_pos_map.getX() + mouse_pos_to_view_center.getX())));
-			setPositionY(qRound64(1000 * (mouse_pos_map.getY() + mouse_pos_to_view_center.getY())));
-		}
-	}
-	else
-	{
-		// Zooming out
-		if (getZoom() <= zoom_out_limit)
-			return false;
-		
-		bool set_to_limit = false;
-		double zoom_to = pow(2, (log10(getZoom()) / LOG2) + num_steps);
-		double zoom_factor = zoom_to / getZoom();
-		if (getZoom() * zoom_factor < zoom_out_limit)
-		{
-			zoom_factor = zoom_out_limit / getZoom();
-			set_to_limit = true;
-		}
-		
-		MapCoordF mouse_pos_map(0, 0);
-		MapCoordF mouse_pos_to_view_center(0, 0);
-		if (preserve_cursor_pos)
-		{
-			mouse_pos_map = viewToMapF(cursor_pos_view);
-			mouse_pos_to_view_center = MapCoordF(getPositionX()/1000.0 - mouse_pos_map.getX(), getPositionY()/1000.0 - mouse_pos_map.getY());
-			mouse_pos_to_view_center = MapCoordF(mouse_pos_to_view_center.getX() * 1 / zoom_factor, mouse_pos_to_view_center.getY() * 1 / zoom_factor);
-		}
-		
-		setZoom(set_to_limit ? zoom_out_limit : (getZoom() * zoom_factor));
-		
-		if (preserve_cursor_pos)
-		{
-			setPositionX(qRound64(1000 * (mouse_pos_map.getX() + mouse_pos_to_view_center.getX())));
-			setPositionY(qRound64(1000 * (mouse_pos_map.getY() + mouse_pos_to_view_center.getY())));
-		}
-		else
-		{
-			mouse_pos_map = viewToMapF(cursor_pos_view);
-			for (int i = 0; i < (int)widgets.size(); ++i)
-				widgets[i]->updateCursorposLabel(mouse_pos_map);
-		}
-	}
-	return true;
-}
-
-void MapView::setZoom(float value)
-{
-	float zoom_factor = value / zoom;
-	for (int i = 0; i < (int)widgets.size(); ++i)
-		widgets[i]->zoom(zoom_factor);
-	
-	zoom = value;
-	update();
-	
-	for (int i = 0; i < (int)widgets.size(); ++i)
-		widgets[i]->updateZoomLabel();
-}
-void MapView::setPositionX(qint64 value)
-{
-	qint64 offset = value - position_x;
-	for (int i = 0; i < (int)widgets.size(); ++i)
-		widgets[i]->moveView(offset, 0);
-	
-	position_x = value;
-	update();
-}
-void MapView::setPositionY(qint64 value)
-{
-	qint64 offset = value - position_y;
-	for (int i = 0; i < (int)widgets.size(); ++i)
-		widgets[i]->moveView(0, offset);
-	
-	position_y = value;
-	update();
-}
-
-void MapView::update()
-{
-	double cosr = cos(rotation);
-	double sinr = sin(rotation);
-	
-	double final_zoom = lengthToPixel(1000);
-	
-	// Create map_to_view
-	map_to_view.setSize(3, 3);
-	map_to_view.set(0, 0, final_zoom * cosr);
-	map_to_view.set(0, 1, final_zoom * (-sinr));
-	map_to_view.set(1, 0, final_zoom * sinr);
-	map_to_view.set(1, 1, final_zoom * cosr);
-	map_to_view.set(0, 2, -final_zoom*(position_x/1000.0)*cosr + final_zoom*(position_y/1000.0)*sinr - view_x);
-	map_to_view.set(1, 2, -final_zoom*(position_x/1000.0)*sinr - final_zoom*(position_y/1000.0)*cosr - view_y);
-	map_to_view.set(2, 0, 0);
-	map_to_view.set(2, 1, 0);
-	map_to_view.set(2, 2, 1);
-	
-	// Create view_to_map
-	map_to_view.invert(view_to_map);
-}
-
-TemplateVisibility *MapView::getMapVisibility()
-{
-	return map_visibility;
-}
-
-bool MapView::isTemplateVisible(const Template* temp) const
-{
-	if (template_visibilities.contains(temp))
-	{
-		const TemplateVisibility* vis = template_visibilities.value(temp);
-		return vis->visible && vis->opacity > 0;
-	}
-	else
-		return false;
-}
-
-TemplateVisibility* MapView::getTemplateVisibility(Template* temp)
-{
-	if (!template_visibilities.contains(temp))
-	{
-		TemplateVisibility* vis = new TemplateVisibility();
-		template_visibilities.insert(temp, vis);
-		return vis;
-	}
-	else
-		return template_visibilities.value(temp);
-}
-
-void MapView::deleteTemplateVisibility(Template* temp)
-{
-	delete template_visibilities.value(temp);
-	template_visibilities.remove(temp);
-}
-
-void MapView::setHideAllTemplates(bool value)
-{
-	if (all_templates_hidden != value)
-	{
-		all_templates_hidden = value;
-		updateAllMapWidgets();
-	}
-=======
->>>>>>> 3b9ac58c
 }