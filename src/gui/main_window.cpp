--- conflicted
+++ resolved
@@ -22,10 +22,6 @@
 #include "main_window.h"
 
 #include <QtWidgets>
-<<<<<<< HEAD
-#endif
-=======
->>>>>>> 3b9ac58c
 #include <QProxyStyle>
 #include <QSettings>
 
@@ -172,11 +168,7 @@
 	if (create_menu)
 		createHelpMenu();
 		
-<<<<<<< HEAD
-#if defined(Q_OS_MAC) && QT_VERSION >= 0x050000
-=======
 #if defined(Q_OS_MAC)
->>>>>>> 3b9ac58c
 	if (isVisible() && qApp->activeWindow() == this)
 	{
 		// Force a menu synchronisation,
@@ -680,9 +672,6 @@
 		settings.remove(reopen_blocker);
 		return false;
 	}
-<<<<<<< HEAD
-	if (!new_controller->load(path, this))
-=======
 	
 	QString actual_path = path;
 	QString auto_save_path = autoSaveFileName(path);
@@ -696,7 +685,6 @@
 	}
 	
 	if (!new_controller->load(actual_path, this))
->>>>>>> 3b9ac58c
 	{
 		delete new_controller;
 		settings.remove(reopen_blocker);
@@ -918,11 +906,8 @@
 	QString path = QFileDialog::getSaveFileName(this, tr("Save file"), save_directory, filters, &filter);
 	
 	// On Windows, when the user enters "sample", we get "sample.omap *.xmap".
-<<<<<<< HEAD
-=======
 	// (Fixed in upstream qtbase/src/plugins/platforms/windows/qwindowsdialoghelpers.cpp
 	// Wednesday March 20 2013 in commit 426f2cc.)
->>>>>>> 3b9ac58c
 	// This results in an error later, because "*" is not a valid character.
 	// But it is reasonable to apply the workaround to all platforms, 
 	// due to the special meaning of "*" in shell patterns.
