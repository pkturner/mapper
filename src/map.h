--- conflicted
+++ resolved
@@ -114,9 +114,6 @@
 	 * stored in the map file are also updated.
 	 */
 	bool saveTo(const QString& path, MapEditorController* map_editor = NULL);
-<<<<<<< HEAD
-	/// Attempts to load the map from the specified path. Returns true on success.
-=======
 	
 	/**
 	 * Attempts to save the map to the given file.
@@ -141,18 +138,10 @@
 	 *     Useful to load symbol sets.
 	 * @param show_error_messages Whether to show import errors and warnings.
 	 */
->>>>>>> 3b9ac58c
 	bool loadFrom(const QString& path,
 	              QWidget* dialog_parent,
 	              MapEditorController* map_editor = NULL,
 	              bool load_symbols_only = false, bool show_error_messages = true);
-<<<<<<< HEAD
-	/// Imports the other map into this map with the following strategy:
-	///  - if the other map contains objects, import all objects with the minimum amount of colors and symbols needed to display them
-	///  - if the other map does not contain objects, import all symbols with the minimum amount of colors needed to display them
-	///  - if the other map does neither contain objects nor symbols, import all colors
-	/// WARNING: this method potentially changes the 'other' map if the scales differ (by rescaling to fit this map's scale)!
-=======
 	
 	/**
 	 * Imports the other map into this map with the following strategy:
@@ -165,7 +154,6 @@
 	 * WARNING: this method potentially changes the 'other' map if the
 	 *          scales differ (by rescaling to fit this map's scale)!
 	 */
->>>>>>> 3b9ac58c
 	void importMap(Map* other, ImportMode mode, QWidget* dialog_parent = NULL, std::vector<bool>* filter = NULL, int symbol_insert_pos = -1,
 				   bool merge_duplicate_symbols = true, QHash<Symbol*, Symbol*>* out_symbol_map = NULL);
 	
@@ -189,23 +177,6 @@
 	 */
 	void clear();
 	
-<<<<<<< HEAD
-	/// Draws the part of the map which is visible in the given bounding box in map coordinates
-	void draw(QPainter* painter, QRectF bounding_box, bool force_min_size, float scaling, bool on_screen, bool show_helper_symbols, float opacity = 1.0);
-	/// Draws a spot color overprinting simualation for the part of the map which is visible in the given bounding box in map coordinates
-	void drawOverprintingSimulation(QPainter* painter, QRectF bounding_box, bool force_min_size, float scaling, bool on_screen, bool show_helper_symbols, float opacity = 1.0);
-	/// Draws a particular spot color for the part of the map which is visible in the given bounding box in map coordinates
-	/// This will not update the renderables of modified objects.
-	void drawColorSeparation(QPainter* painter, MapColor* spot_color, QRectF bounding_box, bool force_min_size, float scaling, bool on_screen, bool show_helper_symbols, float opacity = 1.0);
-	/// Draws the map grid
-	void drawGrid(QPainter* painter, QRectF bounding_box, bool on_screen);
-	/// Draws the templates first_template until last_template which are visible in the given bouding box.
-	/// view determines template visibility and can be NULL to show all templates.
-	/// The initial transform of the given QPainter must be the map-to-paintdevice transformation.
-    /// If on_screen is set to true, some optimizations will be applied, leading to a possibly lower display quality.
-	void drawTemplates(QPainter* painter, QRectF bounding_box, int first_template, int last_template, MapView* view, bool on_screen);
-	/// Updates the renderables and extent of all objects which have been changed. This is automatically called by draw(), you normally do not need it
-=======
 	/**
 	 * Draws the part of the map which is visible in the bounding box.
 	 * 
@@ -290,7 +261,6 @@
 	 * Updates the renderables and extent of all objects which have changed.
 	 * This is automatically called by draw(), you normally do not need to call it directly.
 	 */
->>>>>>> 3b9ac58c
 	void updateObjects();
 	
 	/** 
@@ -1121,10 +1091,7 @@
 	void colorChanged(int pos, MapColor* color);
 	/** Emitted when a map color is deleted, gives the color's index and pointer. */
 	void colorDeleted(int pos, const MapColor* old_color);
-<<<<<<< HEAD
-=======
 	/** Emitted when the presence of spot colors in the map changes. */
->>>>>>> 3b9ac58c
 	void spotColorPresenceChanged(bool has_spot_colors) const;
 	
 	/** Emitted when a symbol is added to the map, gives the symbol's index and pointer. */
@@ -1287,51 +1254,6 @@
 inline
 const MapColor* Map::getCoveringWhite()
 {
-<<<<<<< HEAD
-public:
-	/// Creates a default view looking at the origin
-	MapView(Map* map);
-	~MapView();
-	
-	void save(QIODevice* file);
-	void load(QIODevice* file, int version);
-	
-	/** Saves the map view state to an XML stream.
-	 *  @param xml The XML output stream.
-	 *  @param element_name The name of the element which will be written. 
-	 *  @param skip_templates If true, visibility details of individual templates are not saved.
-	 */
-	void save(QXmlStreamWriter& xml, const QString& element_name, bool skip_templates = false);
-	
-	/** Loads the map view state from the current element of an xml stream. */
-	void load(QXmlStreamReader& xml);
-	
-	/// Must be called to notify the map view of new widgets displaying it. Useful to notify the widgets which need to be redrawn
-	void addMapWidget(MapWidget* widget);
-    void removeMapWidget(MapWidget* widget);
-	/// Redraws all map widgets completely - that can be slow!
-	void updateAllMapWidgets();
-	
-	/// Converts x, y (with origin at the center of the view) to map coordinates
-	inline MapCoord viewToMap(double x, double y)
-	{
-		return MapCoord(view_to_map.get(0, 0) * x + view_to_map.get(0, 1) * y + view_to_map.get(0, 2), view_to_map.get(1, 0) * x + view_to_map.get(1, 1) * y + view_to_map.get(1, 2));
-	}
-	inline MapCoord viewToMap(QPointF point)
-	{
-		return viewToMap(point.x(), point.y());
-	}
-	inline MapCoordF viewToMapF(double x, double y)
-	{
-		return MapCoordF(view_to_map.get(0, 0) * x + view_to_map.get(0, 1) * y + view_to_map.get(0, 2), view_to_map.get(1, 0) * x + view_to_map.get(1, 1) * y + view_to_map.get(1, 2));
-	}
-	inline MapCoordF viewToMapF(QPointF point)
-	{
-		return viewToMapF(point.x(), point.y());
-	}
-	/// Converts map coordinates to view coordinates (with origin at the center of the view)
-	inline void mapToView(MapCoord coords, double& out_x, double& out_y)
-=======
 	return &covering_white;
 }
 
@@ -1351,7 +1273,6 @@
 MapColor* Map::getColor(int i)
 {
 	if (0 <= i && i < (int)color_set->colors.size())
->>>>>>> 3b9ac58c
 	{
 		return color_set->colors[i];
 	}
