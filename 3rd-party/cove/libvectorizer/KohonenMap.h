--- conflicted
+++ resolved
@@ -32,13 +32,8 @@
 	virtual double distance(const OrganizableElement& y) const = 0;
 	virtual double squares(const OrganizableElement& y) const = 0;
 	virtual void add(const OrganizableElement& y) = 0;
-<<<<<<< HEAD
-	virtual void substract(const OrganizableElement& y) = 0;
+	virtual void subtract(const OrganizableElement& y) = 0;
 	virtual void multiply(double y) = 0;
-=======
-	virtual void subtract(const OrganizableElement& y) = 0;
-	virtual void multiply(const double y) = 0;
->>>>>>> 9ff0368c
 };
 
 class KohonenAlphaGetter
