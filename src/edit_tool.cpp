--- conflicted
+++ resolved
@@ -199,7 +199,6 @@
 		return false;
 	
 	Map* map = editor->getMap();
-<<<<<<< HEAD
 	
 	if (text_editor && hover_point == -2)
 	{
@@ -208,8 +207,6 @@
 		else
 			finishEditing();
 	}
-	
-=======
 
 	// Mac convention for selecting multiple items is the command key (In Qt the command key is ControlModifier)
 	#ifdef Q_WS_MAC
@@ -218,7 +215,6 @@
 		Qt::KeyboardModifier select_modifier = Qt::ShiftModifier;
 	#endif
 
->>>>>>> fe1e4318
 	if (dragging)
 	{
 		// Dragging finished
@@ -528,35 +524,16 @@
 	
 	int num_selected_objects = editor->getMap()->getNumSelectedObjects();
 	
-<<<<<<< HEAD
-	if (num_selected_objects > 0 && event->key() == Qt::Key_Delete)
-		deleteSelectedObjects();
-=======
 	// Delete objects if the delete key is pressed, or backspace key on Mac OSX, since that is the convention for Mac apps
 	#ifdef Q_WS_MAC
 		Qt::Key delete_key = Qt::Key_Backspace;
 	#else
 		Qt::Key delete_key = Qt::Key_Delete;
 	#endif
-	
+
 	if (num_selected_objects > 0 && event->key() == delete_key)
-	{
-		AddObjectsUndoStep* undo_step = new AddObjectsUndoStep(editor->getMap());
-		MapLayer* layer = editor->getMap()->getCurrentLayer();
-		
-		Map::ObjectSelection::const_iterator it_end = editor->getMap()->selectedObjectsEnd();
-		for (Map::ObjectSelection::const_iterator it = editor->getMap()->selectedObjectsBegin(); it != it_end; ++it)
-		{
-			int index = layer->findObjectIndex(*it);
-			undo_step->addObject(index, *it);
-		}
-		for (Map::ObjectSelection::const_iterator it = editor->getMap()->selectedObjectsBegin(); it != it_end; ++it)
-			editor->getMap()->deleteObject(*it, true);
-		editor->getMap()->clearObjectSelection(true);
-		updateStatusText();
-		editor->getMap()->objectUndoManager().addNewUndoStep(undo_step);
-	}
->>>>>>> fe1e4318
+		deleteSelectedObjects();
+
 	else if (event->key() == Qt::Key_Tab)
 	{
 		MapEditorTool* draw_tool = editor->getDefaultDrawToolForSymbol(editor->getSymbolWidget()->getSingleSelectedSymbol());
