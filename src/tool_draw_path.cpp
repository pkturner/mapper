/*
 *    Copyright 2012, 2013 Thomas Schöps
 *
 *    This file is part of OpenOrienteering.
 *
 *    OpenOrienteering is free software: you can redistribute it and/or modify
 *    it under the terms of the GNU General Public License as published by
 *    the Free Software Foundation, either version 3 of the License, or
 *    (at your option) any later version.
 *
 *    OpenOrienteering is distributed in the hope that it will be useful,
 *    but WITHOUT ANY WARRANTY; without even the implied warranty of
 *    MERCHANTABILITY or FITNESS FOR A PARTICULAR PURPOSE.  See the
 *    GNU General Public License for more details.
 *
 *    You should have received a copy of the GNU General Public License
 *    along with OpenOrienteering.  If not, see <http://www.gnu.org/licenses/>.
 */


#include "tool_draw_path.h"

#include <QtWidgets>

#include "map.h"
#include "map_undo.h"
#include "map_widget.h"
#include "object.h"
#include "renderable.h"
#include "settings.h"
#include "symbol.h"
#include "symbol_line.h"
#include "symbol_dock_widget.h"
#include "tool_helpers.h"
#include "util.h"
#include "gui/modifier_key.h"
#include "gui/widgets/key_button_bar.h"
#include "map_editor.h"

QCursor* DrawPathTool::cursor = NULL;

DrawPathTool::DrawPathTool(MapEditorController* editor, QAction* tool_button, SymbolWidget* symbol_widget, bool allow_closing_paths)
 : DrawLineAndAreaTool(editor, DrawPath, tool_button, symbol_widget), allow_closing_paths(allow_closing_paths),
   finished_path_is_selected(false),
   cur_map_widget(mapWidget()),
   angle_helper(new ConstrainAngleToolHelper()),
   snap_helper(new SnappingToolHelper(map())),
   follow_helper(new FollowPathToolHelper()),
   key_button_bar(NULL)
{
	angle_helper->setActive(false);
	connect(angle_helper.data(), SIGNAL(displayChanged()), this, SLOT(updateDirtyRect()));
	
	updateSnapHelper();
	connect(snap_helper.data(), SIGNAL(displayChanged()), this, SLOT(updateDirtyRect()));
	
	dragging = false;
	appending = false;
	following = false;
	picking_angle = false;
	picked_angle = false;
	draw_dash_points = false;
	shift_pressed = false;
	ctrl_pressed = false;
	
	if (!cursor)
		cursor = new QCursor(QPixmap(":/images/cursor-draw-path.png"), 11, 11);
	
	connect(map(), SIGNAL(objectSelectionChanged()), this, SLOT(objectSelectionChanged()));
}

DrawPathTool::~DrawPathTool()
{
	if (key_button_bar)
		editor->deletePopupWidget(key_button_bar);
}

void DrawPathTool::init()
{
	updateDashPointDrawing();
	updateStatusText();
	
	if (editor->isInMobileMode())
	{
		// Create key replacement bar
		key_button_bar = new KeyButtonBar(this, editor->getMainWidget());
		key_button_bar->addPressKeyWithModifier(Qt::Key_Return, Qt::ControlModifier, tr("Finish"));
		key_button_bar->addPressKey(Qt::Key_Return, tr("Close"));
		key_button_bar->addModifierKey(Qt::Key_Shift, Qt::ShiftModifier, tr("Snap", "Snap to existing objects"));
		key_button_bar->addModifierKey(Qt::Key_Control, Qt::ControlModifier, tr("Angle", "Using constrained angles"));
		key_button_bar->addPressKey(Qt::Key_Space, tr("Dash", "Drawing dash points"));
		key_button_bar->addPressKey(Qt::Key_Backspace, tr("Undo"));
		key_button_bar->addPressKey(Qt::Key_Escape, tr("Abort"));
		editor->showPopupWidget(key_button_bar, "");
	}
}

bool DrawPathTool::mousePressEvent(QMouseEvent* event, MapCoordF map_coord, MapWidget* widget)
{
	cur_map_widget = widget;
	created_point_at_last_mouse_press = false;
	
	if (draw_in_progress &&
		((event->button() == Qt::RightButton) &&
		!Settings::getInstance().getSettingCached(Settings::MapEditor_DrawLastPointOnRightClick).toBool()))
	{
		finishDrawing();
		return true;
	}
	else if (draw_in_progress &&
		((event->button() == Qt::RightButton && event->buttons() & Qt::LeftButton) ||
		 (event->button() == Qt::LeftButton && event->buttons() & Qt::RightButton)))
	{
		if (!previous_point_is_curve_point)
			undoLastPoint();
		if (draw_in_progress)
			finishDrawing();
		return true;
	}
	else if ((event->button() == Qt::LeftButton) || (draw_in_progress && drawMouseButtonClicked(event)))
	{
		dragging = false;
		bool start_appending = false;
		if (shift_pressed)
		{
			SnappingToolHelperSnapInfo snap_info;
			MapCoord snap_coord = snap_helper->snapToObject(map_coord, widget, &snap_info);
			click_pos_map = MapCoordF(snap_coord);
			cur_pos_map = click_pos_map;
			click_pos = widget->mapToViewport(click_pos_map).toPoint();
			
			// Check for following and appending
			if (!is_helper_tool)
			{
				if (!draw_in_progress)
				{
					if (snap_info.type == SnappingToolHelper::ObjectCorners &&
						(snap_info.coord_index == 0 || snap_info.coord_index == snap_info.object->asPath()->getCoordinateCount() - 1) &&
						snap_info.object->getSymbol() == symbol_widget->getSingleSelectedSymbol())
					{
						// Appending to another path
						start_appending = true;
						startAppending(snap_info);
					}
					
					// Setup angle helper
					if (snap_helper->snapToDirection(map_coord, widget, angle_helper.data()))
						picked_angle = true;
				}
				else if (draw_in_progress &&
						 (snap_info.type == SnappingToolHelper::ObjectCorners || snap_info.type == SnappingToolHelper::ObjectPaths) &&
						 snap_info.object->getType() == Object::Path)
				{
					// Start following another path
					startFollowing(snap_info, snap_coord);
					return true;
				}
			}
		}
		else if (!draw_in_progress && ctrl_pressed)
		{
			// Start picking direction of an existing object
			picking_angle = true;
			pickAngle(map_coord, widget);
			return true;
		}
		else
		{
			click_pos = event->pos();
			click_pos_map = map_coord;
			cur_pos_map = map_coord;
		}
		
		if (!draw_in_progress)
		{
			// Start a new path
			startDrawing();
			angle_helper->setCenter(click_pos_map);
			updateSnapHelper();
			
			path_has_preview_point = false;
			previous_point_is_curve_point = false;
			appending = start_appending;
		}
		else
		{
			if (!shift_pressed)
				angle_helper->getConstrainedCursorPosMap(click_pos_map, click_pos_map);
			cur_pos_map = click_pos_map;
		}

		// Set path point
		MapCoord coord = click_pos_map.toMapCoord();
		if (draw_dash_points)
			coord.setDashPoint(true);
		
		if (preview_path->getCoordinateCount() > 0 && picked_angle)
			picked_angle = false;
		if (previous_point_is_curve_point)
		{
			// Do nothing yet, wait until the user drags or releases the mouse button
		}
		else if (path_has_preview_point)
		{
			preview_path->setCoordinate(preview_path->getCoordinateCount() - 1, coord);
			updateAngleHelper();
			created_point_at_last_mouse_press = true;
		}
		else
		{
			if (preview_path->getCoordinateCount() == 0 || !preview_path->getCoordinate(preview_path->getCoordinateCount() - 1).isPositionEqualTo(coord))
			{
				preview_path->addCoordinate(coord);
				updatePreviewPath();
				if (!start_appending)
					updateAngleHelper();
				created_point_at_last_mouse_press = true;
			}
		}
		
		path_has_preview_point = false;
		
		create_segment = true;
		updateDirtyRect();
		updateStatusText();
		return true;
	}
	
	return false;
}

bool DrawPathTool::mouseMoveEvent(QMouseEvent* event, MapCoordF map_coord, MapWidget* widget)
{
	bool mouse_down = drawMouseButtonHeld(event);
	if (mouse_down)
		left_mouse_down = true;
	cur_pos = event->pos();
	cur_pos_map = map_coord;
	
	if (!mouse_down)
	{
		updateHover();
	}
	else // if (mouse_down)
	{
		if (!draw_in_progress && picking_angle)
		{
			pickAngle(map_coord, widget);
			return true;
		}
		else if (!draw_in_progress)
			return false;
		
		if (following)
		{
			updateFollowing();
			return true;
		}
		
		bool drag_distance_reached = (event->pos() - click_pos).manhattanLength() >= Settings::getInstance().getStartDragDistancePx();
		if (dragging && !drag_distance_reached)
		{
			if (create_spline_corner)
			{
				create_spline_corner = false;
			}
			else if (path_has_preview_point)
			{
				// Remove preview
				int last = preview_path->getCoordinateCount() - 1;
				if (last >= 3 && preview_path->getCoordinate(last-3).isCurveStart())
				{
					preview_path->deleteCoordinate(last, false);
					preview_path->deleteCoordinate(last-1, false);
					preview_path->deleteCoordinate(last-2, false);
					
					MapCoord coord = preview_path->getCoordinate(last-3);
					coord.setCurveStart(false);
					preview_path->setCoordinate(last-3, coord);
				}
				else if (last >= 1)
				{
					preview_path->deleteCoordinate(last, false);
				}
				
				path_has_preview_point = false;
				dragging = false;
				create_segment = false;
				
				updatePreviewPath();
				updateDirtyRect();
			}
		}
		else if (drag_distance_reached)
		{
			// Giving a direction by dragging
			dragging = true;
			create_spline_corner = false;
			create_segment = true;
			
			if (previous_point_is_curve_point)
				angle_helper->setCenter(click_pos_map);
			
			QPointF constrained_pos;
			angle_helper->getConstrainedCursorPositions(map_coord, constrained_pos_map, constrained_pos, widget);
			
			if (previous_point_is_curve_point)
			{
				hidePreviewPoints();
				float drag_direction = calculateRotation(constrained_pos.toPoint(), constrained_pos_map);
				
				// Add a new node or convert the last node into a corner?
				if ((widget->mapToViewport(previous_pos_map) - click_pos).manhattanLength() >= Settings::getInstance().getStartDragDistancePx())
					createPreviewCurve(click_pos_map.toMapCoord(), drag_direction);
				else
				{
					create_spline_corner = true;
					// This hides the old direction indicator
					previous_drag_map = previous_pos_map;
				}
			}
			
			updateDirtyRect();
		}
	}
	
	return true;
}

bool DrawPathTool::mouseReleaseEvent(QMouseEvent* event, MapCoordF map_coord, MapWidget* widget)
{
	if (!drawMouseButtonClicked(event))
		return false;
	left_mouse_down = false;
	if (picking_angle)
	{
		picking_angle = false;
		picked_angle = pickAngle(map_coord, widget);
		return true;
	}
	else if (!draw_in_progress)
		return false;
	if (following)
	{
		finishFollowing();
		if ((event->button() == Qt::RightButton) && Settings::getInstance().getSettingCached(Settings::MapEditor_DrawLastPointOnRightClick).toBool())
			finishDrawing();
		return true;
	}
	if (!create_segment)
		return true;
	
	if (previous_point_is_curve_point && !dragging && !create_spline_corner)
	{
		// The new point has not been added yet
		MapCoord coord;
		if (shift_pressed)
			coord = snap_helper->snapToObject(map_coord, widget);
		else if (angle_helper->isActive())
		{
			QPointF constrained_pos;
			angle_helper->getConstrainedCursorPositions(map_coord, constrained_pos_map, constrained_pos, widget);
			coord = constrained_pos_map.toMapCoord();
		}
		else
			coord = map_coord.toMapCoord();
		if (draw_dash_points)
			coord.setDashPoint(true);
		preview_path->addCoordinate(coord);
		updatePreviewPath();
		updateDirtyRect();
	}
	
	previous_point_is_curve_point = dragging;
	if (previous_point_is_curve_point)
	{
		QPointF constrained_pos;
		angle_helper->getConstrainedCursorPositions(map_coord, constrained_pos_map, constrained_pos, widget);
		
		previous_pos_map = click_pos_map;
		previous_drag_map = constrained_pos_map;
		previous_point_direction = calculateRotation(constrained_pos.toPoint(), constrained_pos_map);
	}
	
	updateAngleHelper();
	
	create_spline_corner = false;
	path_has_preview_point = false;
	dragging = false;
	
	if ((event->button() == Qt::RightButton) && Settings::getInstance().getSettingCached(Settings::MapEditor_DrawLastPointOnRightClick).toBool())
		finishDrawing();
	return true;
}

bool DrawPathTool::mouseDoubleClickEvent(QMouseEvent* event, MapCoordF map_coord, MapWidget* widget)
{
	Q_UNUSED(map_coord);
	Q_UNUSED(widget);
	
	if (event->button() != Qt::LeftButton)
		return false;
	
	if (draw_in_progress)
	{
		if (created_point_at_last_mouse_press)
			undoLastPoint();
<<<<<<< HEAD
		finishDrawing();
=======
		if (draw_in_progress)
			finishDrawing();
>>>>>>> 3b9ac58c
	}
	return true;
}

bool DrawPathTool::keyPressEvent(QKeyEvent* event)
{
	bool key_handled = false;
	if (draw_in_progress)
	{
		key_handled = true;
		if (event->key() == Qt::Key_Escape)
			abortDrawing();
		else if (event->key() == Qt::Key_Backspace)
			undoLastPoint();
		else if (event->key() == Qt::Key_Return && allow_closing_paths)
		{
			if (! (event->modifiers() & Qt::ControlModifier))
				closeDrawing();
			finishDrawing();
		}
		else
			key_handled = false;
	}
	else if (event->key() == Qt::Key_Backspace && finished_path_is_selected)
	{
		key_handled = removeLastPointFromSelectedPath();
	}
	
	if (event->key() == Qt::Key_Tab)
		deactivate();
	else if (event->key() == Qt::Key_Space)
	{
		draw_dash_points = !draw_dash_points;
		updateStatusText();
	}
	else if (event->key() == Qt::Key_Control)
	{
		ctrl_pressed = true;
		angle_helper->setActive(true);
		if (draw_in_progress && !dragging)
			updateDrawHover();
		picked_angle = false;
		updateStatusText();
	}
	else if (event->key() == Qt::Key_Shift)
	{
		shift_pressed = true;
		if (!dragging)
		{
			updateHover();
			updateDirtyRect();
		}
		updateStatusText();
	}
	else
		return key_handled;
	return true;
}

bool DrawPathTool::keyReleaseEvent(QKeyEvent* event)
{
	if (event->key() == Qt::Key_Control)
	{
		ctrl_pressed = false;
		if (!picked_angle)
			angle_helper->setActive(false);
		if (draw_in_progress && !dragging)
			updateDrawHover();
		updateStatusText();
	}
	else if (event->key() == Qt::Key_Shift)
	{
		shift_pressed = false;
		if (!dragging && !following)
		{
			updateHover();
			updateDirtyRect();
		}
		updateStatusText();
	}
	else
		return false;
	return true;
}

void DrawPathTool::draw(QPainter* painter, MapWidget* widget)
{
	drawPreviewObjects(painter, widget);
	
	if (draw_in_progress)
	{
		painter->setRenderHint(QPainter::Antialiasing);
		if (dragging && (cur_pos - click_pos).manhattanLength() >= Settings::getInstance().getStartDragDistancePx())
		{
			QPen pen(qRgb(255, 255, 255));
			pen.setWidth(3);
			painter->setPen(pen);
			painter->drawLine(widget->mapToViewport(click_pos_map), widget->mapToViewport(constrained_pos_map));
			painter->setPen(active_color);
			painter->drawLine(widget->mapToViewport(click_pos_map), widget->mapToViewport(constrained_pos_map));
		}
		if (previous_point_is_curve_point)
		{
			QPen pen(qRgb(255, 255, 255));
			pen.setWidth(3);
			painter->setPen(pen);
			painter->drawLine(widget->mapToViewport(previous_pos_map), widget->mapToViewport(previous_drag_map));
			painter->setPen(active_color);
			painter->drawLine(widget->mapToViewport(previous_pos_map), widget->mapToViewport(previous_drag_map));
		}
		
		if (!shift_pressed)
			angle_helper->draw(painter, widget);
	}
	
	if (shift_pressed && !dragging)
		snap_helper->draw(painter, widget);
	else if (!draw_in_progress && (picking_angle || picked_angle))
	{
		if (picking_angle)
			snap_helper->draw(painter, widget);
		angle_helper->draw(painter, widget);
	}
}

void DrawPathTool::updatePreviewPath()
{
	DrawLineAndAreaTool::updatePreviewPath();
	updateStatusText();
}

void DrawPathTool::updateHover()
{
	if (shift_pressed)
		constrained_pos_map = MapCoordF(snap_helper->snapToObject(cur_pos_map, cur_map_widget));
	else
		constrained_pos_map = cur_pos_map;
	
	if (!draw_in_progress)
	{
		// Show preview objects at this position
		setPreviewPointsPosition(constrained_pos_map);
		if (picked_angle)
			angle_helper->setCenter(constrained_pos_map);
		updateDirtyRect();
	}
	else // if (draw_in_progress)
	{
		updateDrawHover();
	}
}

void DrawPathTool::updateDrawHover()
{
	if (!shift_pressed)
		angle_helper->getConstrainedCursorPosMap(cur_pos_map, constrained_pos_map);
	if (!previous_point_is_curve_point && !left_mouse_down && draw_in_progress)
	{
		// Show a line to the cursor position as preview
		hidePreviewPoints();
		
		if (!path_has_preview_point)
		{
			preview_path->addCoordinate(constrained_pos_map.toMapCoord());
			path_has_preview_point = true;
		}
		preview_path->setCoordinate(preview_path->getCoordinateCount() - 1, constrained_pos_map.toMapCoord());
		
		updatePreviewPath();
		updateDirtyRect();	// TODO: Possible optimization: mark only the last segment as dirty
	}
	else if (previous_point_is_curve_point && !left_mouse_down && draw_in_progress)
	{
		setPreviewPointsPosition(constrained_pos_map, 1);
		updateDirtyRect();
	}
}

void DrawPathTool::createPreviewCurve(MapCoord position, float direction)
{
	if (!path_has_preview_point)
	{
		int last = preview_path->getCoordinateCount() - 1;
		(preview_path->getCoordinate(last)).setCurveStart(true);
		
		preview_path->addCoordinate(MapCoord(0, 0));
		preview_path->addCoordinate(MapCoord(0, 0));
		if (draw_dash_points)
			position.setDashPoint(true);
		preview_path->addCoordinate(position);
		
		path_has_preview_point = true;
	}
	
	// Adjust the preview curve
	int last = preview_path->getCoordinateCount() - 1;
	MapCoord previous_point = preview_path->getCoordinate(last - 3);
	MapCoord last_point = preview_path->getCoordinate(last);
	
	double bezier_handle_distance = BEZIER_HANDLE_DISTANCE * previous_point.lengthTo(last_point);
	
	preview_path->setCoordinate(last - 2, MapCoord(previous_point.xd() - bezier_handle_distance * sin(previous_point_direction),
												   previous_point.yd() - bezier_handle_distance * cos(previous_point_direction)));
	preview_path->setCoordinate(last - 1, MapCoord(last_point.xd() + bezier_handle_distance * sin(direction),
												   last_point.yd() + bezier_handle_distance * cos(direction)));
	updatePreviewPath();	
}

void DrawPathTool::undoLastPoint()
{
	Q_ASSERT(draw_in_progress);
	
	if (preview_path->getCoordinateCount() <= (preview_path->getPart(0).isClosed() ? 3 : (path_has_preview_point ? 2 : 1)))
	{
		abortDrawing();
		return;
	}
	
	int last = preview_path->getCoordinateCount() - 1;
	preview_path->deleteCoordinate(last, false);
	
	if (last >= 3 && preview_path->getCoordinate(last - 3).isCurveStart())
	{
		MapCoord first = preview_path->getCoordinate(last - 3);
		MapCoord second = preview_path->getCoordinate(last - 2);
		
		previous_point_is_curve_point = true;
		previous_point_direction = -atan2(second.xd() - first.xd(), first.yd() - second.yd());
		previous_pos_map = MapCoordF(first);
		previous_drag_map = MapCoordF((first.xd() + second.xd()) / 2, (first.yd() + second.yd()) / 2);
		
		preview_path->deleteCoordinate(last - 1, false);
		preview_path->deleteCoordinate(last - 2, false);
		
		first.setCurveStart(false);
		preview_path->setCoordinate(last - 3, first);
	}
	else
	{
		int curve_test = path_has_preview_point ? 5 : 4;	// "possible_previous_curve_start_offset"
		if (path_has_preview_point)
			preview_path->deleteCoordinate(last - 1, false);
		
		if (last >= curve_test && preview_path->getCoordinate(last - curve_test).isCurveStart())
		{
			MapCoord first = preview_path->getCoordinate(last - curve_test + 2);
			MapCoord second = preview_path->getCoordinate(last - curve_test + 3);
			
			previous_point_is_curve_point = true;
			previous_point_direction = -atan2(second.xd() - first.xd(), first.yd() - second.yd());
			previous_pos_map = MapCoordF(second);
			previous_drag_map = MapCoordF(second.xd() + (second.xd() - first.xd()) / 2, second.yd() + (second.yd() - first.yd()) / 2);
		}
		else
			previous_point_is_curve_point = false;
	}
	
	path_has_preview_point = false;
	dragging = false;
	
	updatePreviewPath();
	updateAngleHelper();
	cur_pos_map = click_pos_map;
	updateDirtyRect();
}

bool DrawPathTool::removeLastPointFromSelectedPath()
{
	if (draw_in_progress || map()->getNumSelectedObjects() != 1)
	{
		return false;
	}
	
	Object* object = map()->getFirstSelectedObject();
	if (object->getType() != Object::Path)
	{
		return false;
	}
	
	PathObject* path = object->asPath();
	if (path->getNumParts() != 1)
	{
		return false;
	}
	
	int points_on_path = 0;
	int num_coords = path->getCoordinateCount();
	for (int i = 0; i < num_coords && points_on_path < 3; ++i)
	{
		++points_on_path;
		if (path->getCoordinate(i).isCurveStart())
		{
			i += 2; // Skip the control points.
		}
	}
	
	if (points_on_path < 3)
	{
		// Too few points after deleting the last: delete the whole object.
		map()->deleteSelectedObjects();
		return true;
	}
	
	ReplaceObjectsUndoStep* undo_step = new ReplaceObjectsUndoStep(map());
	Object* undo_duplicate = object->duplicate();
	undo_duplicate->setMap(map());
	undo_step->addObject(object, undo_duplicate);
	map()->objectUndoManager().addNewUndoStep(undo_step);
	updateDirtyRect();
	
	path->getPart(0).setClosed(false);
	path->deleteCoordinate(num_coords - 1, false);
	
	MapCoord& potential_curve_start = path->getCoordinate(qMax(0, num_coords - 4));
	if (num_coords >= 4 && potential_curve_start.isCurveStart())
	{
		path->deleteCoordinate(num_coords - 2, false);
		path->deleteCoordinate(num_coords - 3, false);
		potential_curve_start.setCurveStart(false);
	}
		
	path->update(true);
	map()->setObjectsDirty();
	map()->emitSelectionEdited();
	return true;
}

void DrawPathTool::closeDrawing()
{
	Q_ASSERT(draw_in_progress);
	
	if (preview_path->getCoordinateCount() <= 1)
		return;
	
	if (previous_point_is_curve_point && preview_path->getCoordinate(0).isCurveStart())
	{
		// Finish with a curve
		path_has_preview_point = false;
		
		if (dragging)
			previous_point_direction = -atan2(cur_pos_map.getX() - click_pos_map.getX(), click_pos_map.getY() - cur_pos_map.getY());
		
		MapCoord first = preview_path->getCoordinate(0);
		MapCoord second = preview_path->getCoordinate(1);
		createPreviewCurve(first, -atan2(second.xd() - first.xd(), first.yd() - second.yd()));
		path_has_preview_point = false;
	}
	
	if (preview_path->getNumParts() > 0)
		preview_path->getPart(0).setClosed(true, true);
}

void DrawPathTool::finishDrawing()
{
	Q_ASSERT(draw_in_progress);
	
	// Does the symbols contain only areas? If so, auto-close the path if not done yet
	bool contains_only_areas = !is_helper_tool && (drawing_symbol->getContainedTypes() & ~(Symbol::Area | Symbol::Combined)) == 0 && (drawing_symbol->getContainedTypes() & Symbol::Area);
	if (contains_only_areas && preview_path->getNumParts() > 0)
		preview_path->getPart(0).setClosed(true, true);
	
	// Remove last point if closed and first and last points are equal, or if the last point was just a preview
	if (path_has_preview_point && !dragging)
		preview_path->deleteCoordinate(preview_path->getCoordinateCount() - (preview_path->getPart(0).isClosed() ? 2 : 1), false);
	
	if (preview_path->getCoordinateCount() < (contains_only_areas ? 3 : 2))
	{
		renderables->removeRenderablesOfObject(preview_path, false);
		delete preview_path;
		preview_path = NULL;
	}
	
	dragging = false;
	following = false;
	draw_in_progress = false;
	if (!ctrl_pressed)
		angle_helper->setActive(false);
	updateSnapHelper();
	updateStatusText();
	hidePreviewPoints();
	
	DrawLineAndAreaTool::finishDrawing(appending ? append_to_object : NULL);
	
	finished_path_is_selected = true;
}

void DrawPathTool::abortDrawing()
{
	dragging = false;
	following = false;
	draw_in_progress = false;
	if (!ctrl_pressed)
		angle_helper->setActive(false);
	updateSnapHelper();
	updateStatusText();
	hidePreviewPoints();
	
	DrawLineAndAreaTool::abortDrawing();
}

void DrawPathTool::updateDirtyRect()
{
	QRectF rect;
	
	if (dragging)
	{
		rectIncludeSafe(rect, click_pos_map.toQPointF());
		rectInclude(rect, cur_pos_map.toQPointF());
	}
	if (draw_in_progress && previous_point_is_curve_point)
	{
		rectIncludeSafe(rect, previous_pos_map.toQPointF());
		rectInclude(rect, previous_drag_map.toQPointF());
	}
	if ((draw_in_progress && !dragging) ||
		(!draw_in_progress && !shift_pressed && ctrl_pressed) ||
		(!draw_in_progress && (picking_angle || picked_angle)))
	{
		angle_helper->includeDirtyRect(rect);
	}
	if (shift_pressed || (!draw_in_progress && ctrl_pressed))
		snap_helper->includeDirtyRect(rect);
	includePreviewRects(rect);
	
	if (is_helper_tool)
		emit(dirtyRectChanged(rect));
	else
	{
		if (rect.isValid())
			map()->setDrawingBoundingBox(rect, qMax(qMax(dragging ? 1 : 0, angle_helper->getDisplayRadius()), snap_helper->getDisplayRadius()), true);
		else
			map()->clearDrawingBoundingBox();
	}
}

void DrawPathTool::selectedSymbolsChanged()
{
	if (is_helper_tool)
		return;
	DrawLineAndAreaTool::selectedSymbolsChanged();
	
	updateDashPointDrawing();
}

void DrawPathTool::objectSelectionChanged()
{
	finished_path_is_selected = false;
}

void DrawPathTool::updateAngleHelper()
{
	if (picked_angle)
		return;
	if (!preview_path)
	{
		angle_helper->clearAngles();
		angle_helper->addDefaultAnglesDeg(0);
		return;
	}
	updatePreviewPath();
	const MapCoordVector& map_coords = preview_path->getRawCoordinateVector();
	
	bool rectangular_stepping = true;
	double angle;
	if (map_coords.size() >= 2)
	{
		bool ok = false;
		MapCoordF tangent = PathCoord::calculateTangent(map_coords, map_coords.size() - 1, true, ok);
		if (!ok)
			tangent = MapCoordF(1, 0);
		angle = -tangent.getAngle();
	}
	else
	{
		if (previous_point_is_curve_point)
			angle = previous_point_direction;
		else
		{
			angle = 0;
			rectangular_stepping = false;
		}
	}
	
	if (!map_coords.empty())
		angle_helper->setCenter(MapCoordF(map_coords[map_coords.size() - 1]));
	angle_helper->clearAngles();
	if (rectangular_stepping)
		angle_helper->addAnglesDeg(angle * 180 / M_PI, 45);
	else
		angle_helper->addDefaultAnglesDeg(angle * 180 / M_PI);
}

bool DrawPathTool::pickAngle(MapCoordF coord, MapWidget* widget)
{
	MapCoord snap_position;
	bool picked = snap_helper->snapToDirection(coord, widget, angle_helper.data(), &snap_position);
	if (picked)
		angle_helper->setCenter(MapCoordF(snap_position));
	else
	{
		updateAngleHelper();
		angle_helper->setCenter(constrained_pos_map);
	}
	hidePreviewPoints();
	updateDirtyRect();
	return picked;
}

void DrawPathTool::updateSnapHelper()
{
	if (draw_in_progress)
		snap_helper->setFilter(SnappingToolHelper::AllTypes);
	else
	{
		//snap_helper.setFilter((SnappingToolHelper::SnapObjects)(SnappingToolHelper::GridCorners | SnappingToolHelper::ObjectCorners));
		snap_helper->setFilter(SnappingToolHelper::AllTypes);
	}
}

void DrawPathTool::startAppending(SnappingToolHelperSnapInfo& snap_info)
{
	append_to_object = snap_info.object->asPath();
}

void DrawPathTool::startFollowing(SnappingToolHelperSnapInfo& snap_info, const MapCoord& snap_coord)
{
	following = true;
	follow_object = snap_info.object->asPath();
	create_segment = false;
	
	if (snap_info.type == SnappingToolHelper::ObjectCorners)
		follow_helper->startFollowingFromCoord(follow_object, snap_info.coord_index);
	else // if (snap_info.type == SnappingToolHelper::ObjectPaths)
		follow_helper->startFollowingFromPathCoord(follow_object, snap_info.path_coord);
	
	if (path_has_preview_point)
		preview_path->setCoordinate(preview_path->getCoordinateCount() - 1, snap_coord);
	else
		preview_path->addCoordinate(snap_coord);
	path_has_preview_point = false;
	previous_point_is_curve_point = false;
	updatePreviewPath();
	follow_start_index = preview_path->getCoordinateCount() - 1;
}

void DrawPathTool::updateFollowing()
{
	PathCoord path_coord;
	float distance_sq;
	follow_object->calcClosestPointOnPath(cur_pos_map, distance_sq, path_coord, follow_helper->getPartIndex());
	PathObject* temp_object;
	bool success = follow_helper->updateFollowing(path_coord, temp_object);
	
	// Append the temporary object to the preview object at follow_start_index
	for (int i = preview_path->getCoordinateCount() - 1; i >= follow_start_index; --i)
		preview_path->deleteCoordinate(i, false);
	if (success)
	{
		preview_path->appendPath(temp_object);
		preview_path->getCoordinate(preview_path->getCoordinateCount() - 1).setHolePoint(false);
		delete temp_object;
	}
	updatePreviewPath();
	hidePreviewPoints();
	updateDirtyRect();
}

void DrawPathTool::finishFollowing()
{
	following = false;
	
	int last = preview_path->getCoordinateCount() - 1;
	
	if (last >= 3 && preview_path->getCoordinate(last - 3).isCurveStart())
	{
		MapCoord first = preview_path->getCoordinate(last - 1);
		MapCoord second = preview_path->getCoordinate(last);
		
		previous_point_is_curve_point = true;
		previous_point_direction = -atan2(second.xd() - first.xd(), first.yd() - second.yd());
		previous_pos_map = MapCoordF(second);
		previous_drag_map = MapCoordF(second.xd() + (second.xd() - first.xd()) / 2, second.yd() + (second.yd() - first.yd()) / 2);
	}
	else
		previous_point_is_curve_point = false;
	
	updateAngleHelper();
}

float DrawPathTool::calculateRotation(QPoint mouse_pos, MapCoordF mouse_pos_map)
{
	if (dragging && (mouse_pos - click_pos).manhattanLength() >= Settings::getInstance().getStartDragDistancePx())
		return -atan2(mouse_pos_map.getX() - click_pos_map.getX(), click_pos_map.getY() - mouse_pos_map.getY());
	else
		return 0;
}

void DrawPathTool::updateDashPointDrawing()
{
	if (!symbol_widget)
		return;
	
	Symbol* symbol = symbol_widget->getSingleSelectedSymbol();
	if (symbol && symbol->getType() == Symbol::Line)
	{
		// Auto-activate dash points depending on if the selected symbol has a dash symbol.
		// TODO: instead of just looking if it is a line symbol with dash points,
		// could also check for combined symbols containing lines with dash points
		draw_dash_points = (symbol->asLine()->getDashSymbol() != NULL);
		
		updateStatusText();
	}
	else if (symbol &&
		(symbol->getType() == Symbol::Area ||
		 symbol->getType() == Symbol::Combined))
	{
		draw_dash_points = false;
	}
}

void DrawPathTool::updateStatusText()
{
	QString text;
	static const QString text_more_shift_control_space(MapEditorTool::tr("More: %1, %2, %3").arg(ModifierKey::shift(), ModifierKey::control(), ModifierKey(Qt::Key_Space)));
	static const QString text_more_shift_space(MapEditorTool::tr("More: %1, %2").arg(ModifierKey::shift(), ModifierKey(Qt::Key_Space)));
	static const QString text_more_control_space(MapEditorTool::tr("More: %1, %2").arg(ModifierKey::control(), ModifierKey(Qt::Key_Space)));
	QString text_more(text_more_shift_control_space);
	
	if (draw_in_progress && preview_path && preview_path->getCoordinateCount() >= 2)
	{
		//assert(!preview_path->isDirty());
		float length = map()->getScaleDenominator() * preview_path->getPathCoordinateVector()[preview_path->getPart(0).path_coord_end_index].clen * 0.001f;
		text += tr("<b>Length:</b> %1 m ").arg(QLocale().toString(length, 'f', 1));
		text += "| ";
	}
	
	if (draw_dash_points && !is_helper_tool)
		text += DrawLineAndAreaTool::tr("<b>Dash points on.</b> ") + "| ";
	
	if (!draw_in_progress)
	{
		if (shift_pressed)
		{
			text += DrawLineAndAreaTool::tr("<b>%1+Click</b>: Snap or append to existing objects. ").arg(ModifierKey::shift());
			text_more = text_more_control_space;
		}
		else if (ctrl_pressed)
		{
			text += DrawLineAndAreaTool::tr("<b>%1+Click</b>: Pick direction from existing objects. ").arg(ModifierKey::control());
			text_more = text_more_shift_space;
		}
		else
		{
			text += tr("<b>Click</b>: Start a straight line. <b>Drag</b>: Start a curve. ");
// 			text += DrawLineAndAreaTool::tr(draw_dash_points ? "<b>%1</b> Disable dash points. " : "<b>%1</b>: Enable dash points. ").arg(ModifierKey::space());
		}
	}
	else
	{
		if (shift_pressed)
		{
			text += DrawLineAndAreaTool::tr("<b>%1+Click</b>: Snap to existing objects. ").arg(ModifierKey::shift());
			text += tr("<b>%1+Drag</b>: Follow existing objects. ").arg(ModifierKey::shift());
			text_more = text_more_control_space;
		}
		else if (ctrl_pressed && angle_helper->isActive())
		{
			text += DrawLineAndAreaTool::tr("<b>%1</b>: Fixed angles. ").arg(ModifierKey::control());
			text_more = text_more_shift_space;
		}
		else
		{
			text += tr("<b>Click</b>: Draw a straight line. <b>Drag</b>: Draw a curve. "
			           "<b>Right or double click</b>: Finish the path. "
			           "<b>%1</b>: Close the path. ").arg(ModifierKey::return_key());
			text += DrawLineAndAreaTool::tr("<b>%1</b>: Undo last point. ").arg(ModifierKey::backspace());
			text += MapEditorTool::tr("<b>%1</b>: Abort. ").arg(ModifierKey::escape());
		}
	}
	
	text += "| " + text_more;
	
	setStatusBarText(text);
}<|MERGE_RESOLUTION|>--- conflicted
+++ resolved
@@ -405,12 +405,8 @@
 	{
 		if (created_point_at_last_mouse_press)
 			undoLastPoint();
-<<<<<<< HEAD
-		finishDrawing();
-=======
 		if (draw_in_progress)
 			finishDrawing();
->>>>>>> 3b9ac58c
 	}
 	return true;
 }
