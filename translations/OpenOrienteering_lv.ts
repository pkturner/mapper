--- conflicted
+++ resolved
@@ -4648,160 +4648,7 @@
         <translation>Vienmēr orientēts uz ziemeļiem (nav pagriežams)</translation>
     </message>
     <message>
-<<<<<<< HEAD
-        <location filename="../src/fileformats/ocd_file_format.cpp" line="830"/>
-        <source>Unsupported framing line style &apos;%1&apos;.</source>
-        <translation type="unfinished"></translation>
-    </message>
-    <message>
-        <location filename="../src/fileformats/ocd_file_format.cpp" line="916"/>
-        <source>Skipped secondary point symbol.</source>
-        <translation type="unfinished"></translation>
-    </message>
-    <message>
-        <location filename="../src/fileformats/ocd_file_format.cpp" line="951"/>
-        <source>Suppressing dash symbol at line ends.</source>
-        <translation type="unfinished"></translation>
-    </message>
-    <message>
-        <location filename="../src/fileformats/ocd_file_format.cpp" line="1097"/>
-        <source>During import of text symbol %1: ignoring justified alignment</source>
-        <translation type="unfinished">Ignorē izlīdzinājumu teksta simbola %1 importā</translation>
-    </message>
-    <message>
-        <location filename="../src/fileformats/ocd_file_format.cpp" line="1103"/>
-        <source>During import of text symbol %1: ignoring custom weight (%2)</source>
-        <translation type="unfinished">Ignorē izvēles lielumu (%2) teksta simbola %1 importā</translation>
-    </message>
-    <message>
-        <location filename="../src/fileformats/ocd_file_format.cpp" line="1108"/>
-        <source>During import of text symbol %1: custom character spacing is set, its implementation does not match OCAD&apos;s behavior yet</source>
-        <translation type="unfinished">Simbola %1 importā ir noteikts simbolu izvēles atkāpinājums, tā realizācija patlaban neatbilst OCAD lietotajai</translation>
-    </message>
-    <message>
-        <location filename="../src/fileformats/ocd_file_format.cpp" line="1113"/>
-        <source>During import of text symbol %1: ignoring custom word spacing (%2%)</source>
-        <translation type="unfinished">Ignorē vārdu izvēles atstarpes (%2%) teksta simbola %1 importā</translation>
-    </message>
-    <message>
-        <location filename="../src/fileformats/ocd_file_format.cpp" line="1118"/>
-        <source>During import of text symbol %1: ignoring custom indents (%2/%3)</source>
-        <translation type="unfinished">Ignorē izvēles rindu atkāpes (%2/%3) teksta simbola %1 importā</translation>
-    </message>
-    <message>
-        <location filename="../src/fileformats/ocd_file_format.cpp" line="1139"/>
-        <source>During import of text symbol %1: ignoring text framing (mode %2)</source>
-        <translation type="unfinished">Ignorē teksta ierāmējumu (režīms %2) teksta simbola %1 importā</translation>
-    </message>
-    <message>
-        <location filename="../src/fileformats/ocd_file_format.cpp" line="1313"/>
-        <source>Unable to load object</source>
-        <translation type="unfinished">Nav iespējams ielasīt objektu</translation>
-    </message>
-    <message>
-        <location filename="../src/fileformats/ocd_file_format.cpp" line="1323"/>
-        <source>Unable to import rectangle object</source>
-        <translation type="unfinished">Nav iespējams ielasīt taisnstūrveida objektu</translation>
-    </message>
-    <message>
-        <location filename="../src/fileformats/ocd_file_format.cpp" line="1368"/>
-        <source>Not importing text symbol, couldn&apos;t figure out path&apos; (npts=%1): %2</source>
-        <translation type="unfinished">Teksta simbols nav importēts, nav iespējams noskaidrot sekošanas līniju (npts=%1): %2</translation>
-    </message>
-    <message>
-        <location filename="../src/fileformats/ocd_file_format.cpp" line="1613"/>
-        <source>Trying to import a text object with unknown coordinate format</source>
-        <translation type="unfinished">Mēģinājums importēt teksta objektu ar nezināmu koordinātu formātu</translation>
-    </message>
-    <message>
-        <location filename="../src/fileformats/ocd_file_format.cpp" line="1634"/>
-        <location filename="../src/fileformats/ocd_file_format.cpp" line="1638"/>
-        <source>Invalid data.</source>
-        <translation type="unfinished"></translation>
-    </message>
-    <message>
-        <location filename="../src/fileformats/ocd_file_format.cpp" line="1650"/>
-        <location filename="../src/fileformats/ocd_file_format.cpp" line="1659"/>
-        <location filename="../src/fileformats/ocd_file_format.cpp" line="1663"/>
-        <location filename="../src/fileformats/ocd_file_format.cpp" line="1667"/>
-        <source>Untested file importer for format: OCD %1</source>
-        <translation type="unfinished"></translation>
-    </message>
-    <message>
-        <location filename="../src/fileformats/ocd_file_format.cpp" line="1673"/>
-        <source>OCD files of version %1 are not supported!</source>
-        <translation type="unfinished"></translation>
-    </message>
-</context>
-<context>
-    <name>PaintOnTemplateSelectDialog</name>
-    <message>
-        <location filename="../src/template_tool_paint.cpp" line="206"/>
-        <source>Select template to draw onto</source>
-        <translation>Atlasīt šablonu, uz kura zīmēt</translation>
-    </message>
-    <message>
-        <location filename="../src/template_tool_paint.cpp" line="220"/>
-        <source>Cancel</source>
-        <translation>Atcelt</translation>
-    </message>
-    <message>
-        <location filename="../src/template_tool_paint.cpp" line="221"/>
-        <source>Draw</source>
-        <translation>Zīmēt</translation>
-    </message>
-</context>
-<context>
-    <name>PaintOnTemplateTool</name>
-    <message>
-        <location filename="../src/template_tool_paint.cpp" line="58"/>
-        <source>&lt;b&gt;Click and drag&lt;/b&gt;: Paint. &lt;b&gt;Right click and drag&lt;/b&gt;: Erase. </source>
-        <translation>&lt;b&gt;Klikšķis un vilkt&lt;/b&gt;: Krāsot. &lt;b&gt;Labais klikšķis un vilkt&lt;/b&gt;: Dzēst. </translation>
-    </message>
-    <message>
-        <location filename="../src/template_tool_paint.cpp" line="60"/>
-        <source>Color selection</source>
-        <translation>Krāsu atlasīšana</translation>
-    </message>
-</context>
-<context>
-    <name>PanTool</name>
-    <message>
-        <location filename="../src/tool_pan.cpp" line="56"/>
-        <location filename="../src/gui/print_tool.cpp" line="348"/>
-        <source>&lt;b&gt;Drag&lt;/b&gt;: Move the map. </source>
-        <translation>&lt;b&gt;Vilkt&lt;/b&gt;: Pārvietot karti. </translation>
-    </message>
-</context>
-<context>
-    <name>PercentageDelegate</name>
-    <message>
-        <location filename="../src/util/item_delegates.cpp" line="147"/>
-        <location filename="../src/util/item_delegates.cpp" line="154"/>
-        <source>%</source>
-        <translation type="unfinished">%</translation>
-    </message>
-</context>
-<context>
-    <name>PointSymbolEditorTool</name>
-    <message>
-        <location filename="../src/symbol_point_editor.cpp" line="968"/>
-        <source>&lt;b&gt;Click&lt;/b&gt;: Add a coordinate. &lt;b&gt;%1+Click&lt;/b&gt;: Change the selected coordinate. </source>
-        <translation>&lt;b&gt;Klikšķis&lt;/b&gt;: Pievienot koordināti. &lt;b&gt;%1+Klikšķis&lt;/b&gt;: Mainīt atlasīto koordināti. </translation>
-    </message>
-</context>
-<context>
-    <name>PointSymbolEditorWidget</name>
-    <message>
-        <location filename="../src/symbol_point_editor.cpp" line="55"/>
-        <source>Always oriented to north (not rotatable)</source>
-        <translation>Vienmēr orientēts uz ziemeļiem (nav pagriežams)</translation>
-    </message>
-    <message>
-        <location filename="../src/symbol_point_editor.cpp" line="58"/>
-=======
         <location filename="../src/symbol_point_editor.cpp" line="54"/>
->>>>>>> cd2cb728
         <source>Elements</source>
         <translation>Elementi</translation>
     </message>
