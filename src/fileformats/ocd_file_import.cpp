/*
 *    Copyright 2013-2017 Kai Pastor
 *
 *    Some parts taken from file_format_oc*d8{.h,_p.h,cpp} which are
 *    Copyright 2012 Pete Curtis
 *
 *    This file is part of OpenOrienteering.
 *
 *    OpenOrienteering is free software: you can redistribute it and/or modify
 *    it under the terms of the GNU General Public License as published by
 *    the Free Software Foundation, either version 3 of the License, or
 *    (at your option) any later version.
 *
 *    OpenOrienteering is distributed in the hope that it will be useful,
 *    but WITHOUT ANY WARRANTY; without even the implied warranty of
 *    MERCHANTABILITY or FITNESS FOR A PARTICULAR PURPOSE.  See the
 *    GNU General Public License for more details.
 *
 *    You should have received a copy of the GNU General Public License
 *    along with OpenOrienteering.  If not, see <http://www.gnu.org/licenses/>.
 */

#include "ocd_file_import.h"

#include <algorithm>
#include <cmath>
#include <iterator>
#include <memory>
#include <type_traits>
#include <vector>

#include <QBuffer>
#include <QChar>
#include <QCoreApplication>
#include <QDebug>
#include <QDir>
#include <QFileInfo>
#include <QFontMetricsF>
#include <QIODevice>
#include <QImageReader>
#include <QLatin1Char>
#include <QLatin1String>
#include <QList>
#include <QPointF>
#include <QStringRef>
#include <QTextDecoder>
#include <QVariant>

#include "settings.h"
#include "core/crs_template.h"
#include "core/georeferencing.h"
#include "core/map.h"
#include "core/map_color.h"
#include "core/map_grid.h"
#include "core/map_part.h"
#include "core/map_view.h"
#include "core/objects/text_object.h"
#include "core/symbols/area_symbol.h"
#include "core/symbols/combined_symbol.h"
#include "core/symbols/line_symbol.h"
#include "core/symbols/point_symbol.h"
#include "core/symbols/symbol.h"
#include "core/symbols/text_symbol.h"
#include "fileformats/file_format.h"
#include "fileformats/ocad8_file_format_p.h"
#include "fileformats/ocd_types_v10.h"
#include "fileformats/ocd_types_v11.h"
#include "fileformats/ocd_types_v12.h"
#include "fileformats/ocd_types_v9.h"
#include "templates/template.h"
#include "templates/template_image.h"
#include "templates/template_map.h"
#include "util/encoding.h"
#include "util/util.h"


namespace OpenOrienteering {

namespace {

static QTextCodec* codecFromSettings()
{
	const auto& settings = Settings::getInstance();
	const auto name = settings.getSetting(Settings::General_Local8BitEncoding).toByteArray();
	return Util::codecForName(name);
}	


}  // namespace



OcdFileImport::OcdImportedPathObject::~OcdImportedPathObject()
{
	// nothing, not inlined
}

OcdFileImport::OcdFileImport(QIODevice* stream, Map* map, MapView* view)
 : Importer { stream, map, view }
 , delegate { nullptr }
 , custom_8bit_encoding { codecFromSettings() }
{
	if (!custom_8bit_encoding)
	{
		addWarning(tr("Encoding '%1' is not available. Check the settings."));
		custom_8bit_encoding = QTextCodec::codecForLocale();
	}
}

OcdFileImport::~OcdFileImport()
{
	// nothing
}


void OcdFileImport::setCustom8BitEncoding(QTextCodec* encoding)
{
	custom_8bit_encoding = encoding;
}


QString OcdFileImport::convertOcdString(const QChar* src, uint maxlen) const
{
	auto last = src;
	if (src)
	{
		while (maxlen && *last != 0)
		{
			last ++;
			--maxlen;
		}
	}
	QTextCodec* utf16 = QTextCodec::codecForName("UTF-16LE");
	Q_ASSERT(utf16);
	auto decoder = std::unique_ptr<QTextDecoder>(utf16->makeDecoder(QTextCodec::ConvertInvalidToNull));
	return decoder->toUnicode(reinterpret_cast<const char*>(src), 2*int(last - src));
}


void OcdFileImport::addSymbolWarning(const AreaSymbol* symbol, const QString& warning)
{
	addWarning( tr("In area symbol %1 '%2': %3").
	            arg(symbol->getNumberAsString(), symbol->getName(), warning) );
}

void OcdFileImport::addSymbolWarning(const LineSymbol* symbol, const QString& warning)
{
	addWarning( tr("In line symbol %1 '%2': %3").
	            arg(symbol->getNumberAsString(), symbol->getName(), warning) );
}

void OcdFileImport::addSymbolWarning(const TextSymbol* symbol, const QString& warning)
{
	addWarning( tr("In text symbol %1 '%2': %3").
	            arg(symbol->getNumberAsString(), symbol->getName(), warning) );
}


#ifndef NDEBUG

// Heuristic detection of implementation errors
template< >
inline
qint64 OcdFileImport::convertLength< quint8 >(quint8 ocd_length) const
{
	// OC*D uses hundredths of a millimeter.
	// oo-mapper uses 1/1000 mm
	if (ocd_length > 200)
		qDebug("quint8 has value %d, might be qint8 %d", ocd_length, qint8(ocd_length));
	return qint64(ocd_length) * 10;
}

template< >
inline
qint64 OcdFileImport::convertLength< quint16 >(quint16 ocd_length) const
{
	// OC*D uses hundredths of a millimeter.
	// oo-mapper uses 1/1000 mm
	if (ocd_length > 50000)
		qDebug("quint16 has value %d, might be qint16 %d", ocd_length, qint16(ocd_length));
	return qint64(ocd_length) * 10;
}

template< >
inline
qint64 OcdFileImport::convertLength< quint32 >(quint32 ocd_length) const
{
	// OC*D uses hundredths of a millimeter.
	// oo-mapper uses 1/1000 mm
	if (ocd_length > 3000000)
		qDebug("quint32 has value %d, might be qint32 %d", ocd_length, qint32(ocd_length));
	return qint64(ocd_length) * 10;
}

#endif // !NDEBUG


void OcdFileImport::importImplementationLegacy(bool load_symbols_only)
{
	QBuffer new_stream(&buffer);
	new_stream.open(QIODevice::ReadOnly);
	delegate.reset(new OCAD8FileImport(&new_stream, map, view));
	
	delegate->import(load_symbols_only);
	
	for (auto&& w : delegate->warnings())
	{
		addWarning(w);
	}
	
	for (auto&& a : delegate->actions())
	{
		addAction(a);
	}
}

template< class F >
void OcdFileImport::importImplementation(bool load_symbols_only)
{
	const OcdFile<F> file(buffer);
#ifdef MAPPER_DEVELOPMENT_BUILD
	if (!qApp->applicationName().endsWith(QLatin1String("Test")))
	{
		qDebug("*** OcdFileImport: Importing a version %d.%d file", file.header()->version, file.header()->subversion);
		for (const auto& string : file.strings())
		{
			qDebug(" %d \t%s", string.type, qPrintable(convertOcdString< typename F::Encoding >(file[string])));
		}
	}
#endif
	
	map->setSymbolSetId(QStringLiteral("OCD"));
	importGeoreferencing(file);
	importColors(file);
	importSymbols(file);
	if (!load_symbols_only)
	{
		importExtras(file);
		importObjects(file);
		importTemplates(file);
		if (view)
		{
			importView(file);
		}
	}
}


void OcdFileImport::importGeoreferencing(const OcdFile<Ocd::FormatV8>& file)
{
	const Ocd::FileHeaderV8* header = file.header();
	const Ocd::SetupV8* setup = reinterpret_cast< const Ocd::SetupV8* >(file.byteArray().data() + header->setup_pos);
	
	Georeferencing georef;
	georef.setScaleDenominator(qRound(setup->map_scale));
	georef.setProjectedRefPoint(QPointF(setup->real_offset_x, setup->real_offset_y));
	if (std::abs(setup->real_angle) >= 0.01) /* degrees */
	{
		georef.setGrivation(setup->real_angle);
	}
	map->setGeoreferencing(georef);
}

template< class F >
void OcdFileImport::importGeoreferencing(const OcdFile< F >& file)
{
	handleStrings(file, { { 1039, &OcdFileImport::importGeoreferencing } });
}

void OcdFileImport::importGeoreferencing(const QString& param_string, int /*ocd_version*/)
{
	const QChar* unicode = param_string.unicode();
	
	Georeferencing georef;
	QString combined_grid_zone;
	QPointF proj_ref_point;
	bool x_ok = false, y_ok = false;
	
	int i = param_string.indexOf(QLatin1Char('\t'), 0);
	; // skip first word for this entry type
	while (i >= 0)
	{
		bool ok;
		int next_i = param_string.indexOf(QLatin1Char('\t'), i+1);
		int len = (next_i > 0 ? next_i : param_string.length()) - i - 2;
		const QString param_value = QString::fromRawData(unicode+i+2, len); // no copying!
		switch (param_string[i+1].toLatin1())
		{
		case 'm':
			{
				double scale = param_value.toDouble(&ok);
				if (ok && scale >= 0)
					georef.setScaleDenominator(qRound(scale));
			}
			break;
		case 'a':
			{
				double angle = param_value.toDouble(&ok);
				if (ok && qAbs(angle) >= 0.01)
					georef.setGrivation(angle);
			}
			break;
		case 'x':
			proj_ref_point.setX(param_value.toDouble(&x_ok));
			break;
		case 'y':
			proj_ref_point.setY(param_value.toDouble(&y_ok));
			break;
		case 'd':
			{
				auto spacing = param_value.toDouble(&ok);
				if (ok && spacing >= 0.001)
				{
					auto grid = map->getGrid();
					grid.setUnit(MapGrid::MetersInTerrain);
					grid.setHorizontalSpacing(spacing);
					grid.setVerticalSpacing(spacing);
					map->setGrid(grid);
				}
			}
			break;
		case 'i':
			combined_grid_zone = param_value;
			break;
		case '\t':
			// empty item, fall through
		default:
			; // nothing
		}
		i = next_i;
	}
	
	if (!combined_grid_zone.isEmpty())
	{
		applyGridAndZone(georef, combined_grid_zone);
	}
	
	if (x_ok && y_ok)
	{
		georef.setProjectedRefPoint(proj_ref_point, false);
	}
	
	map->setGeoreferencing(georef);
}

void OcdFileImport::applyGridAndZone(Georeferencing& georef, const QString& combined_grid_zone)
{
	bool zone_ok = false;
	const CRSTemplate* crs_template = nullptr;
	QString id;
	QString spec;
	std::vector<QString> values;
	
	if (combined_grid_zone.startsWith(QLatin1String("20")))
	{
		auto zone = combined_grid_zone.midRef(2).toUInt(&zone_ok);
		zone_ok &= (zone >= 1 && zone <= 60);
		if (zone_ok)
		{
			id = QLatin1String{"UTM"};
			crs_template = CRSTemplateRegistry().find(id);
			values.reserve(1);
			values.push_back(QString::number(zone));
		}
	}
	else if (combined_grid_zone.startsWith(QLatin1String("80")))
	{
		auto zone = combined_grid_zone.midRef(2).toUInt(&zone_ok);
		if (zone_ok)
		{
			id = QLatin1String{"Gauss-Krueger, datum: Potsdam"};
			crs_template = CRSTemplateRegistry().find(id);
			values.reserve(1);
			values.push_back(QString::number(zone));
		}
	}
	else if (combined_grid_zone == QLatin1String("6005"))
	{
		id = QLatin1String{"EPSG"};
		crs_template = CRSTemplateRegistry().find(id);
		values.reserve(1);
		values.push_back(QLatin1String{"3067"});
	}
	else if (combined_grid_zone == QLatin1String("14001"))
	{
		id = QLatin1String{"EPSG"};
		crs_template = CRSTemplateRegistry().find(id);
		values.reserve(1);
		values.push_back(QLatin1String{"21781"});
	}
	else if (combined_grid_zone == QLatin1String("1000"))
	{
		return;
	}
	
	if (crs_template)
	{
		spec = crs_template->specificationTemplate();
		auto param = crs_template->parameters().begin();
		for (const auto& value : values)
		{
			for (const auto& spec_value : (*param)->specValues(value))
			{
				spec = spec.arg(spec_value);
			}
			++param;
		}
	}
	
	if (spec.isEmpty())
	{
		addWarning(tr("Could not load the coordinate reference system '%1'.").arg(combined_grid_zone));
	}
	else
	{
		georef.setProjectedCRS(id, spec, std::move(values));
	}
}


void OcdFileImport::importColors(const OcdFile<Ocd::FormatV8>& file)
{
	const Ocd::SymbolHeaderV8 & symbol_header = file.header()->symbol_header;
	int num_colors = symbol_header.num_colors;
	
	for (int i = 0; i < num_colors && i < 256; i++)
	{
		const Ocd::ColorInfoV8& color_info = symbol_header.color_info[i];
		const QString name = convertOcdString(color_info.name);
		int color_pos = map->getNumColors();
		auto color = new MapColor(name, color_pos);
		
		// OC*D stores CMYK values as integers from 0-200.
		MapColorCmyk cmyk;
		cmyk.c = 0.005f * color_info.cmyk.cyan;
		cmyk.m = 0.005f * color_info.cmyk.magenta;
		cmyk.y = 0.005f * color_info.cmyk.yellow;
		cmyk.k = 0.005f * color_info.cmyk.black;
		color->setCmyk(cmyk);
		color->setOpacity(1.0f);
		
		map->addColor(color, color_pos);
		color_index[color_info.number] = color;
	}
	
	addWarning(OcdFileImport::tr("Spot color information was ignored."));
}

template< class F >
void OcdFileImport::importColors(const OcdFile< F >& file)
{
	handleStrings(file, { { 9, &OcdFileImport::importColor } });
	addWarning(OcdFileImport::tr("Spot color information was ignored."));
}

void OcdFileImport::importColor(const QString& param_string, int /*ocd_version*/)
{
	const QChar* unicode = param_string.unicode();
	
	int i = param_string.indexOf(QLatin1Char('\t'), 0);
	const QString name = param_string.left(qMax(-1, i)); // copied
	
	int number;
	bool number_ok = false;
	MapColorCmyk cmyk { 0.0, 0.0, 0.0, 0.0 };
	bool overprinting = false;
	float opacity = 1.0f;
	
	while (i >= 0)
	{
		float f_value;
		int i_value;
		bool ok;
		int next_i = param_string.indexOf(QLatin1Char('\t'), i+1);
		int len = (next_i > 0 ? next_i : param_string.length()) - i - 2;
		const QString param_value = QString::fromRawData(unicode+i+2, len); // no copying!
		switch (param_string[i+1].toLatin1())
		{
		case '\t':
			// empty item
			break;
		case 'n':
			number = param_value.toInt(&number_ok);
			break;
		case 'c':
			f_value = param_value.toFloat(&ok);
			if (ok && f_value >= 0 && f_value <= 100)
				cmyk.c = 0.01f * f_value;
			break;
		case 'm':
			f_value = param_value.toFloat(&ok);
			if (ok && f_value >= 0 && f_value <= 100)
				cmyk.m = 0.01f * f_value;
			break;
		case 'y':
			f_value = param_value.toFloat(&ok);
			if (ok && f_value >= 0 && f_value <= 100)
				cmyk.y = 0.01f * f_value;
			break;
		case 'k':
			f_value = param_value.toFloat(&ok);
			if (ok && f_value >= 0 && f_value <= 100)
				cmyk.k = 0.01f * f_value;
			break;
		case 'o':
			i_value = param_value.toInt(&ok);
			if (ok)
				overprinting = i_value;
			break;
		case 't':
			f_value = param_value.toFloat(&ok);
			if (ok && f_value >= 0.f && f_value <= 100.f)
				opacity = 0.01f * f_value;
			break;
		default:
			; // nothing
		}
		i = next_i;
	}
	
	if (!number_ok)
		return;
		
	int color_pos = map->getNumColors();
	auto color = new MapColor(name, color_pos);
	color->setCmyk(cmyk);
	color->setKnockout(!overprinting);
	color->setOpacity(opacity);
	map->addColor(color, color_pos);
	color_index[number] = color;
}

namespace {
	quint16 symbolType(const Ocd::BaseSymbolV8& ocd_symbol)
	{
		if (ocd_symbol.type == Ocd::SymbolTypeLine && ocd_symbol.type2 == 1)
			return Ocd::SymbolTypeLineText;
		return ocd_symbol.type;
	}
	
	template< class T >
	quint8 symbolType(const T& ocd_symbol)
	{
		return ocd_symbol.type;
	}
}

template< class F >
void OcdFileImport::importSymbols(const OcdFile< F >& file)
{
	auto ocd_version = file.header()->version;
	for (const auto& ocd_symbol : file.symbols())
	{
		// When extra symbols are created, we want to insert the main symbol
		// before them. That is why pos needs to be determined first.
		auto pos = map->getNumSymbols();
		
		Symbol* symbol = nullptr;
		switch (symbolType(ocd_symbol))
		{
		case Ocd::SymbolTypePoint:
			symbol = importPointSymbol(reinterpret_cast<const typename F::PointSymbol&>(ocd_symbol), ocd_version);
			break;
		case Ocd::SymbolTypeLine:
			symbol = importLineSymbol(reinterpret_cast<const typename F::LineSymbol&>(ocd_symbol), ocd_version);
			break;
		case Ocd::SymbolTypeArea:
			symbol = importAreaSymbol(reinterpret_cast<const typename F::AreaSymbol&>(ocd_symbol), ocd_version);
			break;
		case Ocd::SymbolTypeText:
			symbol = importTextSymbol(reinterpret_cast<const typename F::TextSymbol&>(ocd_symbol), ocd_version);
			break;
		case Ocd::SymbolTypeRectangle_V8:
		case Ocd::SymbolTypeRectangle_V9:
			symbol = importRectangleSymbol(reinterpret_cast<const typename F::RectangleSymbol&>(ocd_symbol));
			break;
		case Ocd::SymbolTypeLineText:
			symbol = importLineTextSymbol(reinterpret_cast<const typename F::LineTextSymbol&>(ocd_symbol), ocd_version);
			break;
		default:
			addWarning(OcdFileImport::tr("Unable to import symbol %1.%2 \"%3\": %4") .
			           arg(ocd_symbol.number / F::BaseSymbol::symbol_number_factor) .
			           arg(ocd_symbol.number % F::BaseSymbol::symbol_number_factor) .
			           arg(convertOcdString(ocd_symbol.description)).
			           arg(OcdFileImport::tr("Unsupported type \"%1\".").arg(ocd_symbol.type)) );
			continue;
		}
		
		map->addSymbol(symbol, pos);
		symbol_index[ocd_symbol.number] = symbol;
	}
	resolveSubsymbols();
}

void OcdFileImport::resolveSubsymbols()
{
	for (auto i = 0; i < map->getNumSymbols(); ++i)
	{
		auto symbol = map->getSymbol(i);
		if (symbol->getType() == Symbol::Combined)
		{
			auto combined = symbol->asCombined();
			if (combined->getNumParts() == 2)
			{
				auto number = combined->getPart(1)->getNumberComponent(2);
				if (number >= 0 && symbol_index.contains(static_cast<unsigned int>(number)))
				{
					combined->setPart(1, symbol_index[static_cast<unsigned int>(number)], false);
				}
			}
		}
	}
}


void OcdFileImport::importObjects(const OcdFile<Ocd::FormatV8>& file)
{
	auto ocd_version = file.header()->version;
	MapPart* part = map->getCurrentPart();
	Q_ASSERT(part);
	
	for (const auto& object_entry : file.objects())
	{
		if (object_entry.symbol)
		{
			if (auto object = importObject(file[object_entry], part, ocd_version))
				part->addObject(object, part->getNumObjects());
		}
	}
}

template< class F >
void OcdFileImport::importObjects(const OcdFile< F >& file)
{
	auto ocd_version = file.header()->version;
	MapPart* part = map->getCurrentPart();
	Q_ASSERT(part);
	
	for (const auto& object_entry : file.objects())
	{
		if ( object_entry.symbol
		     && object_entry.status != Ocd::ObjectDeleted
		     && object_entry.status != Ocd::ObjectDeletedForUndo )
		{
			if (auto object = importObject(file[object_entry], part, ocd_version))
				part->addObject(object, part->getNumObjects());
		}
	}
}


template< class F >
void OcdFileImport::importTemplates(const OcdFile< F >& file)
{
	handleStrings(file, { { 8, &OcdFileImport::importTemplate } });
}

void OcdFileImport::importTemplate(const QString& param_string, int ocd_version)
{
	const QChar* unicode = param_string.unicode();
	
	int i = param_string.indexOf(QLatin1Char('\t'), 0);
	const QString filename = QString::fromRawData(unicode, qMax(-1, i));
	const QString clean_path = QDir::cleanPath(QString(filename).replace(QLatin1Char('\\'), QLatin1Char('/')));
	const QString extension = QFileInfo(clean_path).suffix().toLower();
	
	Template* templ = nullptr;
	if (extension.compare(QLatin1String("ocd")) == 0)
	{
		templ = new TemplateMap(clean_path, map);
	}
	else if (QImageReader::supportedImageFormats().contains(extension.toLatin1()))
	{
		templ = new TemplateImage(clean_path, map);
	}
	else
	{
		addWarning(tr("Unable to import template: \"%1\" is not a supported template type.").arg(filename));
		return;
	}
	
	// 8 or 9 or 10 ? Only tested with 8 and 11
	double scale_factor = (ocd_version <= 8) ? 0.01 : 1.0;
	unsigned int num_rotation_params = 0;
	double rotation = 0.0;
	double scale_x = 1.0;
	double scale_y = 1.0;
	int dimming = 0;
	bool visible = false;
	
	while (i >= 0)
	{
		double value;
		bool ok;
		int next_i = param_string.indexOf(QLatin1Char('\t'), i+1);
		int len = (next_i > 0 ? next_i : param_string.length()) - i - 2;
		const QString param_value = QString::fromRawData(unicode+i+2, len); // no copying!
		switch (param_string[i+1].toLatin1())
		{
		case '\t':
			// empty item
			break;
		case 'x':
			value = param_value.toDouble(&ok);
			if (ok)
				templ->setTemplateX(qRound64(value*1000*scale_factor));
			break;
		case 'y':
			value = param_value.toDouble(&ok);
			if (ok)
				templ->setTemplateY(-qRound64(value*1000*scale_factor));
			break;
		case 'a':
		case 'b':
			// TODO: use the distinct angles correctly, not just the average
			rotation += param_value.toDouble(&ok);
			if (ok)
				++num_rotation_params;
			break;
		case 'u':
			value = param_value.toDouble(&ok);
			if (ok && qAbs(value) >= 0.0000000001)
				scale_x = value;
			break;
		case 'v':
			value = param_value.toDouble(&ok);
			if (ok && qAbs(value) >= 0.0000000001)
				scale_y = value;
			break;
		case 'd':
			dimming = param_value.toInt();
			break;
		case 's':
			visible = param_value.toInt();
			break;
		default:
			; // nothing
		}
		i = next_i;
	}
	
	if (num_rotation_params)
		templ->setTemplateRotation(Georeferencing::degToRad(rotation / num_rotation_params));
	
	templ->setTemplateScaleX(scale_x * scale_factor);
	templ->setTemplateScaleY(scale_y * scale_factor);
	
	int template_pos = map->getFirstFrontTemplate();
	map->addTemplate(templ, 0);
	map->setFirstFrontTemplate(template_pos+1);
	
	if (view)
	{
		auto opacity = qMax(0.0, qMin(1.0, 0.01 * (100 - dimming)));
		view->setTemplateVisibility(templ, { float(opacity), visible });
	}
}


void OcdFileImport::importExtras(const OcdFile<Ocd::FormatV8>& file)
{
	const Ocd::FileHeaderV8* header = file.header();
	map->setMapNotes(convertOcdString< Ocd::FormatV8::Encoding >(file.byteArray().data() + header->info_pos, header->info_size));
}

template< class F >
void OcdFileImport::importExtras(const OcdFile< F >& file)
{
	map->setMapNotes({ });
	handleStrings(file, extraStringHandlers);
}

const std::initializer_list<OcdFileImport::StringHandler> OcdFileImport::extraStringHandlers = {
    {   11, &OcdFileImport::appendNotes },
    { 1061, &OcdFileImport::appendNotes }
};

void OcdFileImport::appendNotes(const QString& param_string, int ocd_version)
{
	QString notes = map->getMapNotes();
	notes.append(param_string);
	if (ocd_version <= 10)
		notes.append(QLatin1Char('\n'));
	map->setMapNotes(notes);
}


void OcdFileImport::importView(const OcdFile<Ocd::FormatV8>& file)
{
	if (view)
	{
		const Ocd::FileHeaderV8* header = file.header();
		const Ocd::SetupV8* setup = reinterpret_cast< const Ocd::SetupV8* >(file.byteArray().data() + header->setup_pos);
		
		if (setup->zoom >= MapView::zoom_out_limit && setup->zoom <= MapView::zoom_in_limit)
			view->setZoom(setup->zoom);
		
		view->setCenter(convertOcdPoint(setup->center));
	}
}

template< class F >
void OcdFileImport::importView(const OcdFile< F >& file)
{
	handleStrings(file, { { 1030, &OcdFileImport::importView } });
}

void OcdFileImport::importView(const QString& param_string, int /*ocd_version*/)
{
	const QChar* unicode = param_string.unicode();
	
	bool zoom_ok = false;
	double zoom=1.0, offset_x=0.0, offset_y=0.0;
	
	int i = param_string.indexOf(QLatin1Char('\t'), 0);
	; // skip first word for this entry type
	while (i >= 0)
	{
		int next_i = param_string.indexOf(QLatin1Char('\t'), i+1);
		int len = (next_i > 0 ? next_i : param_string.length()) - i - 2;
		const QString param_value = QString::fromRawData(unicode+i+2, len); // no copying!
		switch (param_string[i+1].toLatin1())
		{
		case '\t':
			// empty item
			break;
		case 'x':
			{
				offset_x = param_value.toDouble();
				break;
			}
		case 'y':
			{
				offset_y = param_value.toDouble();
				break;
			}
		case 'z':
			{
				zoom = param_value.toDouble(&zoom_ok);
				break;
			}
		default:
			; // nothing
		}
		i = next_i;
	}
	
	if (view)
	{
		view->setCenter(MapCoord(offset_x, -offset_y));
		if (zoom_ok)
		{
			view->setZoom(zoom);
		}
	}
}


template< class S >
void OcdFileImport::setupBaseSymbol(Symbol* symbol, const S& ocd_symbol)
{
	typedef typename S::BaseSymbol BaseSymbol;
	const BaseSymbol& base_symbol = ocd_symbol.base;
	// common fields are name, number, description, helper_symbol, hidden/protected status
	symbol->setName(convertOcdString(base_symbol.description));
	symbol->setNumberComponent(0, base_symbol.number / BaseSymbol::symbol_number_factor);
	symbol->setNumberComponent(1, base_symbol.number % BaseSymbol::symbol_number_factor);
	symbol->setNumberComponent(2, -1);
	symbol->setIsHelperSymbol(false);
	symbol->setProtected(base_symbol.status & Ocd::SymbolProtected);
	symbol->setHidden(base_symbol.status & Ocd::SymbolHidden);
}

template< class S >
PointSymbol* OcdFileImport::importPointSymbol(const S& ocd_symbol, int ocd_version)
{
	auto symbol = new OcdImportedPointSymbol();
	setupBaseSymbol(symbol, ocd_symbol);
	setupPointSymbolPattern(symbol, ocd_symbol.data_size, ocd_symbol.begin_of_elements, ocd_version);
	symbol->setRotatable(ocd_symbol.base.flags & 1);
	return symbol;
}

template< class S >
Symbol* OcdFileImport::importLineSymbol(const S& ocd_symbol, int ocd_version)
{
	using LineStyle = Ocd::LineSymbolCommonV8;
	
	OcdImportedLineSymbol* line_for_borders = nullptr;
	
	// Import a main line?
	OcdImportedLineSymbol* main_line = nullptr;
	if (ocd_symbol.common.double_mode == 0 || ocd_symbol.common.line_width > 0)
	{
		main_line = importLineSymbolBase(ocd_symbol.common);
		setupBaseSymbol(main_line, ocd_symbol);
		line_for_borders = main_line;
	}
	
	// Import a 'framing' line?
	OcdImportedLineSymbol* framing_line = nullptr;
	if (ocd_symbol.common.framing_width > 0 && ocd_version >= 7)
	{
		framing_line = importLineSymbolFraming(ocd_symbol.common, main_line);
		setupBaseSymbol(framing_line, ocd_symbol);
		if (!line_for_borders)
			line_for_borders = framing_line;
	}
	
	// Import a 'double' line?
	bool has_border_line =
	        (ocd_symbol.common.double_mode != 0) &&
	        (ocd_symbol.common.double_left_width > 0 || ocd_symbol.common.double_right_width > 0);
	OcdImportedLineSymbol *double_line = nullptr;
	if (ocd_symbol.common.double_flags & LineStyle::DoubleFillColorOn
	    || (has_border_line && !line_for_borders) )
	{
		double_line = importLineSymbolDoubleBorder(ocd_symbol.common);
		setupBaseSymbol(double_line, ocd_symbol);
		line_for_borders = double_line;
	}
	else if (ocd_symbol.common.double_flags & LineStyle::DoubleBackgroundColorOn)
	{
		auto symbol = std::unique_ptr<LineSymbol>(importLineSymbolDoubleBorder(ocd_symbol.common));
		addSymbolWarning(symbol.get(),
		  OcdFileImport::tr("Unsupported line style '%1'.").arg(QLatin1String("LineStyle::DoubleBackgroundColorOn")) );
	}
	
	// Border lines
	if (has_border_line)
	{
		Q_ASSERT(line_for_borders);
		setupLineSymbolForBorder(line_for_borders, ocd_symbol.common);
	}
	
	// Create point symbols along line; middle ("normal") dash, corners, start, and end.
	OcdImportedLineSymbol* symbol_line = main_line ? main_line : double_line;	// Find the line to attach the symbols to
	if (!symbol_line)
	{
		main_line = new OcdImportedLineSymbol();
		symbol_line = main_line;
		setupBaseSymbol(main_line, ocd_symbol);
		
		main_line->segment_length = convertLength(ocd_symbol.common.main_length);
		main_line->end_length = convertLength(ocd_symbol.common.end_length);
	}
	
	setupLineSymbolPointSymbol(symbol_line, ocd_symbol.common, ocd_symbol.begin_of_elements, ocd_version);
	
	// TODO: taper fields (tmode and tlast)
	
	if (!main_line && !framing_line)
	{
		return double_line;
	}
	else if (!double_line && !framing_line)
	{
		return main_line;
	}
	else if (!main_line && !double_line)
	{
		return framing_line;
	}
	else
	{
		auto full_line = new CombinedSymbol();
		setupBaseSymbol(full_line, ocd_symbol);
		mergeLineSymbol(full_line, main_line, framing_line, double_line);
		addSymbolWarning(symbol_line, OcdFileImport::tr("This symbol cannot be saved as a proper OCD symbol again."));
		return full_line;
	}
}

OcdFileImport::OcdImportedLineSymbol* OcdFileImport::importLineSymbolBase(const Ocd::LineSymbolCommonV8& attributes)
{
	using LineStyle = Ocd::LineSymbolCommonV8;
	
	// Basic line options
	auto symbol = new OcdImportedLineSymbol();
	symbol->line_width = convertLength(attributes.line_width);
	symbol->color = convertColor(attributes.line_color);
	
	// Cap and join styles
	switch (attributes.line_style)
	{
	default:
		addSymbolWarning( symbol,
		                  tr("Unsupported line style '%1'.").
		                  arg(attributes.line_style) );
		// fall through
	case LineStyle::BevelJoin_FlatCap:
		symbol->join_style = LineSymbol::BevelJoin;
		symbol->cap_style = LineSymbol::FlatCap;
		break;
	case LineStyle::RoundJoin_RoundCap:
		symbol->join_style = LineSymbol::RoundJoin;
		symbol->cap_style = LineSymbol::RoundCap;
		break;
	case LineStyle::BevelJoin_PointedCap:
		symbol->join_style = LineSymbol::BevelJoin;
		symbol->cap_style = LineSymbol::PointedCap;
		break;
	case LineStyle::RoundJoin_PointedCap:
		symbol->join_style = LineSymbol::RoundJoin;
		symbol->cap_style = LineSymbol::PointedCap;
		break;
	case LineStyle::MiterJoin_FlatCap:
		symbol->join_style = LineSymbol::MiterJoin;
		symbol->cap_style = LineSymbol::FlatCap;
		break;
	case LineStyle::MiterJoin_PointedCap:
		symbol->join_style = LineSymbol::MiterJoin;
		symbol->cap_style = LineSymbol::PointedCap;
		break;
	}
	
	if (symbol->cap_style == LineSymbol::PointedCap)
	{
		auto ocd_length = attributes.dist_from_start;
		if (attributes.dist_from_start != attributes.dist_from_end)
		{
			// FIXME: Different lengths for start and end length of pointed line ends are not supported yet, so take the average
			ocd_length = (attributes.dist_from_start + attributes.dist_from_end) / 2;
			addSymbolWarning( symbol,
			  tr("Different lengths for pointed caps at begin (%1 mm) and end (%2 mm) are not supported. Using %3 mm.").
			  arg(locale.toString(0.001f * convertLength(attributes.dist_from_start)),
			      locale.toString(0.001f * convertLength(attributes.dist_from_end)),
			      locale.toString(0.001f * convertLength(ocd_length))) );
		}
		symbol->pointed_cap_length = convertLength(ocd_length);
		symbol->join_style = LineSymbol::RoundJoin;	// NOTE: while the setting may be different (see what is set in the first place), OC*D always draws round joins if the line cap is pointed!
	}
	
	// Handle the dash pattern
	if (attributes.main_gap || attributes.sec_gap)
	{
		if (!attributes.main_length)
		{
			// Invalid dash pattern
			addSymbolWarning( symbol,
			  tr("The dash pattern cannot be imported correctly.") );
		}
		else if (attributes.sec_gap && !attributes.main_gap)
		{
			// Special case main_gap == 0
			symbol->dashed = true;
			symbol->dash_length = convertLength(attributes.main_length) - convertLength(attributes.sec_gap);
			symbol->break_length = convertLength(attributes.sec_gap);
			
			if (attributes.end_length)
			{
				if (qAbs(qint32(attributes.main_length) - 2*attributes.end_length) > 1)
				{
					// End length not equal to 0.5 * main length
					addSymbolWarning( symbol,
					  tr("The dash pattern's end length (%1 mm) cannot be imported correctly. Using %2 mm.").
					  arg(locale.toString(0.001f * convertLength(attributes.end_length)),
					      locale.toString(0.001f * symbol->dash_length)) );
				}
				if (attributes.end_gap)
				{
					addSymbolWarning( symbol,
					  tr("The dash pattern's end gap (%1 mm) cannot be imported correctly. Using %2 mm.").
					  arg(locale.toString(0.001f * convertLength(attributes.end_gap)),
					      locale.toString(0.001f * symbol->break_length)) );
				}
			}
		}
		else
		{
			// Standard case
			symbol->dashed = true;
			symbol->dash_length = convertLength(attributes.main_length);
			symbol->break_length = convertLength(attributes.main_gap);
			
			if (attributes.end_length && attributes.end_length != attributes.main_length)
			{
				if (attributes.main_length && 0.75 >= double(attributes.end_length) / double(attributes.main_length))
				{
					// End length max. 75 % of main length
					symbol->half_outer_dashes = true;
				}
				
				if (qAbs(qint32(attributes.main_length) - 2*attributes.end_length) > 1)
				{
					// End length not equal to 0.5 * main length
					addSymbolWarning( symbol,
					  tr("The dash pattern's end length (%1 mm) cannot be imported correctly. Using %2 mm.").
					  arg(locale.toString(0.001f * convertLength(attributes.end_length)),
					      locale.toString(0.001f * (symbol->half_outer_dashes ? (symbol->dash_length/2) : symbol->dash_length))) );
				}
			}
			
			if (attributes.sec_gap)
			{
				symbol->dashes_in_group = 2;
				symbol->in_group_break_length = convertLength(attributes.sec_gap);
				symbol->dash_length = (symbol->dash_length - symbol->in_group_break_length) / 2;
				
				if (attributes.end_length && attributes.end_gap != attributes.sec_gap)
				{
					addSymbolWarning( symbol,
					  tr("The dash pattern's end gap (%1 mm) cannot be imported correctly. Using %2 mm.").
					  arg(locale.toString(0.001f * convertLength(attributes.end_gap)),
					      locale.toString(0.001f * symbol->in_group_break_length)) );
				}
			}
		}
	} 
	else
	{
		symbol->segment_length = convertLength(attributes.main_length);
		symbol->end_length = convertLength(attributes.end_length);
	}
	
	return symbol;
}

OcdFileImport::OcdImportedLineSymbol* OcdFileImport::importLineSymbolFraming(const Ocd::LineSymbolCommonV8& attributes, const LineSymbol* main_line)
{
	using LineStyle = Ocd::LineSymbolCommonV8;
	
	// Basic line options
	auto framing_line = new OcdImportedLineSymbol();
	framing_line->line_width = convertLength(attributes.framing_width);
	framing_line->color = convertColor(attributes.framing_color);
	
	// Cap and join styles
	switch (attributes.framing_style)
	{
	case LineStyle::BevelJoin_FlatCap:
		framing_line->join_style = LineSymbol::BevelJoin;
		framing_line->cap_style = LineSymbol::FlatCap;
		break;
	case LineStyle::RoundJoin_RoundCap:
		framing_line->join_style = LineSymbol::RoundJoin;
		framing_line->cap_style = LineSymbol::RoundCap;
		break;
	case LineStyle::MiterJoin_FlatCap:
		framing_line->join_style = LineSymbol::MiterJoin;
		framing_line->cap_style = LineSymbol::FlatCap;
		break;
	default:
		addSymbolWarning( main_line, 
		                  tr("Unsupported framing line style '%1'.").
		                  arg(attributes.line_style) );
	}
	
	return framing_line;
}

OcdFileImport::OcdImportedLineSymbol* OcdFileImport::importLineSymbolDoubleBorder(const Ocd::LineSymbolCommonV8& attributes)
{
	using LineStyle = Ocd::LineSymbolCommonV8;
	
	auto double_line = new OcdImportedLineSymbol();
	double_line->line_width = convertLength(attributes.double_width);
	double_line->cap_style = LineSymbol::FlatCap;
	double_line->join_style = LineSymbol::MiterJoin;
	double_line->segment_length = convertLength(attributes.main_length);
	double_line->end_length = convertLength(attributes.end_length);
	
	if (attributes.double_flags & LineStyle::DoubleFillColorOn)
		double_line->color = convertColor(attributes.double_color);
	else
		double_line->color = nullptr;
	
	return double_line;
}

void OcdFileImport::setupLineSymbolForBorder(OcdFileImport::OcdImportedLineSymbol* line_for_borders, const Ocd::LineSymbolCommonV8& attributes)
{
	line_for_borders->have_border_lines = true;
	LineSymbolBorder& border = line_for_borders->getBorder();
	LineSymbolBorder& right_border = line_for_borders->getRightBorder();
	
	// Border color and width
	border.color = convertColor(attributes.double_left_color);
	border.width = convertLength(attributes.double_left_width);
	border.shift = convertLength(attributes.double_left_width) / 2 + (convertLength(attributes.double_width) - line_for_borders->line_width) / 2;
	
	right_border.color = convertColor(attributes.double_right_color);
	right_border.width = convertLength(attributes.double_right_width);
	right_border.shift = convertLength(attributes.double_right_width) / 2 + (convertLength(attributes.double_width) - line_for_borders->line_width) / 2;
	
	// The borders may be dashed
	if (attributes.double_gap > 0 && attributes.double_mode > 1)
	{
		border.dashed = true;
		border.dash_length = convertLength(attributes.double_length);
		border.break_length = convertLength(attributes.double_gap);
		
		// If ocd_symbol->dmode == 2, only the left border should be dashed
		if (attributes.double_mode > 2)
		{
			right_border.dashed = border.dashed;
			right_border.dash_length = border.dash_length;
			right_border.break_length = border.break_length;
		}
	}
}

void OcdFileImport::setupLineSymbolPointSymbol(OcdFileImport::OcdImportedLineSymbol* line_symbol, const Ocd::LineSymbolCommonV8& attributes, const Ocd::PointSymbolElementV8* elements, int ocd_version)
{
	const Ocd::OcdPoint32* coords = reinterpret_cast<const Ocd::OcdPoint32*>(elements);
	
	line_symbol->mid_symbols_per_spot = attributes.num_prim_sym;
	line_symbol->mid_symbol_distance = convertLength(attributes.prim_sym_dist);
	line_symbol->mid_symbol = new OcdImportedPointSymbol();
	setupPointSymbolPattern(line_symbol->mid_symbol, attributes.primary_data_size, elements, ocd_version);
	coords += attributes.primary_data_size;
	
	if (attributes.secondary_data_size > 0)
	{
		//symbol_line->dash_symbol = importPattern( ocd_symbol->ssnpts, symbolptr);
		coords += attributes.secondary_data_size;
		addSymbolWarning(line_symbol, tr("Skipped secondary point symbol."));
	}
	if (attributes.corner_data_size > 0)
	{
		line_symbol->dash_symbol = new OcdImportedPointSymbol();
		setupPointSymbolPattern(line_symbol->dash_symbol, attributes.corner_data_size, reinterpret_cast<const Ocd::PointSymbolElementV8*>(coords), ocd_version);
		line_symbol->dash_symbol->setName(QCoreApplication::translate("OpenOrienteering::LineSymbolSettings", "Dash symbol"));
		coords += attributes.corner_data_size;
	}
	if (attributes.start_data_size > 0)
	{
		line_symbol->start_symbol = new OcdImportedPointSymbol();
		setupPointSymbolPattern(line_symbol->start_symbol, attributes.start_data_size, reinterpret_cast<const Ocd::PointSymbolElementV8*>(coords), ocd_version);
		line_symbol->start_symbol->setName(QCoreApplication::translate("OpenOrienteering::LineSymbolSettings", "Start symbol"));
		coords += attributes.start_data_size;
	}
	if (attributes.end_data_size > 0)
	{
		line_symbol->end_symbol = new OcdImportedPointSymbol();
		setupPointSymbolPattern(line_symbol->end_symbol, attributes.end_data_size, reinterpret_cast<const Ocd::PointSymbolElementV8*>(coords), ocd_version);
		line_symbol->end_symbol->setName(QCoreApplication::translate("OpenOrienteering::LineSymbolSettings", "End symbol"));
	}
	
	// FIXME: not really sure how this translates... need test cases
	line_symbol->minimum_mid_symbol_count = 0; //1 + ocd_symbol->smin;
	line_symbol->minimum_mid_symbol_count_when_closed = 0; //1 + ocd_symbol->smin;
	line_symbol->show_at_least_one_symbol = false; // NOTE: this works in a different way than OC*D's 'at least X symbols' setting (per-segment instead of per-object)
	
	// Suppress dash symbol at line ends if both start symbol and end symbol exist,
	// but don't create a warning unless a dash symbol is actually defined
	// and the line symbol is not Mapper's 799 Simple orienteering course.
	if (line_symbol->start_symbol && line_symbol->end_symbol)
	{
		line_symbol->setSuppressDashSymbolAtLineEnds(true);
		if (line_symbol->dash_symbol && line_symbol->getNumberComponent(0) != 799)
		{
			addSymbolWarning(line_symbol, tr("Suppressing dash symbol at line ends."));
		}
	}
}

void OcdFileImport::mergeLineSymbol(CombinedSymbol* full_line, LineSymbol* main_line, LineSymbol* framing_line, LineSymbol* double_line)
{
	full_line->setNumParts(3); // reserve
	int part = 0;
	if (main_line)
	{
		full_line->setPart(part++, main_line, true);
		main_line->setHidden(false);
		main_line->setProtected(false);
	}
	if (double_line)
	{
		full_line->setPart(part++, double_line, true);
		double_line->setHidden(false);
		double_line->setProtected(false);
	}
	if (framing_line)
	{
		full_line->setPart(part++, framing_line, true);
		framing_line->setHidden(false);
		framing_line->setProtected(false);
	}
	full_line->setNumParts(part);
}

Symbol* OcdFileImport::importAreaSymbol(const Ocd::AreaSymbolV8& ocd_symbol, int ocd_version)
{
	Q_ASSERT(ocd_version <= 8);
	auto symbol = new OcdImportedAreaSymbol();
	setupBaseSymbol(symbol, ocd_symbol);
	setupAreaSymbolCommon(
	            symbol,
	            ocd_symbol.fill_on,
	            ocd_symbol.common,
	            ocd_symbol.data_size,
	            ocd_symbol.begin_of_elements,
	            ocd_version);
	return symbol;
}

template< class S >
Symbol* OcdFileImport::importAreaSymbol(const S& ocd_symbol, int ocd_version)
{
	Q_ASSERT(ocd_version >= 9);
	auto symbol = new OcdImportedAreaSymbol();
	setupBaseSymbol(symbol, ocd_symbol);
	setupAreaSymbolCommon(
	            symbol,
	            ocd_symbol.common.fill_on_V9,
	            ocd_symbol.common,
	            ocd_symbol.data_size,
	            ocd_symbol.begin_of_elements,
	            ocd_version);
<<<<<<< HEAD
	if (ocd_symbol.common.border_on_V9)
	{
		auto combined = new CombinedSymbol();
		setupBaseSymbol(combined, ocd_symbol);
		combined->setNumParts(2);
		combined->setPart(0, symbol, true);
		auto border = duplicate(*map->getUndefinedLine());
		border->setNumberComponent(0, symbol->getNumberComponent(0));
		border->setNumberComponent(1, symbol->getNumberComponent(1));
		border->setNumberComponent(2, static_cast<int>(ocd_symbol.border_symbol));
		combined->setPart(1, border.release(), true);
		addSymbolWarning(symbol, OcdFileImport::tr("This symbol cannot be saved as a proper OCD symbol again."));
		return combined;
=======
	if (!ocd_symbol.common.border_on_V9)
	{
		return symbol;
>>>>>>> 5ed42a98
	}
	
	if (ocd_symbol.border_symbol == ocd_symbol.base.number)
	{
		addSymbolWarning(symbol, OcdFileImport::tr("The border of this symbol could not be loaded."));
		return symbol;
	}
	
	auto combined = new CombinedSymbol();
	setupBaseSymbol(combined, ocd_symbol);
	combined->setNumParts(2);
	combined->setPart(0, symbol, true);
	auto border = map->getUndefinedLine()->duplicate();
	border->setNumberComponent(0, symbol->getNumberComponent(0));
	border->setNumberComponent(1, symbol->getNumberComponent(1));
	border->setNumberComponent(2, static_cast<int>(ocd_symbol.border_symbol));
	combined->setPart(1, border, true);
	addSymbolWarning(symbol, OcdFileImport::tr("This symbol cannot be saved as a proper OCD symbol again."));
	return combined;
}

void OcdFileImport::setupAreaSymbolCommon(OcdImportedAreaSymbol* symbol, bool fill_on, const Ocd::AreaSymbolCommonV8& ocd_symbol, std::size_t data_size, const Ocd::PointSymbolElementV8* elements, int ocd_version)
{
	// Basic area symbol fields: minimum_area, color
	symbol->minimum_area = 0;
	symbol->color = fill_on ? convertColor(ocd_symbol.fill_color) : nullptr;
	symbol->patterns.clear();
	symbol->patterns.reserve(4);
	
	// Hatching
	if (ocd_symbol.hatch_mode != Ocd::HatchNone)
	{
		AreaSymbol::FillPattern pattern;
		pattern.type = AreaSymbol::FillPattern::LinePattern;
		pattern.angle = convertAngle(ocd_symbol.hatch_angle_1);
		pattern.setRotatable(true);
		pattern.line_spacing = convertLength(ocd_symbol.hatch_dist);
		pattern.line_offset = 0;
		pattern.line_color = convertColor(ocd_symbol.hatch_color);
		pattern.line_width = convertLength(ocd_symbol.hatch_line_width);
		if (ocd_version <= 8)
		{
			pattern.line_spacing += pattern.line_width;
		}
		symbol->patterns.push_back(pattern);
		
		if (ocd_symbol.hatch_mode == Ocd::HatchCross)
		{
			// Second hatch, same as the first, just a different angle
			pattern.angle = convertAngle(ocd_symbol.hatch_angle_2);
			symbol->patterns.push_back(pattern);
		}
	}
	
	if (ocd_symbol.structure_mode != Ocd::StructureNone)
	{
		AreaSymbol::FillPattern pattern;
		pattern.type = AreaSymbol::FillPattern::PointPattern;
		pattern.angle = convertAngle(ocd_symbol.structure_angle);
		pattern.setRotatable(true);
		pattern.point_distance = convertLength(ocd_symbol.structure_width);
		pattern.line_spacing = convertLength(ocd_symbol.structure_height);
		pattern.line_offset = 0;
		pattern.offset_along_line = 0;
		// FIXME: somebody needs to own this symbol and be responsible for deleting it
		// Right now it looks like a potential memory leak
		pattern.point= new OcdImportedPointSymbol();
		setupPointSymbolPattern(pattern.point, data_size, elements, ocd_version);
		
		// OC*D 8 has a "staggered" pattern mode, where successive rows are shifted width/2 relative
		// to each other. We need to simulate this in Mapper with two overlapping patterns, each with
		// twice the height. The second is then offset by width/2, height/2.
		if (ocd_symbol.structure_mode == Ocd::StructureShiftedRows)
		{
			pattern.line_spacing *= 2;
			symbol->patterns.push_back(pattern);
			
			pattern.line_offset = pattern.line_spacing / 2;
			pattern.offset_along_line = pattern.point_distance / 2;
			pattern.point = duplicate(*pattern.point).release();
		}
		symbol->patterns.push_back(pattern);
	}
}

template< class S >
TextSymbol* OcdFileImport::importTextSymbol(const S& ocd_symbol, int /*ocd_version*/)
{
	auto symbol = new OcdImportedTextSymbol();
	setupBaseSymbol(symbol, ocd_symbol);
	setBasicAttributes(symbol, convertOcdString(ocd_symbol.font_name), ocd_symbol.basic);
	setSpecialAttributes(symbol, ocd_symbol.special);
	setFraming(symbol, ocd_symbol.framing);
	return symbol;
}

template< class S >
TextSymbol* OcdFileImport::importLineTextSymbol(const S& ocd_symbol, int /*ocd_version*/)
{
	auto symbol = new OcdImportedTextSymbol();
	setupBaseSymbol(symbol, ocd_symbol);
	setBasicAttributes(symbol, convertOcdString(ocd_symbol.font_name), ocd_symbol.basic);
	setFraming(symbol, ocd_symbol.framing);
	
	addSymbolWarning(symbol, OcdFileImport::tr("Line text symbols are not yet supported. Marking the symbol as hidden."));
	symbol->setHidden(true);
	return symbol;
}

template< class S >
LineSymbol* OcdFileImport::importRectangleSymbol(const S& ocd_symbol)
{
	auto symbol = new OcdImportedLineSymbol();
	setupBaseSymbol(symbol, ocd_symbol);
	
	symbol->line_width = convertLength(ocd_symbol.line_width);
	symbol->color = convertColor(ocd_symbol.line_color);
	symbol->cap_style = LineSymbol::RoundCap;
	symbol->join_style = LineSymbol::RoundJoin;
	
	auto rect = RectangleInfo();
	rect.border_line = symbol;
	rect.corner_radius = 0.001 * convertLength(ocd_symbol.corner_radius);
	rect.has_grid = ocd_symbol.grid_flags & 1;
	
	if (rect.has_grid)
	{
		auto inner_line = new OcdImportedLineSymbol();
		setupBaseSymbol(inner_line, ocd_symbol);
		inner_line->setNumberComponent(2, 1);  // TODO: Dynamic
		inner_line->line_width = qRound(1000 * 0.15);
		inner_line->color = symbol->color;
		map->addSymbol(inner_line, map->getNumSymbols());
		
		auto text = new OcdImportedTextSymbol();
		setupBaseSymbol(text, ocd_symbol);
		text->setNumberComponent(2, 2);  // TODO: Dynamic
		text->font_family = QString::fromLatin1("Arial");
		text->font_size = qRound(1000 * (15 / 72.0 * 25.4));
		text->color = symbol->color;
		text->bold = true;
		text->updateQFont();
		map->addSymbol(text, map->getNumSymbols());
		
		rect.inner_line = inner_line;
		rect.text = text;
		rect.number_from_bottom = ocd_symbol.grid_flags & 2;
		rect.cell_width = 0.001 * convertLength(ocd_symbol.cell_width);
		rect.cell_height = 0.001 * convertLength(ocd_symbol.cell_height);
		rect.unnumbered_cells = ocd_symbol.unnumbered_cells;
		rect.unnumbered_text = convertOcdString(ocd_symbol.unnumbered_text);
	}
	rectangle_info.insert(ocd_symbol.base.number, rect);
	
	return symbol;
}

void OcdFileImport::setupPointSymbolPattern(PointSymbol* symbol, std::size_t data_size, const Ocd::PointSymbolElementV8* elements, int version)
{
	Q_ASSERT(symbol);
	
	symbol->setRotatable(true);
	bool base_symbol_used = false;
	
	for (std::size_t i = 0; i < data_size; i += 2)
	{
		const Ocd::PointSymbolElementV8* element = reinterpret_cast<const Ocd::PointSymbolElementV8*>(&reinterpret_cast<const Ocd::OcdPoint32*>(elements)[i]);
		const Ocd::OcdPoint32* const coords = reinterpret_cast<const Ocd::OcdPoint32*>(elements) + i + 2;
		switch (element->type)
		{
		case Ocd::PointSymbolElementV8::TypeDot:
			if (element->diameter > 0)
			{
				bool can_use_base_symbol = (!base_symbol_used && (!element->num_coords || (!coords[0].x && !coords[0].y)));
				PointSymbol* working_symbol = can_use_base_symbol ? symbol : new PointSymbol();
				working_symbol->setInnerColor(convertColor(element->color));
				working_symbol->setInnerRadius(convertLength(element->diameter) / 2);
				working_symbol->setOuterColor(nullptr);
				working_symbol->setOuterWidth(0);
				if (can_use_base_symbol)
				{
					base_symbol_used = true;
				}
				else
				{
					working_symbol->setRotatable(false);
					auto element_object = new PointObject(working_symbol);
					if (element->num_coords)
					{
						const MapCoord coord = convertOcdPoint(coords[0]);
						element_object->setPosition(coord.nativeX(), coord.nativeY());
					}
					symbol->addElement(symbol->getNumElements(), element_object, working_symbol);
				}
			}
			break;
		case Ocd::PointSymbolElementV8::TypeCircle:
			{
				decltype(element->diameter) element_radius =
				        (version <= 8) ? (element->diameter / 2 - element->line_width)
				                       : ((element->diameter - element->line_width) / 2);
				if (element_radius > 0 && element->line_width > 0)
				{
					bool can_use_base_symbol = (!base_symbol_used && (!element->num_coords || (!coords[0].x && !coords[0].y)));
					PointSymbol* working_symbol = can_use_base_symbol ? symbol : new PointSymbol();
					working_symbol->setInnerColor(nullptr);
					working_symbol->setInnerRadius(convertLength(element_radius));
					working_symbol->setOuterColor(convertColor(element->color));
					working_symbol->setOuterWidth(convertLength(element->line_width));
					if (can_use_base_symbol)
					{
						base_symbol_used = true;
					}
					else
					{
						working_symbol->setRotatable(false);
						auto element_object = new PointObject(working_symbol);
						if (element->num_coords)
						{
							const MapCoord coord = convertOcdPoint(coords[0]);
							element_object->setPosition(coord.nativeX(), coord.nativeY());
						}
						symbol->addElement(symbol->getNumElements(), element_object, working_symbol);
					}
				}
				break;
			}
		case Ocd::PointSymbolElementV8::TypeLine:
			if (element->line_width > 0)
			{
				auto element_symbol = new OcdImportedLineSymbol();
				element_symbol->line_width = convertLength(element->line_width);
				element_symbol->color = convertColor(element->color);
				auto element_object = new OcdImportedPathObject(element_symbol);
				fillPathCoords(element_object, false, element->num_coords, coords);
				element_object->recalculateParts();
				symbol->addElement(symbol->getNumElements(), element_object, element_symbol);
			}
			break;
		case Ocd::PointSymbolElementV8::TypeArea:
			{
				auto element_symbol = new OcdImportedAreaSymbol();
				element_symbol->color = convertColor(element->color);
				auto element_object = new OcdImportedPathObject(element_symbol);
				fillPathCoords(element_object, true, element->num_coords, coords);
				element_object->recalculateParts();
				symbol->addElement(symbol->getNumElements(), element_object, element_symbol);
			}
			break;
		default:
			; // TODO: not-supported warning
		}
		i += element->num_coords;
	}
}

template< class O >
Object* OcdFileImport::importObject(const O& ocd_object, MapPart* part, int ocd_version)
{
	Symbol* symbol = nullptr;
	if (ocd_object.symbol >= 0)
	{
		symbol = symbol_index[ocd_object.symbol];
	}
	
	if (!symbol)
	{
		switch (ocd_object.type)
		{
		case 1:
			symbol = map->getUndefinedPoint();
			break;
		case 2:
		case 3:
			symbol = map->getUndefinedLine();
			break;
		case 4:
		case 5:
			symbol = map->getUndefinedText();
			break;
		default:
			addWarning(OcdFileImport::tr("Unable to load object"));
			qDebug() << "Undefined object type" << ocd_object.type << " for object of symbol" << ocd_object.symbol;
			return nullptr;
		}
	}
		
	if (symbol->getType() == Symbol::Line && rectangle_info.contains(ocd_object.symbol))
	{
		Object* object = importRectangleObject(ocd_object, part, rectangle_info[ocd_object.symbol]);
		if (!object)
			addWarning(OcdFileImport::tr("Unable to import rectangle object"));
		return object;
	}
	
	if (symbol->getType() == Symbol::Point)
	{
		auto p = new PointObject();
		p->setSymbol(symbol, true);
		
		// extra properties: rotation
		auto point_symbol = reinterpret_cast<PointSymbol*>(symbol);
		if (point_symbol->isRotatable())
		{
			p->setRotation(convertAngle(ocd_object.angle));
		}
		else if (ocd_object.angle != 0)
		{
			if (!point_symbol->isSymmetrical())
			{
				point_symbol->setRotatable(true);
				p->setRotation(convertAngle(ocd_object.angle));
			}
		}
		
		const MapCoord pos = convertOcdPoint(ocd_object.coords[0]);
		p->setPosition(pos.nativeX(), pos.nativeY());
		
		p->setMap(map);
		return p;
	}
	else if (symbol->getType() == Symbol::Text)
	{
		auto t = new TextObject(symbol);
		t->setText(getObjectText(ocd_object, ocd_version));
		t->setRotation(convertAngle(ocd_object.angle));
		t->setHorizontalAlignment(text_halign_map.value(symbol));
		// Vertical alignment is set in fillTextPathCoords().
		
		// Text objects need special path translation
		if (!fillTextPathCoords(t, reinterpret_cast<TextSymbol*>(symbol), ocd_object.num_items, reinterpret_cast<const Ocd::OcdPoint32 *>(ocd_object.coords)))
		{
			addWarning(OcdFileImport::tr("Not importing text symbol, couldn't figure out path' (npts=%1): %2")
			           .arg(ocd_object.num_items).arg(t->getText()));
			delete t;
			return nullptr;
		}
		t->setMap(map);
		return t;
	}
	else if (symbol->getType() == Symbol::Line || symbol->getType() == Symbol::Area || symbol->getType() == Symbol::Combined)
	{
		auto p = new OcdImportedPathObject(symbol);
		p->setPatternRotation(convertAngle(ocd_object.angle));
		
		// Normal path
		fillPathCoords(p, symbol->getType() == Symbol::Area, ocd_object.num_items, reinterpret_cast<const Ocd::OcdPoint32 *>(ocd_object.coords));
		p->recalculateParts();
		p->setMap(map);
		return p;
	}
	
	return nullptr;
}

QString OcdFileImport::getObjectText(const Ocd::ObjectV8& ocd_object, int ocd_version) const
{
	auto input  = ocd_object.coords + ocd_object.num_items;
	auto maxlen = uint(sizeof(Ocd::OcdPoint32) * ocd_object.num_text);
	QString object_text;
	if (ocd_object.unicode && ocd_version >= 8)
	{
		object_text = convertOcdString(reinterpret_cast<const QChar*>(input), maxlen/2);
	}
	else
	{
		object_text = convertOcdString<Ocd::Custom8BitEncoding>(reinterpret_cast<const char*>(input), maxlen);
	}
	
	// Remove leading "\r\n"
	if (object_text.startsWith(QLatin1String("\r\n")))
	{
		object_text.remove(0, 2);
	}
	
	return object_text;
}

template< class O >
inline
QString OcdFileImport::getObjectText(const O& ocd_object, int /*ocd_version*/) const
{
	auto data = reinterpret_cast<const QChar *>(ocd_object.coords + ocd_object.num_items);
	if (data[0] == QLatin1Char{'\r'} && data[1] == QLatin1Char{'\n'})
		data += 2;
	return QString(data);
}


template< class O >
Object* OcdFileImport::importRectangleObject(const O& ocd_object, MapPart* part, const OcdFileImport::RectangleInfo& rect)
{
	if (ocd_object.num_items != 4)
	{
		qDebug() << "importRectangleObject called with num_items =" << ocd_object.num_items << "for object of symbol" << ocd_object.symbol;
		if (ocd_object.num_items != 5)  // 5 coords are handled like 4 coords now
			return nullptr;
	}
	return importRectangleObject(ocd_object.coords, part, rect);
}

Object* OcdFileImport::importRectangleObject(const Ocd::OcdPoint32* ocd_points, MapPart* part, const OcdFileImport::RectangleInfo& rect)
{
	// Convert corner points
	MapCoord bottom_left = convertOcdPoint(ocd_points[0]);
	MapCoord bottom_right = convertOcdPoint(ocd_points[1]);
	MapCoord top_right = convertOcdPoint(ocd_points[2]);
	MapCoord top_left = convertOcdPoint(ocd_points[3]);
	
	MapCoordF top_left_f = MapCoordF(top_left);
	MapCoordF top_right_f = MapCoordF(top_right);
	MapCoordF bottom_left_f = MapCoordF(bottom_left);
	MapCoordF bottom_right_f = MapCoordF(bottom_right);
	MapCoordF right = MapCoordF(top_right.x() - top_left.x(), top_right.y() - top_left.y());
	auto angle = right.angle();
	MapCoordF down = MapCoordF(bottom_left.x() - top_left.x(), bottom_left.y() - top_left.y());
	right.normalize();
	down.normalize();
	
	// Create border line
	MapCoordVector coords;
	if (qIsNull(rect.corner_radius))
	{
		coords.emplace_back(top_left);
		coords.emplace_back(top_right);
		coords.emplace_back(bottom_right);
		coords.emplace_back(bottom_left);
	}
	else
	{
		double handle_radius = (1 - BEZIER_KAPPA) * rect.corner_radius;
		coords.emplace_back(top_right_f - right * rect.corner_radius, MapCoord::CurveStart);
		coords.emplace_back(top_right_f - right * handle_radius);
		coords.emplace_back(top_right_f + down * handle_radius);
		coords.emplace_back(top_right_f + down * rect.corner_radius);
		coords.emplace_back(bottom_right_f - down * rect.corner_radius, MapCoord::CurveStart);
		coords.emplace_back(bottom_right_f - down * handle_radius);
		coords.emplace_back(bottom_right_f - right * handle_radius);
		coords.emplace_back(bottom_right_f - right * rect.corner_radius);
		coords.emplace_back(bottom_left_f + right * rect.corner_radius, MapCoord::CurveStart);
		coords.emplace_back(bottom_left_f + right * handle_radius);
		coords.emplace_back(bottom_left_f - down * handle_radius);
		coords.emplace_back(bottom_left_f - down * rect.corner_radius);
		coords.emplace_back(top_left_f + down * rect.corner_radius, MapCoord::CurveStart);
		coords.emplace_back(top_left_f + down * handle_radius);
		coords.emplace_back(top_left_f + right * handle_radius);
		coords.emplace_back(top_left_f + right * rect.corner_radius);
	}
	auto border_path = new PathObject(rect.border_line, coords, map);
	border_path->parts().front().setClosed(true, false);
	
	if (rect.has_grid && rect.cell_width > 0 && rect.cell_height > 0)
	{
		// Calculate grid sizes
		auto width = top_left.distanceTo(top_right);
		auto height = top_left.distanceTo(bottom_left);
		int num_cells_x = qMax(1, qRound(width / rect.cell_width));
		int num_cells_y = qMax(1, qRound(height / rect.cell_height));
		
		auto cell_width = width / num_cells_x;
		auto cell_height = height / num_cells_y;
		
		// Create grid lines
		coords.resize(2);
		for (int x = 1; x < num_cells_x; ++x)
		{
			coords[0] = MapCoord(top_left_f + x * cell_width * right);
			coords[1] = MapCoord(bottom_left_f + x * cell_width * right);
			
			auto path = new PathObject(rect.inner_line, coords, map);
			part->addObject(path, part->getNumObjects());
		}
		for (int y = 1; y < num_cells_y; ++y)
		{
			coords[0] = MapCoord(top_left_f + y * cell_height * down);
			coords[1] = MapCoord(top_right_f + y * cell_height * down);
			
			auto path = new PathObject(rect.inner_line, coords, map);
			part->addObject(path, part->getNumObjects());
		}
		
		// Create grid text
		if (height >= rect.cell_height / 2)
		{
			for (int y = 0; y < num_cells_y; ++y) 
			{
				for (int x = 0; x < num_cells_x; ++x)
				{
					int cell_num;
					QString cell_text;
					
					if (rect.number_from_bottom)
						cell_num = y * num_cells_x + x + 1;
					else
						cell_num = (num_cells_y - 1 - y) * num_cells_x + x + 1;
					
					if (cell_num > num_cells_x * num_cells_y - rect.unnumbered_cells)
						cell_text = rect.unnumbered_text;
					else
						cell_text = QString::number(cell_num);
					
					auto object = new TextObject(rect.text);
					object->setMap(map);
					object->setText(cell_text);
					object->setRotation(-angle);
					object->setHorizontalAlignment(TextObject::AlignLeft);
					object->setVerticalAlignment(TextObject::AlignTop);
					auto position_x = (x + qreal(0.07)) * cell_width;
					auto position_y = (y + qreal(0.04)) * cell_height + rect.text->getFontMetrics().ascent() / rect.text->calculateInternalScaling() - rect.text->getFontSize();
					object->setAnchorPosition(top_left_f + position_x * right + position_y * down);
					part->addObject(object, part->getNumObjects());
					
					//pts[0].Y -= rectinfo.gridText.FontAscent - rectinfo.gridText.FontEmHeight;
				}
			}
		}
	}
	
	return border_path;
}

void OcdFileImport::setPathHolePoint(OcdImportedPathObject *object, quint32 pos)
{
	// Look for curve start points before the current point and apply hole point only if no such point is there.
	// This prevents hole points in the middle of a curve caused by incorrect map objects.
	if (pos >= 1 && object->coords[pos].isCurveStart())
		; //object->coords[i-1].setHolePoint(true);
	else if (pos >= 2 && object->coords[pos-1].isCurveStart())
		; //object->coords[i-2].setHolePoint(true);
	else if (pos >= 3 && object->coords[pos-2].isCurveStart())
		; //object->coords[i-3].setHolePoint(true);
	else if (pos > 0) // Don't start with hole point.
		object->coords[pos].setHolePoint(true);
}

void OcdFileImport::setPointFlags(OcdImportedPathObject* object, quint32 pos, bool is_area, const Ocd::OcdPoint32& ocd_point)
{
	// We can support CurveStart, HolePoint, DashPoint.
	// CurveStart needs to be applied to the main point though, not the control point, and
	// hole points need to bet set as the last point of a part of an area object instead of the first point of the next part
	if (ocd_point.x & Ocd::OcdPoint32::FlagCtl1 && pos > 0)
		object->coords[pos-1].setCurveStart(true);
	if ((ocd_point.y & Ocd::OcdPoint32::FlagDash) || (ocd_point.y & Ocd::OcdPoint32::FlagCorner))
		object->coords[pos].setDashPoint(true);
	if (ocd_point.y & Ocd::OcdPoint32::FlagHole)
	{
		if (!is_area)
			setPathHolePoint(object, pos);
		else if (pos > 0)
			setPathHolePoint(object, pos - 1);
	}
}

/** Translates the OC*D path given in the last two arguments into an Object.
 */
void OcdFileImport::fillPathCoords(OcdImportedPathObject *object, bool is_area, quint32 num_points, const Ocd::OcdPoint32* ocd_points)
{
	object->coords.resize(num_points);
	for (auto i = 0u; i < num_points; i++)
	{
		object->coords[i] = convertOcdPoint(ocd_points[i]);
		setPointFlags(object, i, is_area, ocd_points[i]);
    }
    
    // For path objects, create closed parts where the position of the last point is equal to that of the first point
    if (object->getType() == Object::Path)
	{
		size_t start = 0;
		for (size_t i = 0; i < object->coords.size(); ++i)
		{
			if (!object->coords[i].isHolePoint() && i < object->coords.size() - 1)
				continue;
			
			if (object->coords[i].isPositionEqualTo(object->coords[start]))
			{
				MapCoord coord = object->coords[start];
				coord.setCurveStart(false);
				coord.setHolePoint(true);
				coord.setClosePoint(true);
				object->coords[i] = coord;
			}
			
			switch (i - start)
			{
			default:
				object->coords[i-2].setCurveStart(false);
				// fall through
			case 1:
				object->coords[i-1].setCurveStart(false);
				// fall through
			case 0:
				; // nothing
			}
			
			start = i + 1;
		}
	}
}

/** Translates an OCAD text object path into a Mapper text object specifier, if possible.
 *  If successful, sets either 1 or 2 coordinates in the text object and returns true.
 *  If the OCAD path was not importable, leaves the TextObject alone and returns false.
 */
bool OcdFileImport::fillTextPathCoords(TextObject *object, TextSymbol *symbol, quint32 npts, const Ocd::OcdPoint32 *ocd_points)
{
    // text objects either have 1 point (free anchor) or 2 (midpoint/size)
    // OCAD appears to always have 5 or 4 points (possible single anchor, then 4 corner coordinates going clockwise from anchor).
    if (npts == 0) return false;
	
	if (npts == 4)
	{
		// Box text
		MapCoord bottom_left = convertOcdPoint(ocd_points[0]);
		MapCoord top_right = convertOcdPoint(ocd_points[2]);
		MapCoord top_left = convertOcdPoint(ocd_points[3]);
		
		// According to Purple Pen source code: OC*D adds an extra internal leading (incorrectly).
		QFontMetricsF metrics = symbol->getFontMetrics();
		double top_adjust = -symbol->getFontSize() + (metrics.ascent() + metrics.descent() + 0.5) / symbol->calculateInternalScaling();
		
		MapCoordF adjust_vector = MapCoordF(top_adjust * sin(object->getRotation()), top_adjust * cos(object->getRotation()));
		top_left = MapCoord(top_left.x() + adjust_vector.x(), top_left.y() + adjust_vector.y());
		top_right = MapCoord(top_right.x() + adjust_vector.x(), top_right.y() + adjust_vector.y());
		
		object->setBox((bottom_left.nativeX() + top_right.nativeX()) / 2, (bottom_left.nativeY() + top_right.nativeY()) / 2,
					   top_left.distanceTo(top_right), top_left.distanceTo(bottom_left));
		object->setVerticalAlignment(TextObject::AlignTop);
	}
	else
	{
		// Single anchor text
		if (npts != 5)
			addWarning(tr("Trying to import a text object with unknown coordinate format"));
		
		// anchor point
		MapCoord coord = convertOcdPoint(ocd_points[0]);
		object->setAnchorPosition(coord.nativeX(), coord.nativeY());
		object->setVerticalAlignment(text_valign_map.value(symbol));
	}
	
	return true;
}

void OcdFileImport::setBasicAttributes(OcdFileImport::OcdImportedTextSymbol* symbol, const QString& font_name, const Ocd::BasicTextAttributesV8& attributes)
{
	symbol->font_family = font_name;
	symbol->color = convertColor(attributes.color);
	symbol->font_size = qRound(100.0 * attributes.font_size / 72.0 * 25.4);
	symbol->bold = (attributes.font_weight>= 550);
	symbol->italic = attributes.font_italic;
	symbol->underline = false;
	symbol->kerning = false;
	symbol->line_below = false;
	symbol->custom_tabs.resize(0);

	if (attributes.font_weight != 400 && attributes.font_weight != 700)
	{
		addSymbolWarning(symbol, tr("Ignoring custom weight (%1).").arg(attributes.font_weight));
	}
	
	switch (attributes.alignment & Ocd::HAlignMask)
	{
	case Ocd::HAlignLeft:
		text_halign_map[symbol] = TextObject::AlignLeft;
		break;
	case Ocd::HAlignRight:
		text_halign_map[symbol] = TextObject::AlignRight;
		break;
	case Ocd::HAlignJustified:
		/// \todo Implement justified alignment
		addSymbolWarning(symbol, tr("Justified alignment is not supported."));
		// fall through
	default:
		text_halign_map[symbol] = TextObject::AlignHCenter;
	}
	
	switch (attributes.alignment & Ocd::VAlignMask)
	{
	case Ocd::VAlignTop:
		text_valign_map[symbol] = TextObject::AlignTop;
		break;
	case Ocd::VAlignMiddle:
		text_valign_map[symbol] = TextObject::AlignVCenter;
		break;
	default:
		addSymbolWarning(symbol, tr("Vertical alignment '%1' is not supported.").arg(attributes.alignment & Ocd::VAlignMask));
		// fall through
	case Ocd::VAlignBottom:
		text_valign_map[symbol] = TextObject::AlignBaseline;
	}
	
	if (attributes.char_spacing != 0)
	{
		symbol->character_spacing = attributes.char_spacing / 100.0f;
		addSymbolWarning(symbol, tr("Custom character spacing may be incorrect."));
	}
	
	if (attributes.word_spacing != 100)
	{
		addSymbolWarning(symbol, tr("Ignoring custom word spacing (%1 %).").arg(attributes.word_spacing));
	}
	
	symbol->updateQFont();
}

void OcdFileImport::setSpecialAttributes(OcdFileImport::OcdImportedTextSymbol* symbol, const Ocd::SpecialTextAttributesV8& attributes)
{
	// Convert line spacing
	double absolute_line_spacing = 0.00001 * symbol->font_size * attributes.line_spacing;
	symbol->line_spacing = absolute_line_spacing / (symbol->getFontMetrics().lineSpacing() / symbol->calculateInternalScaling());
	symbol->paragraph_spacing = convertLength(attributes.para_spacing);
	
	symbol->line_below = attributes.line_below_on;
	symbol->line_below_color = convertColor(attributes.line_below_color);
	symbol->line_below_width = convertLength(attributes.line_below_width);
	symbol->line_below_distance = convertLength(attributes.line_below_offset);
	
	symbol->custom_tabs.resize(attributes.num_tabs);
	for (auto i = 0u; i < attributes.num_tabs; ++i)
		symbol->custom_tabs[i] = convertLength<quint32, int>(attributes.tab_pos[i]);
	
	if (attributes.indent_first_line != 0 || attributes.indent_other_lines != 0)
	{
		addSymbolWarning(symbol, tr("Ignoring custom indents (%1/%2).").arg(attributes.indent_first_line).arg(attributes.indent_other_lines));
	}
}

void OcdFileImport::setFraming(OcdFileImport::OcdImportedTextSymbol* symbol, const Ocd::FramingAttributesV8& framing)
{
	switch (framing.mode)
	{
	case Ocd::FramingShadow:
		symbol->framing = true;
		symbol->framing_mode = TextSymbol::ShadowFraming;
		symbol->framing_color = convertColor(framing.color);
		symbol->framing_shadow_x_offset = convertLength(framing.offset_x);
		symbol->framing_shadow_y_offset = -1 * convertLength(framing.offset_y);
		break;
	case Ocd::FramingLine: // since V7
		symbol->framing = true;
		symbol->framing_mode = TextSymbol::LineFraming;
		symbol->framing_line_half_width = convertLength(framing.line_width);
		break;
	case Ocd::FramingRectangle:
	default:
		addSymbolWarning(symbol, tr("Ignoring text framing (mode %1).").arg(framing.mode));
		// fall through
	case Ocd::FramingNone:
		symbol->framing = false;
	}
}

void OcdFileImport::import(bool load_symbols_only)
{
	Q_ASSERT(buffer.isEmpty());
	
	buffer.clear();
	buffer.append(stream->readAll());
	if (buffer.isEmpty())
		throw FileFormatException(::OpenOrienteering::Importer::tr("Could not read file: %1").arg(stream->errorString()));
	
	if (size_t(buffer.size()) < sizeof(Ocd::FormatGeneric::FileHeader))
		throw FileFormatException(::OpenOrienteering::Importer::tr("Could not read file: %1").arg(tr("Invalid data.")));
	
	const OcdFile<Ocd::FormatGeneric> generic_file(buffer);
	if (generic_file.header()->vendor_mark != 0x0cad) // This also tests correct endianess...
		throw FileFormatException(::OpenOrienteering::Importer::tr("Could not read file: %1").arg(tr("Invalid data.")));
	
	int version = generic_file.header()->version;
	switch (version)
	{
	case 6:
	case 7:
	case 8:
		// Note: Version 6 and 7 do have some differences, which will need to be
		//       handled in the version 8 implementation by looking up the
		//       actual format version in the file header.
		if (Settings::getInstance().getSetting(Settings::General_NewOcd8Implementation).toBool())
			importImplementation< Ocd::FormatV8 >(load_symbols_only);
		else
			importImplementationLegacy(load_symbols_only);
		break;
	case 9:
	case 10:
		using FormatV10Assumption = std::is_same<Ocd::FormatV10, Ocd::FormatV9>;
		Q_STATIC_ASSERT(FormatV10Assumption::value);
		importImplementation< Ocd::FormatV9 >(load_symbols_only);
		break;
	case 11:
		importImplementation< Ocd::FormatV11 >(load_symbols_only);
		break;
	case 12:
		importImplementation< Ocd::FormatV12 >(load_symbols_only);
		break;
	default:
		throw FileFormatException(
		            ::OpenOrienteering::Importer::tr("Could not read file: %1").
		            arg(tr("OCD files of version %1 are not supported!").arg(version))
		            );
	}
}

void OcdFileImport::finishImport()
{
	if (delegate)
	{
		// The current warnings and actions are already propagated.
		auto warnings_size = ptrdiff_t(delegate->warnings().size());
		auto actions_size = ptrdiff_t(delegate->actions().size());
		
		delegate->finishImport();
		
		// Propagate new warnings and actions from the delegate to this importer.
		std::for_each(begin(delegate->warnings()) + warnings_size, end(delegate->warnings()), [this](const QString& w) { addWarning(w); });
		std::for_each(begin(delegate->actions()) + actions_size, end(delegate->actions()), [this](const ImportAction& a) { addAction(a); });
	}
}

template< class F >
void OcdFileImport::handleStrings(const OcdFile<F>& file, std::initializer_list<StringHandler> handlers)
{
	for (const auto& string : file.strings())
	{
		for (const auto& handler : handlers)
		{
			if (string.type == handler.type)
			{
				(this->*handler.callback)(convertOcdString<typename F::Encoding>(file[string]), file.header()->version);
			}
		}
	}
}


}  // namespace OpenOrienteering<|MERGE_RESOLUTION|>--- conflicted
+++ resolved
@@ -1308,25 +1308,9 @@
 	            ocd_symbol.data_size,
 	            ocd_symbol.begin_of_elements,
 	            ocd_version);
-<<<<<<< HEAD
-	if (ocd_symbol.common.border_on_V9)
-	{
-		auto combined = new CombinedSymbol();
-		setupBaseSymbol(combined, ocd_symbol);
-		combined->setNumParts(2);
-		combined->setPart(0, symbol, true);
-		auto border = duplicate(*map->getUndefinedLine());
-		border->setNumberComponent(0, symbol->getNumberComponent(0));
-		border->setNumberComponent(1, symbol->getNumberComponent(1));
-		border->setNumberComponent(2, static_cast<int>(ocd_symbol.border_symbol));
-		combined->setPart(1, border.release(), true);
-		addSymbolWarning(symbol, OcdFileImport::tr("This symbol cannot be saved as a proper OCD symbol again."));
-		return combined;
-=======
 	if (!ocd_symbol.common.border_on_V9)
 	{
 		return symbol;
->>>>>>> 5ed42a98
 	}
 	
 	if (ocd_symbol.border_symbol == ocd_symbol.base.number)
@@ -1339,11 +1323,11 @@
 	setupBaseSymbol(combined, ocd_symbol);
 	combined->setNumParts(2);
 	combined->setPart(0, symbol, true);
-	auto border = map->getUndefinedLine()->duplicate();
+	auto border = duplicate(*map->getUndefinedLine());
 	border->setNumberComponent(0, symbol->getNumberComponent(0));
 	border->setNumberComponent(1, symbol->getNumberComponent(1));
 	border->setNumberComponent(2, static_cast<int>(ocd_symbol.border_symbol));
-	combined->setPart(1, border, true);
+	combined->setPart(1, border.release(), true);
 	addSymbolWarning(symbol, OcdFileImport::tr("This symbol cannot be saved as a proper OCD symbol again."));
 	return combined;
 }
