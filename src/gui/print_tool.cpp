--- conflicted
+++ resolved
@@ -172,7 +172,6 @@
 		y_pos += page_size.height();
 		painter->setPen(bottom_right_margin_color);
 		painter->drawLine(outer_rect.left(), y_pos, outer_rect.right(), y_pos);
-<<<<<<< HEAD
 	}
 #else
 	// The relative length of the page dimensions to be actual drawn.
@@ -240,75 +239,6 @@
 	{
 		painter->drawLine(print_area_f.topLeft(), print_area_f.bottomLeft());
 	}
-=======
-	}
-#else
-	// The relative length of the page dimensions to be actual drawn.
-	QSizeF drawing_size(page_size * scale_adjustment);
-	if (map_printer->horizontalPagePositions().size() > 1)
-	{
-		drawing_size.setWidth(drawing_size.width() * 0.9 * (
-		  map_printer->horizontalPagePositions()[1] - 
-		  map_printer->horizontalPagePositions()[0] ) / 
-		  map_printer->getPageFormat().page_rect.width() );
-	}
-	if (map_printer->verticalPagePositions().size() > 1)
-	{
-		drawing_size.setHeight(drawing_size.height() * 0.9 * (
-		  map_printer->verticalPagePositions()[1] - 
-		  map_printer->verticalPagePositions()[0] ) /
-		  map_printer->getPageFormat().page_rect.height() );
-	}
-	
-	std::vector<qreal>::const_iterator hpos = map_printer->horizontalPagePositions().begin();
-	std::vector<qreal>::const_iterator hend = map_printer->horizontalPagePositions().end();
-	for (int h = 0; hpos != hend; ++hpos, ++h)
-	{
-		std::vector<qreal>::const_iterator vpos = map_printer->verticalPagePositions().begin();
-		std::vector<qreal>::const_iterator vend = map_printer->verticalPagePositions().end();
-		for (int v = 0; vpos != vend; ++vpos, ++v)
-		{
-			if (h+v > 100) // Don't visualize too many pages.
-				continue;
-			
-			QPointF pos = widget->mapToViewport(MapCoordF(*hpos, *vpos));
-			painter->setPen(top_left_margin_color);
-			// Left vertical line
-			painter->drawLine(pos.x(), pos.y(), pos.x(), pos.y()+drawing_size.height());
-			// Top horizontal line
-			painter->drawLine(pos.x(), pos.y(), pos.x()+drawing_size.width(), pos.y());
-			
-			pos += QPointF(page_size.width(), page_size.height());
-			painter->setPen(bottom_right_margin_color);
-			// Right vertical line
-			painter->drawLine(pos.x(), pos.y()-drawing_size.height(), pos.x(), pos.y());
-			// Bottom horizontal line
-			painter->drawLine(pos.x()-drawing_size.width(), pos.y(), pos.x(), pos.y());
-		}
-	}
-	
-	painter->setPen(top_left_margin_color);
-	painter->drawLine(outer_rect.left(), outer_rect.top(), outer_rect.left(), outer_rect.bottom());
-	painter->drawLine(outer_rect.left(), outer_rect.top(), outer_rect.right(), outer_rect.top());
-	painter->setPen(bottom_right_margin_color);
-	painter->drawLine(outer_rect.right(), outer_rect.top(), outer_rect.right(), outer_rect.bottom());
-	painter->drawLine(outer_rect.left(), outer_rect.bottom(), outer_rect.right(), outer_rect.bottom());
-#endif
-	
-	QRectF print_area_f(print_area);
-	QPen marker(Qt::red);
-	marker.setWidth(4);
-	painter->setPen(marker);
-	painter->setOpacity(0.5);
-	if (region == Inside)
-	{
-		painter->drawRect(print_area_f);
-	}
-	if (region & LeftBorder)
-	{
-		painter->drawLine(print_area_f.topLeft(), print_area_f.bottomLeft());
-	}
->>>>>>> 3b9ac58c
 	if (region & TopBorder)
 	{
 		painter->drawLine(print_area_f.topLeft(), print_area_f.topRight());
@@ -420,63 +350,35 @@
 		switch (region)
 		{
 			case Inside:
-<<<<<<< HEAD
-				setStatusBarText(tr("<b>Drag</b>: Move the print area or its borders. "));
-				widget->setCursor(Qt::OpenHandCursor);
-				break;
-			case Outside:
-				setStatusBarText(QApplication::translate("PanTool", "<b>Drag</b>: Move the map. "));
-=======
 				setStatusBarText(tr("<b>Drag</b>: Move the print area. "));
 				widget->setCursor(Qt::OpenHandCursor);
 				break;
 			case Outside:
 				setStatusBarText(tr("<b>Drag</b>: Move the map. "));
->>>>>>> 3b9ac58c
 				widget->setCursor(Qt::ArrowCursor);
 				break;
 			case LeftBorder:
 			case RightBorder:
-<<<<<<< HEAD
-				setStatusBarText(tr("<b>Drag</b>: Move the print area or its borders. "));
-=======
 				setStatusBarText(tr("<b>Drag</b>: Move the print area's border. "));
->>>>>>> 3b9ac58c
 				widget->setCursor(Qt::SizeHorCursor);
 				break;
 			case TopBorder:
 			case BottomBorder:
-<<<<<<< HEAD
-				setStatusBarText(tr("<b>Drag</b>: Move the print area or its borders. "));
-=======
 				setStatusBarText(tr("<b>Drag</b>: Move the print area's border. "));
->>>>>>> 3b9ac58c
 				widget->setCursor(Qt::SizeVerCursor);
 				break;
 			case TopLeftCorner:
 			case BottomRightCorner:
-<<<<<<< HEAD
-				setStatusBarText(tr("<b>Drag</b>: Move the print area or its borders. "));
-=======
 				setStatusBarText(tr("<b>Drag</b>: Move the print area's borders. "));
->>>>>>> 3b9ac58c
 				widget->setCursor(Qt::SizeFDiagCursor);
 				break;
 			case TopRightCorner:
 			case BottomLeftCorner:
-<<<<<<< HEAD
-				setStatusBarText(tr("<b>Drag</b>: Move the print area or its borders. "));
-				widget->setCursor(Qt::SizeBDiagCursor);
-				break;
-			case Unknown:
-				setStatusBarText(tr("<b>Drag</b>: Move the print area or its borders. "));
-=======
 				setStatusBarText(tr("<b>Drag</b>: Move the print area's borders. "));
 				widget->setCursor(Qt::SizeBDiagCursor);
 				break;
 			case Unknown:
 				setStatusBarText(tr("<b>Drag</b>: Move the map, the print area or the area's borders. "));
->>>>>>> 3b9ac58c
 				widget->setCursor(Qt::ArrowCursor);
 		}
 		
