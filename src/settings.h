--- conflicted
+++ resolved
@@ -60,10 +60,7 @@
 		General_OpenMRUFile,
 		General_Local8BitEncoding,
 		General_NewOcd8Implementation,
-<<<<<<< HEAD
-=======
 		General_StartDragDistance,
->>>>>>> 3b9ac58c
 		HomeScreen_TipsVisible,
 		HomeScreen_CurrentTip,
 		END_OF_SETTINGSENUM /* Don't add items below this line. */
