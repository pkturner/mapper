--- conflicted
+++ resolved
@@ -72,47 +72,26 @@
 	
 public:
 	OCAD8FileImport(QIODevice* stream, Map *map, MapView *view);
-<<<<<<< HEAD
-	virtual ~OCAD8FileImport();
-	
+	~OCAD8FileImport();
+
 	void setStringEncodings(const char *narrow, const char *wide = "UTF-16LE");
-	
+
 	static const float ocad_pt_in_mm;
-	
-=======
-	~OCAD8FileImport();
-
-	void setStringEncodings(const char *narrow, const char *wide = "UTF-16LE");
-
-	static const float ocad_pt_in_mm;
-
->>>>>>> 3b9ac58c
+
 protected:
 	void import(bool load_symbols_only) throw (FileFormatException);
 	
 	// Symbol import
-<<<<<<< HEAD
-	
-=======
->>>>>>> 3b9ac58c
 	Symbol *importPointSymbol(const OCADPointSymbol *ocad_symbol);
 	Symbol *importLineSymbol(const OCADLineSymbol *ocad_symbol);
 	Symbol *importAreaSymbol(const OCADAreaSymbol *ocad_symbol);
 	Symbol *importTextSymbol(const OCADTextSymbol *ocad_symbol);
 	RectangleInfo *importRectSymbol(const OCADRectSymbol *ocad_symbol);
-<<<<<<< HEAD
-	
+
 	// Object import
 	Object *importObject(const OCADObject *ocad_object, MapPart* part);
 	bool importRectangleObject(const OCADObject* ocad_object, MapPart* part, const RectangleInfo& rect);
-	
-=======
-
-	// Object import
-	Object *importObject(const OCADObject *ocad_object, MapPart* part);
-	bool importRectangleObject(const OCADObject* ocad_object, MapPart* part, const RectangleInfo& rect);
-
->>>>>>> 3b9ac58c
+
 	// String import
 	virtual void importString(OCADStringEntry *entry);
 	
@@ -120,24 +99,15 @@
 	OCADBackground importBackground(const QByteArray& data);
 	/// @deprecated Replaced by Template *importTemplate(OCADCString* string).
 	Template *importRasterTemplate(const OCADBackground &background);
-<<<<<<< HEAD
-	
-=======
-
->>>>>>> 3b9ac58c
+
 	// Some helper functions that are used in multiple places
 	PointSymbol *importPattern(s16 npts, OCADPoint *pts);
 	void fillCommonSymbolFields(Symbol *symbol, const OCADSymbol *ocad_symbol);
 	void setPathHolePoint(Object *object, int i);
 	void fillPathCoords(Object* object, bool is_area, u16 npts, const OCADPoint* pts);
 	bool fillTextPathCoords(TextObject* object, TextSymbol* symbol, u16 npts, OCADPoint* pts);
-<<<<<<< HEAD
-	
-	
-=======
-
-
->>>>>>> 3b9ac58c
+
+
 	// Unit conversion functions
 	QString convertPascalString(const char *p);
 	QString convertCString(const char *p, size_t n, bool ignore_first_newline);
@@ -145,28 +115,6 @@
 	float convertRotation(int angle);
 	void convertPoint(MapCoord &c, int ocad_x, int ocad_y);
 	qint64 convertSize(int ocad_size);
-<<<<<<< HEAD
-	MapColor *convertColor(int color);
-	double convertTemplateScale(double ocad_scale);
-	
-	static bool isRasterImageFile(const QString &filename);
-	
-protected:
-	QByteArray buffer;
-	
-	/// Handle to the open OCAD file
-	OCADFile *file;
-	
-	/// Character encoding to use for 1-byte (narrow) strings
-	QTextCodec *encoding_1byte;
-	
-	/// Character encoding to use for 2-byte (wide) strings
-	QTextCodec *encoding_2byte;
-	
-	/// maps OCAD color number to oo-mapper color object
-	QHash<int, MapColor *> color_index;
-	
-=======
 	const MapColor *convertColor(int color);
 	double convertTemplateScale(double ocad_scale);
 	
@@ -185,7 +133,6 @@
 	/// maps OCAD color number to oo-mapper color object
 	QHash<int, const MapColor *> color_index;
 
->>>>>>> 3b9ac58c
 	/// maps OCAD symbol number to oo-mapper symbol object
 	QHash<int, Symbol *> symbol_index;
 	
@@ -194,22 +141,13 @@
 	
 	/// maps OCAD symbol number to rectangle information struct
 	QHash<int, RectangleInfo> rectangle_info;
-<<<<<<< HEAD
-	
-=======
-
->>>>>>> 3b9ac58c
+
 	/// Offset between OCAD map origin and Mapper map origin (in Mapper coordinates)
 	qint64 offset_x, offset_y;
 };
 
-<<<<<<< HEAD
-// ### OCAD8FileExport declaration ###
-
-=======
 
 /** Exporter for OCD version 8 files. */
->>>>>>> 3b9ac58c
 class OCAD8FileExport : public Exporter
 {
 Q_OBJECT
