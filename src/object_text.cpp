/*
 *    Copyright 2012 Thomas Schöps
 *    
 *    This file is part of OpenOrienteering.
 * 
 *    OpenOrienteering is free software: you can redistribute it and/or modify
 *    it under the terms of the GNU General Public License as published by
 *    the Free Software Foundation, either version 3 of the License, or
 *    (at your option) any later version.
 * 
 *    OpenOrienteering is distributed in the hope that it will be useful,
 *    but WITHOUT ANY WARRANTY; without even the implied warranty of
 *    MERCHANTABILITY or FITNESS FOR A PARTICULAR PURPOSE.  See the
 *    GNU General Public License for more details.
 * 
 *    You should have received a copy of the GNU General Public License
 *    along with OpenOrienteering.  If not, see <http://www.gnu.org/licenses/>.
 */


#include "object_text.h"

#include "symbol.h"
#include "symbol_text.h"
#include "map_editor.h"

// ### TextObjectPartInfo ###

int TextObjectPartInfo::getIndex(double pos_x) const
{
	int left = 0;
	int right = part_text.length();
	while (right != left)	
	{
		int middle = (left + right) / 2;
		double x = part_x + metrics.width(part_text.left(middle));
		if (pos_x >= x)
		{
			if (middle >= right)
				return right;
			double next = part_x + metrics.width(part_text.left(middle + 1));
			if (pos_x < next)
				if (pos_x < (x + next) / 2)
					return middle;
				else
					return middle + 1;
			else
				left = middle + 1;
		}
		else // if (point.x() < x)
		{
			if (middle <= 0)
				return 0;
			double prev = part_x + metrics.width(part_text.left(middle - 1));
			if (pos_x > prev)
				if (pos_x > (x + prev) / 2)
					return middle;
				else
					return middle - 1;
			else
				right = middle - 1;
		}
	}
	return right;
}

// ### TextObjectLineInfo ###

double TextObjectLineInfo::getX(int index) const
{
	if (index == start_index)
		return line_x;
	
	int num_parts = part_infos.size();
	int i = 0;
	for ( ; i < num_parts; i++)
	{
		const TextObjectPartInfo& part(part_infos.at(i));
		if (index <= part.end_index)
			return part.getX(index);
	}
	
	return line_x + width;
}

int TextObjectLineInfo::getIndex(double pos_x) const
{
// TODO: evaluate std::vector<TextObjectPartInfo>::iterator it;
	int num_parts = part_infos.size();
	for (int i=0; i < num_parts; i++)
	{
		if (part_infos.at(i).part_x > pos_x)
		{
			if (i==0)
				// before first part
				return start_index;
			else if (part_infos.at(i-1).part_x + part_infos.at(i-1).width < pos_x)
			{
				// between parts
				return (pos_x - (part_infos.at(i-1).part_x + part_infos.at(i-1).width) < part_infos.at(i).part_x - pos_x)
				  ? part_infos.at(i-1).end_index
				  : part_infos.at(i).start_index;
			}
			else
				// inside part
				return part_infos.at(i-1).start_index + part_infos.at(i-1).getIndex(pos_x);
		}
	}
	return part_infos.back().start_index + part_infos.at(num_parts-1).getIndex(pos_x);
}

// ### TextObject ###

TextObject::TextObject(Symbol* symbol): Object(Object::Text, symbol)
{
	assert(!symbol || (symbol->getType() == Symbol::Text));
	coords.push_back(MapCoord(0, 0));
	text = "";
	h_align = AlignHCenter;
	v_align = AlignVCenter;
	rotation = 0;
}

Object* TextObject::duplicate()
{
	TextObject* new_text = new TextObject(symbol);
	new_text->coords = coords;
	
	new_text->text = text;
	new_text->h_align = h_align;
	new_text->v_align = v_align;
	new_text->rotation = rotation;
	new_text->line_infos = line_infos;
	return new_text;
}

void TextObject::setAnchorPosition(qint64 x, qint64 y)
{
	coords.resize(1);
	coords[0].setRawX(x);
	coords[0].setRawY(y);
	setOutputDirty();
}

void TextObject::setAnchorPosition(MapCoordF coord)
{
	coords.resize(1);
	coords[0].setX(coord.getX());
	coords[0].setY(coord.getY());
	setOutputDirty();
}

/*
void TextObject::getAnchorPosition(qint64& x, qint64& y) const
{
	x = coords[0].rawX();
	y = coords[0].rawY();
}
*/

MapCoordF TextObject::getAnchorCoordF() const
{
	return MapCoordF(coords[0]);
}

void TextObject::setBox(qint64 mid_x, qint64 mid_y, double width, double height)
{
	coords.resize(2);
	coords[0].setRawX(mid_x);
	coords[0].setRawY(mid_y);
	coords[1] = MapCoord(width, height);
	setOutputDirty();
}

QTransform TextObject::calcTextToMapTransform() const
{
	TextSymbol* text_symbol = reinterpret_cast<TextSymbol*>(symbol);
	
	QTransform transform;
	double scaling = 1.0f / text_symbol->calculateInternalScaling();
	transform.translate(coords[0].xd(), coords[0].yd());
	if (rotation != 0)
		transform.rotate(-rotation * 180 / M_PI);
	transform.scale(scaling, scaling);
	
	return transform;
}

QTransform TextObject::calcMapToTextTransform() const
{
	TextSymbol* text_symbol = reinterpret_cast<TextSymbol*>(symbol);
	
	QTransform transform;
	double scaling = 1.0f / text_symbol->calculateInternalScaling();
	transform.scale(1.0f / scaling, 1.0f / scaling);
	if (rotation != 0)
		transform.rotate(rotation * 180 / M_PI);
	transform.translate(-coords[0].xd(), -coords[0].yd());
	
	return transform;
}

void TextObject::setText(const QString& text)
{
	this->text = text;
	this->text.remove(QChar('\r'));
	setOutputDirty();
}

void TextObject::setHorizontalAlignment(TextObject::HorizontalAlignment h_align)
{
	this->h_align = h_align;
	setOutputDirty();
}

void TextObject::setVerticalAlignment(TextObject::VerticalAlignment v_align)
{
	this->v_align = v_align;
	setOutputDirty();
}

void TextObject::setRotation(float new_rotation)
{
	rotation = new_rotation;
	setOutputDirty();
}

int TextObject::calcTextPositionAt(MapCoordF coord, bool find_line_only)
{
	return calcTextPositionAt(calcMapToTextTransform().map(coord.toQPointF()), find_line_only);
}
	
// TODO click_tolerance is the only dependency on MapEditorTool; consider click_tolerance parameter
// FIXME actually this is two functions, selected by parameter find_line_only; make two functions or return TextObjectLineInfo reference
int TextObject::calcTextPositionAt(QPointF point, bool find_line_only)
{
	for (int line = 0; line < getNumLines(); ++line)
	{
		TextObjectLineInfo* line_info = getLineInfo(line);
		if (line_info->line_y - line_info->ascent > point.y())
			return -1;	// NOTE: Only true as long as every line has a bigger or equal y value than the line before
		
		if (point.x() < line_info->line_x - MapEditorTool::click_tolerance) continue;
		if (point.y() > line_info->line_y + line_info->descent) continue;
		if (point.x() > line_info->line_x + line_info->width + MapEditorTool::click_tolerance) continue;
		
		// Position in the line rect.
		if (find_line_only)
			return line;
		else
			return line_info->getIndex(point.x());
	}
	return -1;
}

int TextObject::findLineForIndex(int index)
{
	int line_num = 0;
	for (int line = 1; line < getNumLines(); ++line)
	{
		TextObjectLineInfo* line_info = getLineInfo(line);
		if (index < line_info->start_index)
			break;
		line_num = line;
	}
	return line_num;
}

const TextObjectLineInfo& TextObject::findLineInfoForIndex(int index)
{
	TextObjectLineInfo* line_info = getLineInfo(0);
	for (int line = 1; line < getNumLines(); ++line)
	{
		TextObjectLineInfo* next_line_info = getLineInfo(line);
		if (index < next_line_info->start_index)
			break;
		line_info = next_line_info;
	}
	return *line_info;
}

void TextObject::prepareLineInfos()
{
	TextSymbol* text_symbol = reinterpret_cast<TextSymbol*>(symbol);
	
	double scaling = text_symbol->calculateInternalScaling();
	QFontMetricsF metrics = text_symbol->getFontMetrics();
	double line_spacing = text_symbol->getLineSpacing() * metrics.lineSpacing();
	double paragraph_spacing = scaling * text_symbol->getParagraphSpacing() + (text_symbol->hasLineBelow() ? (scaling * (text_symbol->getLineBelowDistance() + text_symbol->getLineBelowWidth())) : 0);
	double ascent = metrics.ascent();
	
	bool word_wrap = ! hasSingleAnchor();
	double box_width  = word_wrap ? (scaling * getBoxWidth())  : 0.0;
	double box_height = word_wrap ? (scaling * getBoxHeight()) : 0.0;
	
	int text_end = text.length();
	const QChar line_break('\n');
	const QChar part_break('\t');
	const QChar word_break(' ');
	
	line_infos.clear();
	
	// Initialize offsets
	
	double line_x = 0.0;
	if (h_align == TextObject::AlignLeft)
		line_x -= 0.5 * box_width;
	else if (h_align == TextObject::AlignRight)
		line_x += 0.5 * box_width;

	double line_y = 0.0;
	if (v_align == TextObject::AlignTop || v_align == TextObject::AlignBaseline)
		line_y += -0.5 * box_height;
	if (v_align != TextObject::AlignBaseline)
		line_y += ascent;
	
	// Determine lines and parts
	
	int num_paragraphs = 0;
	int line_num = 0;
	int line_start = 0;
	while (line_start <= text_end) 
	{
		// Initialize input line
		double line_width = 0.0;
		int line_end = text.indexOf(line_break, line_start);
		if (line_end == -1)
			line_end = text_end;
<<<<<<< HEAD
		bool paragraph_end = true;

=======
		
>>>>>>> c43167e6
		std::vector<TextObjectPartInfo> part_infos;
		
		double part_x = line_x;
		
		int part_start = line_start;
		while (part_start <= line_end)
		{
			// Initialize part (sequence of letters terminated by tab or line break)
			int part_end = text.indexOf(part_break, part_start);
			if (part_end == -1)
				part_end = line_end;
			else if (part_end > line_end)
				part_end = line_end;
			
			QString part = text.mid(part_start, part_end - part_start);
			double part_width = metrics.width(part);
			
			if (word_wrap)
			{
				// shrink overflowing part to maximum possible size
				while (part_x + part_width > box_width)
				{
					// find latest possible break
					int new_part_end =  text.lastIndexOf(word_break, part_end - 1);
					if (new_part_end <= part_start)
					{
						// part won't fit
						if (part_start == line_start)
						{
							// don't wrap first word of input line
							break;
						}
						else
						{
							// don't put another part on this line
							part_end = part_start - 1;
							break;
						}
					}
					
					// Shrink the part and the line
					part_end = new_part_end;
					part = text.mid(part_start, part_end - part_start);
					part_width = metrics.width(part);
					line_end = part_end;
				}
			}
			if (part_end < part_start)
				break;
			
			// Add the current part
			part_infos.push_back(TextObjectPartInfo(part, part_start, part_end, part_x, metrics.width(part), metrics));
			
<<<<<<< HEAD
			// Advance to next part
			pos = part_end + 1;
			part_x = line_x + text_symbol->getNextTab(part_x + part_width - line_x);
			if (word_wrap && part_x >= box_width)
			{
				// terminate current input line
				paragraph_end = false;
				break; 
			}
=======
			// Advance to next part position
			part_start = part_end + 1;
			if (text[part_end] == '\t')
				part_x = text_symbol->getNextTab(part_x + part_width);
>>>>>>> c43167e6
		}
		
		TextObjectPartInfo& last_part_info = part_infos.back();
		line_end   = last_part_info.end_index;
		line_width = last_part_info.part_x + last_part_info.width - line_x;
<<<<<<< HEAD
		line_infos.push_back(TextObjectLineInfo(line_start, line_end, paragraph_end, line_x, line_y, line_width, metrics.ascent(), metrics.descent(), part_infos));

=======
		line_infos.push_back(TextObjectLineInfo(line_start, line_end, line_x, line_y, line_width, metrics.ascent(), metrics.descent(), part_infos));
		
>>>>>>> c43167e6
		// Advance to next line
		line_y += line_spacing;
		if (paragraph_end)
		{
			line_y += paragraph_spacing;
			num_paragraphs++;
		}
		line_num++;
		line_start = line_end + 1;
	}
	
	// Update the line and part offset for every other alignment than top-left or baseline-left
	
	double delta_y = 0.0;
	if (v_align == TextObject::AlignBottom || v_align == TextObject::AlignVCenter)
	{
		int num_lines = getNumLines();
		double height = ascent + (num_lines - 1) * line_spacing + (num_paragraphs - 1) * paragraph_spacing;
		
		if (v_align == TextObject::AlignVCenter)
			delta_y = -0.5 * height;
		else if (v_align == TextObject::AlignBottom)
			delta_y = -height + 0.5 * box_height;
	}
	
	if (delta_y != 0.0 || h_align != TextObject::AlignLeft)
	{
		int num_lines = getNumLines();
		for (int i = 0; i < num_lines; i++)
		{
			TextObjectLineInfo* line_info = getLineInfo(i);
			
			double delta_x = 0.0;
			if (h_align == TextObject::AlignHCenter)
				delta_x = -0.5 * line_info->width;
			else if (h_align == TextObject::AlignRight)
				delta_x -= line_info->width;
			
			line_info->line_x += delta_x;
			line_info->line_y += delta_y;
			
			int num_parts = line_info->part_infos.size();
			for (int j = 0; j < num_parts; j++)
			{
				line_info->part_infos.at(j).part_x += delta_x;
			}
		}
	}
}<|MERGE_RESOLUTION|>--- conflicted
+++ resolved
@@ -68,9 +68,6 @@
 
 double TextObjectLineInfo::getX(int index) const
 {
-	if (index == start_index)
-		return line_x;
-	
 	int num_parts = part_infos.size();
 	int i = 0;
 	for ( ; i < num_parts; i++)
@@ -316,6 +313,7 @@
 	
 	// Determine lines and parts
 	
+	double next_line_x_offset = 0; // to keep indentation after word wrap in a line with tabs
 	int num_paragraphs = 0;
 	int line_num = 0;
 	int line_start = 0;
@@ -326,15 +324,12 @@
 		int line_end = text.indexOf(line_break, line_start);
 		if (line_end == -1)
 			line_end = text_end;
-<<<<<<< HEAD
 		bool paragraph_end = true;
-
-=======
-		
->>>>>>> c43167e6
+		
 		std::vector<TextObjectPartInfo> part_infos;
-		
-		double part_x = line_x;
+		bool have_nonempty_part = false;
+		
+		double part_x = line_x + next_line_x_offset;
 		
 		int part_start = line_start;
 		while (part_start <= line_end)
@@ -352,25 +347,22 @@
 			if (word_wrap)
 			{
 				// shrink overflowing part to maximum possible size
-				while (part_x + part_width > box_width)
+				while (part_x + part_width - line_x > box_width)
 				{
 					// find latest possible break
 					int new_part_end =  text.lastIndexOf(word_break, part_end - 1);
 					if (new_part_end <= part_start)
 					{
 						// part won't fit
-						if (part_start == line_start)
-						{
-							// don't wrap first word of input line
-							break;
-						}
-						else
+						if (have_nonempty_part)
 						{
 							// don't put another part on this line
 							part_end = part_start - 1;
-							break;
 						}
+						break;
 					}
+					
+					paragraph_end = false;
 					
 					// Shrink the part and the line
 					part_end = new_part_end;
@@ -384,44 +376,46 @@
 			
 			// Add the current part
 			part_infos.push_back(TextObjectPartInfo(part, part_start, part_end, part_x, metrics.width(part), metrics));
-			
-<<<<<<< HEAD
-			// Advance to next part
-			pos = part_end + 1;
-			part_x = line_x + text_symbol->getNextTab(part_x + part_width - line_x);
-			if (word_wrap && part_x >= box_width)
-			{
-				// terminate current input line
-				paragraph_end = false;
-				break; 
-			}
-=======
+			if (!part.isEmpty())
+				have_nonempty_part = true;
+			
 			// Advance to next part position
 			part_start = part_end + 1;
 			if (text[part_end] == '\t')
-				part_x = text_symbol->getNextTab(part_x + part_width);
->>>>>>> c43167e6
+			{
+				part_x = line_x + text_symbol->getNextTab(part_x + part_width - line_x);
+				next_line_x_offset = part_x - line_x;
+			}
 		}
 		
 		TextObjectPartInfo& last_part_info = part_infos.back();
 		line_end   = last_part_info.end_index;
 		line_width = last_part_info.part_x + last_part_info.width - line_x;
-<<<<<<< HEAD
+		
+		// Jump over whitespace after the end of the line and check if it contains a newline character to determine if it is a paragraph end
+		int next_line_start = line_end + 1;
+		while (next_line_start < text.size() && (text[next_line_start] == line_break || text[next_line_start] == part_break || text[next_line_start] == word_break))
+		{
+			if (text[next_line_start - 1] == line_break)
+			{
+				paragraph_end = true;
+				break;
+			}
+			++next_line_start;
+		}
+		
 		line_infos.push_back(TextObjectLineInfo(line_start, line_end, paragraph_end, line_x, line_y, line_width, metrics.ascent(), metrics.descent(), part_infos));
-
-=======
-		line_infos.push_back(TextObjectLineInfo(line_start, line_end, line_x, line_y, line_width, metrics.ascent(), metrics.descent(), part_infos));
-		
->>>>>>> c43167e6
+		
 		// Advance to next line
 		line_y += line_spacing;
 		if (paragraph_end)
 		{
 			line_y += paragraph_spacing;
 			num_paragraphs++;
+			next_line_x_offset = 0;
 		}
 		line_num++;
-		line_start = line_end + 1;
+		line_start = next_line_start;
 	}
 	
 	// Update the line and part offset for every other alignment than top-left or baseline-left
