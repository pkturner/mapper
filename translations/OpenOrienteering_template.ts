<?xml version="1.0" encoding="utf-8"?>
<!DOCTYPE TS>
<TS version="2.0">
<context>
    <name>AboutDialog</name>
    <message>
        <location filename="../src/gui/about_dialog.cpp" line="61"/>
        <location filename="../src/gui/about_dialog.cpp" line="96"/>
        <source>About %1</source>
        <translation type="unfinished"></translation>
    </message>
    <message>
        <location filename="../src/gui/about_dialog.cpp" line="123"/>
        <source>(project initiator)</source>
        <translation type="unfinished"></translation>
    </message>
    <message>
        <location filename="../src/gui/about_dialog.cpp" line="105"/>
        <source>License (%1)</source>
        <translation type="unfinished"></translation>
    </message>
    <message>
        <location filename="../src/gui/about_dialog.cpp" line="154"/>
        <source>A free software for drawing orienteering maps</source>
        <translation type="unfinished"></translation>
    </message>
    <message>
        <location filename="../src/gui/about_dialog.cpp" line="156"/>
        <source>This software is licensed under the term of the GNU General Public License (GPL), version 3.&lt;br/&gt;You are welcome to redistribute it under the terms of this license.&lt;br/&gt;THERE IS NO WARRANTY FOR THE PROGRAM, TO THE EXTENT PERMITTED BY APPLICABLE LAW.&lt;br&gt;The full license text is supplied in the file %1.</source>
        <translation type="unfinished"></translation>
    </message>
    <message>
        <location filename="../src/gui/about_dialog.cpp" line="161"/>
        <source>Developers in alphabetical order:</source>
        <translation type="unfinished"></translation>
    </message>
    <message>
        <location filename="../src/gui/about_dialog.cpp" line="163"/>
        <source>For contributions, thanks to:</source>
        <translation type="unfinished"></translation>
    </message>
    <message>
        <location filename="../src/gui/about_dialog.cpp" line="192"/>
        <source>This program uses the &lt;b&gt;Clipper library&lt;/b&gt; by Angus Johnson.</source>
        <translation type="unfinished"></translation>
    </message>
    <message>
        <location filename="../src/gui/about_dialog.cpp" line="200"/>
        <location filename="../src/gui/about_dialog.cpp" line="210"/>
        <source>See &lt;a href=&quot;%1&quot;&gt;%1&lt;/a&gt; for more information.</source>
        <translation type="unfinished"></translation>
    </message>
    <message>
        <location filename="../src/gui/about_dialog.cpp" line="202"/>
        <source>This program uses the &lt;b&gt;PROJ.4 Cartographic Projections Library&lt;/b&gt; by Frank Warmerdam.</source>
        <translation type="unfinished"></translation>
    </message>
    <message>
        <location filename="../src/gui/about_dialog.cpp" line="114"/>
        <source>Additional information</source>
        <translation type="unfinished"></translation>
    </message>
</context>
<context>
    <name>AreaSymbolSettings</name>
    <message utf8="true">
        <location filename="../src/symbol_area.cpp" line="703"/>
        <source>mm²</source>
        <translation type="unfinished"></translation>
    </message>
    <message>
        <location filename="../src/symbol_area.cpp" line="704"/>
        <source>Minimum size:</source>
        <translation type="unfinished"></translation>
    </message>
    <message>
        <location filename="../src/symbol_area.cpp" line="711"/>
        <source>Fills</source>
        <translation type="unfinished"></translation>
    </message>
    <message>
        <location filename="../src/symbol_area.cpp" line="724"/>
        <source>Line fill</source>
        <translation type="unfinished"></translation>
    </message>
    <message>
        <location filename="../src/symbol_area.cpp" line="725"/>
        <source>Pattern fill</source>
        <translation type="unfinished"></translation>
    </message>
    <message>
        <location filename="../src/symbol_area.cpp" line="763"/>
        <location filename="../src/symbol_area.cpp" line="774"/>
        <location filename="../src/symbol_area.cpp" line="781"/>
        <location filename="../src/symbol_area.cpp" line="800"/>
        <location filename="../src/symbol_area.cpp" line="805"/>
        <source>mm</source>
        <translation type="unfinished"></translation>
    </message>
    <message>
        <location filename="../src/symbol_area.cpp" line="778"/>
        <source>Single line</source>
        <translation type="unfinished"></translation>
    </message>
    <message>
        <location filename="../src/symbol_area.cpp" line="792"/>
        <source>Parallel lines</source>
        <translation type="unfinished"></translation>
    </message>
    <message>
        <location filename="../src/symbol_area.cpp" line="794"/>
        <source>Line spacing:</source>
        <translation type="unfinished"></translation>
    </message>
    <message>
        <location filename="../src/symbol_area.cpp" line="797"/>
        <source>Single row</source>
        <translation type="unfinished"></translation>
    </message>
    <message>
        <location filename="../src/symbol_area.cpp" line="799"/>
        <source>Pattern interval:</source>
        <translation type="unfinished"></translation>
    </message>
    <message>
        <location filename="../src/symbol_area.cpp" line="804"/>
        <source>Pattern offset:</source>
        <translation type="unfinished"></translation>
    </message>
    <message>
        <location filename="../src/symbol_area.cpp" line="809"/>
        <source>Row offset:</source>
        <translation type="unfinished"></translation>
    </message>
    <message>
        <location filename="../src/symbol_area.cpp" line="811"/>
        <source>Parallel rows</source>
        <translation type="unfinished"></translation>
    </message>
    <message>
        <location filename="../src/symbol_area.cpp" line="813"/>
        <source>Row spacing:</source>
        <translation type="unfinished"></translation>
    </message>
    <message>
        <location filename="../src/symbol_area.cpp" line="819"/>
        <source>Fill rotation</source>
        <translation type="unfinished"></translation>
    </message>
    <message utf8="true">
        <location filename="../src/symbol_area.cpp" line="821"/>
        <source>°</source>
        <translation type="unfinished"></translation>
    </message>
    <message>
        <location filename="../src/symbol_area.cpp" line="822"/>
        <source>Angle:</source>
        <translation type="unfinished"></translation>
    </message>
    <message>
        <location filename="../src/symbol_area.cpp" line="824"/>
        <source>adjustable per object</source>
        <translation type="unfinished"></translation>
    </message>
    <message>
        <location filename="../src/symbol_area.cpp" line="839"/>
        <source>Area settings</source>
        <translation type="unfinished"></translation>
    </message>
    <message>
        <location filename="../src/symbol_area.cpp" line="920"/>
        <source>Pattern fill %1</source>
        <translation type="unfinished"></translation>
    </message>
    <message>
        <location filename="../src/symbol_area.cpp" line="929"/>
        <source>Line fill %1</source>
        <translation type="unfinished"></translation>
    </message>
    <message>
        <location filename="../src/symbol_area.cpp" line="946"/>
        <source>No fill selected</source>
        <translation type="unfinished"></translation>
    </message>
    <message>
        <location filename="../src/symbol_area.cpp" line="701"/>
        <source>Area color:</source>
        <translation type="unfinished"></translation>
    </message>
    <message>
        <location filename="../src/symbol_area.cpp" line="790"/>
        <source>Line offset:</source>
        <translation type="unfinished"></translation>
    </message>
    <message>
        <location filename="../src/symbol_area.cpp" line="785"/>
        <source>Line color:</source>
        <translation type="unfinished"></translation>
    </message>
    <message>
        <location filename="../src/symbol_area.cpp" line="780"/>
        <source>Line width:</source>
        <translation type="unfinished"></translation>
    </message>
</context>
<context>
    <name>ColorDialog</name>
    <message>
        <location filename="../src/gui/color_dialog.cpp" line="37"/>
        <source>Edit map color</source>
        <translation type="unfinished"></translation>
    </message>
    <message>
        <location filename="../src/gui/color_dialog.cpp" line="54"/>
        <source>Defines a spot color:</source>
        <translation type="unfinished"></translation>
    </message>
    <message>
        <location filename="../src/gui/color_dialog.cpp" line="63"/>
        <source>Mixture of spot colors (screens and overprint):</source>
        <translation type="unfinished"></translation>
    </message>
    <message>
        <location filename="../src/gui/color_dialog.cpp" line="77"/>
        <location filename="../src/gui/color_dialog.cpp" line="115"/>
        <location filename="../src/gui/color_dialog.cpp" line="120"/>
        <location filename="../src/gui/color_dialog.cpp" line="125"/>
        <location filename="../src/gui/color_dialog.cpp" line="130"/>
        <location filename="../src/gui/color_dialog.cpp" line="338"/>
        <source>%</source>
        <translation type="unfinished"></translation>
    </message>
    <message>
        <location filename="../src/gui/color_dialog.cpp" line="82"/>
        <source>Knockout: erases lower colors</source>
        <translation type="unfinished"></translation>
    </message>
    <message>
        <location filename="../src/gui/color_dialog.cpp" line="100"/>
        <location filename="../src/gui/color_dialog.cpp" line="157"/>
        <source>Calculate from spot colors</source>
        <translation type="unfinished"></translation>
    </message>
    <message>
        <location filename="../src/gui/color_dialog.cpp" line="105"/>
        <source>Calculate from RGB color</source>
        <translation type="unfinished"></translation>
    </message>
    <message>
        <location filename="../src/gui/color_dialog.cpp" line="110"/>
        <source>Custom process color:</source>
        <translation type="unfinished"></translation>
    </message>
    <message>
        <location filename="../src/gui/color_dialog.cpp" line="116"/>
        <source>Cyan</source>
        <translation type="unfinished"></translation>
    </message>
    <message>
        <location filename="../src/gui/color_dialog.cpp" line="121"/>
        <source>Magenta</source>
        <translation type="unfinished"></translation>
    </message>
    <message>
        <location filename="../src/gui/color_dialog.cpp" line="126"/>
        <source>Yellow</source>
        <translation type="unfinished"></translation>
    </message>
    <message>
        <location filename="../src/gui/color_dialog.cpp" line="131"/>
        <source>Black</source>
        <translation type="unfinished"></translation>
    </message>
    <message>
        <location filename="../src/gui/color_dialog.cpp" line="162"/>
        <source>Calculate from CMYK color</source>
        <translation type="unfinished"></translation>
    </message>
    <message>
        <location filename="../src/gui/color_dialog.cpp" line="167"/>
        <source>Custom RGB color:</source>
        <translation type="unfinished"></translation>
    </message>
    <message>
        <location filename="../src/gui/color_dialog.cpp" line="173"/>
        <source>Red</source>
        <translation type="unfinished"></translation>
    </message>
    <message>
        <location filename="../src/gui/color_dialog.cpp" line="178"/>
        <source>Green</source>
        <translation type="unfinished"></translation>
    </message>
    <message>
        <location filename="../src/gui/color_dialog.cpp" line="183"/>
        <source>Blue</source>
        <translation type="unfinished"></translation>
    </message>
    <message>
        <location filename="../src/gui/color_dialog.cpp" line="188"/>
        <source>#RRGGBB</source>
        <translation type="unfinished"></translation>
    </message>
    <message>
        <location filename="../src/gui/color_dialog.cpp" line="206"/>
        <source>Desktop</source>
        <translation type="unfinished"></translation>
    </message>
    <message>
        <location filename="../src/gui/color_dialog.cpp" line="207"/>
        <source>Professional printing</source>
        <translation type="unfinished"></translation>
    </message>
</context>
<context>
    <name>ColorDropDown</name>
    <message>
        <location filename="../src/gui/widgets/color_dropdown.cpp" line="35"/>
        <source>- none -</source>
        <translation type="unfinished"></translation>
    </message>
</context>
<context>
    <name>ColorWidget</name>
    <message>
        <location filename="../src/color_dock_widget.cpp" line="48"/>
        <source>Name</source>
        <translation type="unfinished"></translation>
    </message>
    <message>
        <location filename="../src/color_dock_widget.cpp" line="48"/>
        <source>Opacity</source>
        <translation type="unfinished"></translation>
    </message>
    <message>
        <location filename="../src/color_dock_widget.cpp" line="48"/>
        <source>Spot color</source>
        <translation type="unfinished"></translation>
    </message>
    <message>
        <location filename="../src/color_dock_widget.cpp" line="48"/>
        <source>CMYK</source>
        <translation type="unfinished"></translation>
    </message>
    <message>
        <location filename="../src/color_dock_widget.cpp" line="48"/>
        <source>RGB</source>
        <translation type="unfinished"></translation>
    </message>
    <message>
        <location filename="../src/color_dock_widget.cpp" line="48"/>
        <source>K.o.</source>
        <translation type="unfinished"></translation>
    </message>
    <message>
        <location filename="../src/color_dock_widget.cpp" line="52"/>
        <location filename="../src/color_dock_widget.cpp" line="57"/>
        <source>New</source>
        <translation type="unfinished"></translation>
    </message>
    <message>
        <location filename="../src/color_dock_widget.cpp" line="60"/>
        <source>Delete</source>
        <translation type="unfinished"></translation>
    </message>
    <message>
        <location filename="../src/color_dock_widget.cpp" line="53"/>
        <source>Duplicate</source>
        <translation type="unfinished"></translation>
    </message>
    <message>
        <location filename="../src/color_dock_widget.cpp" line="66"/>
        <source>Move Up</source>
        <translation type="unfinished"></translation>
    </message>
    <message>
        <location filename="../src/color_dock_widget.cpp" line="68"/>
        <source>Move Down</source>
        <translation type="unfinished"></translation>
    </message>
    <message>
        <location filename="../src/color_dock_widget.cpp" line="79"/>
        <source>Help</source>
        <translation type="unfinished"></translation>
    </message>
    <message>
        <location filename="../src/color_dock_widget.cpp" line="100"/>
        <source>Double-click a color value to open a dialog.</source>
        <translation type="unfinished"></translation>
    </message>
    <message>
        <location filename="../src/color_dock_widget.cpp" line="189"/>
        <source>Confirmation</source>
        <translation type="unfinished"></translation>
    </message>
    <message>
        <location filename="../src/color_dock_widget.cpp" line="189"/>
        <source>The map contains symbols with this color. Deleting it will remove the color from these objects! Do you really want to do that?</source>
        <translation type="unfinished"></translation>
    </message>
    <message>
        <location filename="../src/color_dock_widget.cpp" line="206"/>
        <source> (Duplicate)</source>
        <translation type="unfinished"></translation>
    </message>
    <message>
        <location filename="../src/color_dock_widget.cpp" line="312"/>
        <source>Error</source>
        <translation type="unfinished"></translation>
    </message>
    <message>
        <location filename="../src/color_dock_widget.cpp" line="312"/>
        <source>Please enter a percentage from 0% to 100%!</source>
        <translation type="unfinished"></translation>
    </message>
    <message>
        <location filename="../src/color_dock_widget.cpp" line="373"/>
        <location filename="../src/color_dock_widget.cpp" line="415"/>
        <source>Double click to define the color</source>
        <translation type="unfinished"></translation>
    </message>
    <message>
        <location filename="../src/color_dock_widget.cpp" line="380"/>
        <source>Click to select the name and click again to edit.</source>
        <translation type="unfinished"></translation>
    </message>
</context>
<context>
    <name>CombinedSymbolSettings</name>
    <message>
        <location filename="../src/symbol_combined.cpp" line="382"/>
        <source>&amp;Number of parts:</source>
        <translation type="unfinished"></translation>
    </message>
    <message>
        <location filename="../src/symbol_combined.cpp" line="397"/>
        <source>- Private line symbol -</source>
        <translation type="unfinished"></translation>
    </message>
    <message>
        <location filename="../src/symbol_combined.cpp" line="398"/>
        <source>- Private area symbol -</source>
        <translation type="unfinished"></translation>
    </message>
    <message>
        <location filename="../src/symbol_combined.cpp" line="404"/>
        <source>Edit private symbol...</source>
        <translation type="unfinished"></translation>
    </message>
    <message>
        <location filename="../src/symbol_combined.cpp" line="424"/>
        <source>Combination settings</source>
        <translation type="unfinished"></translation>
    </message>
    <message>
        <location filename="../src/symbol_combined.cpp" line="477"/>
        <source>Change from public to private symbol</source>
        <translation type="unfinished"></translation>
    </message>
    <message>
        <location filename="../src/symbol_combined.cpp" line="478"/>
        <source>Take the old symbol as template for the private symbol?</source>
        <translation type="unfinished"></translation>
    </message>
    <message>
        <location filename="../src/symbol_combined.cpp" line="394"/>
        <source>Symbol %1:</source>
        <translation type="unfinished"></translation>
    </message>
</context>
<context>
    <name>ConfigureGridDialog</name>
    <message>
        <location filename="../src/map_grid.cpp" line="208"/>
        <source>Configure grid</source>
        <translation type="unfinished"></translation>
    </message>
    <message>
        <location filename="../src/map_grid.cpp" line="210"/>
        <source>Show grid</source>
        <translation type="unfinished"></translation>
    </message>
    <message>
        <location filename="../src/map_grid.cpp" line="211"/>
        <source>Snap to grid</source>
        <translation type="unfinished"></translation>
    </message>
    <message>
        <location filename="../src/map_grid.cpp" line="212"/>
        <source>Choose...</source>
        <translation type="unfinished"></translation>
    </message>
    <message>
        <location filename="../src/map_grid.cpp" line="215"/>
        <source>All lines</source>
        <translation type="unfinished"></translation>
    </message>
    <message>
        <location filename="../src/map_grid.cpp" line="216"/>
        <source>Horizontal lines</source>
        <translation type="unfinished"></translation>
    </message>
    <message>
        <location filename="../src/map_grid.cpp" line="217"/>
        <source>Vertical lines</source>
        <translation type="unfinished"></translation>
    </message>
    <message>
        <location filename="../src/map_grid.cpp" line="220"/>
        <source>Alignment</source>
        <translation type="unfinished"></translation>
    </message>
    <message>
        <location filename="../src/map_grid.cpp" line="222"/>
        <source>Align with magnetic north</source>
        <translation type="unfinished"></translation>
    </message>
    <message>
        <location filename="../src/map_grid.cpp" line="223"/>
        <source>Align with grid north</source>
        <translation type="unfinished"></translation>
    </message>
    <message>
        <location filename="../src/map_grid.cpp" line="224"/>
        <source>Align with true north</source>
        <translation type="unfinished"></translation>
    </message>
    <message>
        <location filename="../src/map_grid.cpp" line="226"/>
        <source>Additional rotation (counter-clockwise):</source>
        <translation type="unfinished"></translation>
    </message>
    <message utf8="true">
        <location filename="../src/map_grid.cpp" line="227"/>
        <source>°</source>
        <translation type="unfinished"></translation>
    </message>
    <message>
        <location filename="../src/map_grid.cpp" line="230"/>
        <source>Positioning</source>
        <translation type="unfinished"></translation>
    </message>
    <message>
        <location filename="../src/map_grid.cpp" line="233"/>
        <source>meters in terrain</source>
        <translation type="unfinished"></translation>
    </message>
    <message>
        <location filename="../src/map_grid.cpp" line="234"/>
        <source>millimeters on map</source>
        <translation type="unfinished"></translation>
    </message>
    <message>
        <location filename="../src/map_grid.cpp" line="236"/>
        <source>Horizontal spacing:</source>
        <translation type="unfinished"></translation>
    </message>
    <message>
        <location filename="../src/map_grid.cpp" line="238"/>
        <source>Vertical spacing:</source>
        <translation type="unfinished"></translation>
    </message>
    <message>
        <location filename="../src/map_grid.cpp" line="242"/>
        <source>Horizontal offset:</source>
        <translation type="unfinished"></translation>
    </message>
    <message>
        <location filename="../src/map_grid.cpp" line="244"/>
        <source>Vertical offset:</source>
        <translation type="unfinished"></translation>
    </message>
    <message>
        <location filename="../src/map_grid.cpp" line="277"/>
        <source>Unit:</source>
        <comment>measurement unit</comment>
        <translation type="unfinished"></translation>
    </message>
    <message>
        <location filename="../src/map_grid.cpp" line="289"/>
        <source>Line color:</source>
        <translation type="unfinished"></translation>
    </message>
    <message>
        <location filename="../src/map_grid.cpp" line="290"/>
        <source>Display:</source>
        <translation type="unfinished"></translation>
    </message>
    <message>
        <location filename="../src/map_grid.cpp" line="316"/>
        <source>Choose grid line color</source>
        <translation type="unfinished"></translation>
    </message>
    <message>
        <location filename="../src/map_grid.cpp" line="374"/>
        <source>m</source>
        <comment>meters</comment>
        <translation type="unfinished"></translation>
    </message>
    <message>
        <location filename="../src/map_grid.cpp" line="374"/>
        <source>mm</source>
        <comment>millimeters</comment>
        <translation type="unfinished"></translation>
    </message>
    <message>
        <location filename="../src/map_grid.cpp" line="380"/>
        <source>Origin at: %1</source>
        <translation type="unfinished"></translation>
    </message>
    <message>
        <location filename="../src/map_grid.cpp" line="382"/>
        <source>paper coordinates origin</source>
        <translation type="unfinished"></translation>
    </message>
    <message>
        <location filename="../src/map_grid.cpp" line="384"/>
        <source>projected coordinates origin</source>
        <translation type="unfinished"></translation>
    </message>
</context>
<context>
    <name>CutHoleTool</name>
    <message>
<<<<<<< HEAD
        <location filename="../src/tool_cut_hole.cpp" line="217"/>
=======
        <location filename="../src/tool_cut_hole.cpp" line="219"/>
>>>>>>> 3b9ac58c
        <source>&lt;b&gt;Click or drag&lt;/b&gt;: Start drawing the hole. </source>
        <translation type="unfinished"></translation>
    </message>
</context>
<context>
    <name>CutTool</name>
    <message>
        <location filename="../src/tool_cut.cpp" line="557"/>
        <location filename="../src/tool_cut.cpp" line="563"/>
        <location filename="../src/tool_cut.cpp" line="569"/>
        <location filename="../src/tool_cut.cpp" line="696"/>
        <source>Error</source>
        <translation type="unfinished"></translation>
    </message>
    <message>
        <location filename="../src/tool_cut.cpp" line="557"/>
        <source>The split line must end on the area boundary!</source>
        <translation type="unfinished"></translation>
    </message>
    <message>
        <location filename="../src/tool_cut.cpp" line="563"/>
        <source>Start and end of the split line are at different parts of the object!</source>
        <translation type="unfinished"></translation>
    </message>
    <message>
        <location filename="../src/tool_cut.cpp" line="569"/>
        <source>Start and end of the split line are at the same position!</source>
        <translation type="unfinished"></translation>
    </message>
    <message>
        <location filename="../src/tool_cut.cpp" line="688"/>
        <source>&lt;b&gt;Click&lt;/b&gt; on a line: Split it into two. &lt;b&gt;Drag&lt;/b&gt; along a line: Remove this line part. &lt;b&gt;Click or Drag&lt;/b&gt; at an area boundary: Start a split line. </source>
        <translation type="unfinished"></translation>
    </message>
    <message>
        <location filename="../src/tool_cut.cpp" line="696"/>
        <source>Splitting holes of area objects is not supported yet!</source>
        <translation type="unfinished"></translation>
    </message>
</context>
<context>
    <name>CutoutTool</name>
    <message>
        <location filename="../src/tool_cutout.cpp" line="128"/>
        <source>&lt;b&gt;%1&lt;/b&gt;: Clip the whole map. </source>
        <translation type="unfinished"></translation>
    </message>
    <message>
        <location filename="../src/tool_cutout.cpp" line="129"/>
        <location filename="../src/tool_cutout.cpp" line="133"/>
        <source>&lt;b&gt;%1+Click or drag&lt;/b&gt;: Select the objects to be clipped. </source>
        <translation type="unfinished"></translation>
    </message>
    <message>
        <location filename="../src/tool_cutout.cpp" line="134"/>
        <source>&lt;b&gt;%1&lt;/b&gt;: Clip the selected objects. </source>
        <translation type="unfinished"></translation>
    </message>
</context>
<context>
    <name>DetermineFontSizeDialog</name>
    <message>
        <location filename="../src/symbol_text.cpp" line="1053"/>
        <source>Determine font size</source>
        <translation type="unfinished"></translation>
    </message>
    <message>
        <location filename="../src/symbol_text.cpp" line="1063"/>
        <source>Letter:</source>
        <translation type="unfinished"></translation>
    </message>
    <message>
        <location filename="../src/symbol_text.cpp" line="1061"/>
        <source>A</source>
        <translation type="unfinished"></translation>
    </message>
    <message>
        <location filename="../src/symbol_text.cpp" line="1057"/>
        <source>This dialog allows to choose a font size which results in a given exact height for a specific letter.</source>
        <translation type="unfinished"></translation>
    </message>
    <message>
        <location filename="../src/symbol_text.cpp" line="1065"/>
        <source>mm</source>
        <translation type="unfinished"></translation>
    </message>
    <message>
        <location filename="../src/symbol_text.cpp" line="1067"/>
        <source>Height:</source>
        <translation type="unfinished"></translation>
    </message>
</context>
<context>
    <name>DistributePointsSettingsDialog</name>
    <message>
        <location filename="../src/tool_distribute_points.cpp" line="113"/>
        <source>Distribute points evenly along path</source>
        <translation type="unfinished"></translation>
    </message>
    <message>
        <location filename="../src/tool_distribute_points.cpp" line="119"/>
        <source>Number of points per path:</source>
        <translation type="unfinished"></translation>
    </message>
    <message>
        <location filename="../src/tool_distribute_points.cpp" line="121"/>
        <source>Also place objects at line end points</source>
        <translation type="unfinished"></translation>
    </message>
    <message>
        <location filename="../src/tool_distribute_points.cpp" line="127"/>
        <source>Rotation settings</source>
        <translation type="unfinished"></translation>
    </message>
    <message>
        <location filename="../src/tool_distribute_points.cpp" line="129"/>
        <source>Align points with direction of line</source>
        <translation type="unfinished"></translation>
    </message>
    <message utf8="true">
        <location filename="../src/tool_distribute_points.cpp" line="133"/>
        <source>°</source>
        <comment>degrees</comment>
        <translation type="unfinished"></translation>
    </message>
    <message>
        <location filename="../src/tool_distribute_points.cpp" line="135"/>
        <source>Additional rotation angle (counter-clockwise):</source>
        <translation type="unfinished"></translation>
    </message>
</context>
<context>
    <name>DrawCircleTool</name>
    <message>
        <location filename="../src/tool_draw_circle.cpp" line="263"/>
        <source>&lt;b&gt;Click&lt;/b&gt;: Start a circle or ellipse. </source>
        <translation type="unfinished"></translation>
    </message>
    <message>
        <location filename="../src/tool_draw_circle.cpp" line="264"/>
        <source>&lt;b&gt;Drag&lt;/b&gt;: Draw a circle. </source>
        <translation type="unfinished"></translation>
    </message>
    <message>
        <location filename="../src/tool_draw_circle.cpp" line="268"/>
        <source>&lt;b&gt;Click&lt;/b&gt;: Finish the circle. </source>
        <translation type="unfinished"></translation>
    </message>
    <message>
        <location filename="../src/tool_draw_circle.cpp" line="269"/>
        <source>&lt;b&gt;Drag&lt;/b&gt;: Draw an ellipse. </source>
        <translation type="unfinished"></translation>
    </message>
</context>
<context>
    <name>DrawLineAndAreaTool</name>
    <message>
        <location filename="../src/tool_draw_path.cpp" line="1018"/>
        <location filename="../src/tool_draw_rectangle.cpp" line="644"/>
        <source>&lt;b&gt;Dash points on.&lt;/b&gt; </source>
        <translation type="unfinished"></translation>
    </message>
    <message>
        <location filename="../src/tool_draw_path.cpp" line="1024"/>
        <source>&lt;b&gt;%1+Click&lt;/b&gt;: Snap or append to existing objects. </source>
        <translation type="unfinished"></translation>
    </message>
    <message>
        <location filename="../src/tool_draw_path.cpp" line="1029"/>
        <location filename="../src/tool_draw_rectangle.cpp" line="650"/>
        <source>&lt;b&gt;%1+Click&lt;/b&gt;: Pick direction from existing objects. </source>
        <translation type="unfinished"></translation>
    </message>
    <message>
        <location filename="../src/tool_draw_path.cpp" line="1042"/>
        <location filename="../src/tool_draw_rectangle.cpp" line="655"/>
        <location filename="../src/tool_draw_rectangle.cpp" line="679"/>
        <source>&lt;b&gt;%1+Click&lt;/b&gt;: Snap to existing objects. </source>
        <translation type="unfinished"></translation>
    </message>
    <message>
        <location filename="../src/tool_draw_path.cpp" line="1048"/>
        <location filename="../src/tool_draw_rectangle.cpp" line="669"/>
        <source>&lt;b&gt;%1&lt;/b&gt;: Fixed angles. </source>
        <translation type="unfinished"></translation>
    </message>
    <message>
        <location filename="../src/tool_draw_path.cpp" line="1056"/>
        <location filename="../src/tool_draw_rectangle.cpp" line="685"/>
        <source>&lt;b&gt;%1&lt;/b&gt;: Undo last point. </source>
        <translation type="unfinished"></translation>
    </message>
</context>
<context>
    <name>DrawPathTool</name>
    <message>
        <location filename="../src/tool_draw_path.cpp" line="1013"/>
        <source>&lt;b&gt;Length:&lt;/b&gt; %1 m </source>
        <translation type="unfinished"></translation>
    </message>
    <message>
        <location filename="../src/tool_draw_path.cpp" line="1034"/>
        <source>&lt;b&gt;Click&lt;/b&gt;: Start a straight line. &lt;b&gt;Drag&lt;/b&gt;: Start a curve. </source>
        <translation type="unfinished"></translation>
    </message>
    <message>
        <location filename="../src/tool_draw_path.cpp" line="1043"/>
        <source>&lt;b&gt;%1+Drag&lt;/b&gt;: Follow existing objects. </source>
        <translation type="unfinished"></translation>
    </message>
    <message>
        <location filename="../src/tool_draw_path.cpp" line="1053"/>
        <source>&lt;b&gt;Click&lt;/b&gt;: Draw a straight line. &lt;b&gt;Drag&lt;/b&gt;: Draw a curve. &lt;b&gt;Right or double click&lt;/b&gt;: Finish the path. &lt;b&gt;%1&lt;/b&gt;: Close the path. </source>
        <translation type="unfinished"></translation>
    </message>
</context>
<context>
    <name>DrawPointTool</name>
    <message utf8="true">
        <location filename="../src/tool_draw_point.cpp" line="283"/>
        <source>&lt;b&gt;Angle:&lt;/b&gt; %1° </source>
        <translation type="unfinished"></translation>
    </message>
    <message>
        <location filename="../src/tool_draw_point.cpp" line="284"/>
        <source>&lt;b&gt;%1&lt;/b&gt;: Fixed angles. </source>
        <translation type="unfinished"></translation>
    </message>
    <message>
        <location filename="../src/tool_draw_point.cpp" line="288"/>
        <source>&lt;b&gt;Click&lt;/b&gt;: Create a point object. &lt;b&gt;Drag&lt;/b&gt;: Create an object and set its orientation (if rotatable). </source>
        <translation type="unfinished"></translation>
    </message>
</context>
<context>
    <name>DrawRectangleTool</name>
    <message>
        <location filename="../src/tool_draw_rectangle.cpp" line="660"/>
        <source>&lt;b&gt;Click or Drag&lt;/b&gt;: Start drawing a rectangle. </source>
        <translation type="unfinished"></translation>
    </message>
    <message>
        <location filename="../src/tool_draw_rectangle.cpp" line="673"/>
        <source>&lt;b&gt;%1&lt;/b&gt;: Snap to previous lines. </source>
        <translation type="unfinished"></translation>
    </message>
    <message>
        <location filename="../src/tool_draw_rectangle.cpp" line="684"/>
        <source>&lt;b&gt;Click&lt;/b&gt;: Set a corner point. &lt;b&gt;Right or double click&lt;/b&gt;: Finish the rectangle. </source>
        <translation type="unfinished"></translation>
    </message>
</context>
<context>
    <name>DrawTextTool</name>
    <message>
        <location filename="../src/tool_draw_text.cpp" line="302"/>
        <source>&lt;b&gt;Click&lt;/b&gt;: Create a text object with a single anchor. &lt;b&gt;Drag&lt;/b&gt;: Create a text box. </source>
        <translation type="unfinished"></translation>
    </message>
    <message>
        <location filename="../src/tool_draw_text.cpp" line="328"/>
        <location filename="../src/tool_draw_text.cpp" line="344"/>
        <source>A</source>
        <translation type="unfinished"></translation>
    </message>
</context>
<context>
    <name>EditLineTool</name>
    <message>
<<<<<<< HEAD
        <location filename="../src/tool_edit_line.cpp" line="401"/>
=======
        <location filename="../src/tool_edit_line.cpp" line="412"/>
>>>>>>> 3b9ac58c
        <source>&lt;b&gt;%1&lt;/b&gt;: Free movement. </source>
        <translation type="unfinished"></translation>
    </message>
    <message>
<<<<<<< HEAD
        <location filename="../src/tool_edit_line.cpp" line="420"/>
=======
        <location filename="../src/tool_edit_line.cpp" line="431"/>
>>>>>>> 3b9ac58c
        <source>&lt;b&gt;%1+Click&lt;/b&gt; on segment: Toggle between straight and curved. </source>
        <translation type="unfinished"></translation>
    </message>
</context>
<context>
    <name>EditPointTool</name>
    <message>
<<<<<<< HEAD
        <location filename="../src/tool_edit_point.cpp" line="577"/>
=======
        <location filename="../src/tool_edit_point.cpp" line="588"/>
>>>>>>> 3b9ac58c
        <source>&lt;b&gt;%1&lt;/b&gt;: Keep opposite handle positions. </source>
        <translation type="unfinished"></translation>
    </message>
    <message>
<<<<<<< HEAD
        <location filename="../src/tool_edit_point.cpp" line="598"/>
=======
        <location filename="../src/tool_edit_point.cpp" line="609"/>
>>>>>>> 3b9ac58c
        <source>&lt;b&gt;%1+Click&lt;/b&gt; on point: Delete it; on path: Add a new dash point; with &lt;b&gt;%2&lt;/b&gt;: Add a normal point. </source>
        <translation type="unfinished"></translation>
    </message>
    <message>
<<<<<<< HEAD
        <location filename="../src/tool_edit_point.cpp" line="601"/>
=======
        <location filename="../src/tool_edit_point.cpp" line="612"/>
>>>>>>> 3b9ac58c
        <source>&lt;b&gt;%1+Click&lt;/b&gt; on point: Delete it; on path: Add a new point; with &lt;b&gt;%2&lt;/b&gt;: Add a dash point. </source>
        <translation type="unfinished"></translation>
    </message>
    <message>
<<<<<<< HEAD
        <location filename="../src/tool_edit_point.cpp" line="605"/>
=======
        <location filename="../src/tool_edit_point.cpp" line="616"/>
>>>>>>> 3b9ac58c
        <source>&lt;b&gt;%1+Click&lt;/b&gt; on point to switch between dash and normal point. </source>
        <translation type="unfinished"></translation>
    </message>
</context>
<context>
    <name>EditTool</name>
    <message>
<<<<<<< HEAD
        <location filename="../src/tool_edit_point.cpp" line="561"/>
        <location filename="../src/tool_edit_line.cpp" line="392"/>
=======
        <location filename="../src/tool_edit_point.cpp" line="572"/>
        <location filename="../src/tool_edit_line.cpp" line="403"/>
>>>>>>> 3b9ac58c
        <source>&lt;b&gt;Coordinate offset:&lt;/b&gt; %1, %2 mm  &lt;b&gt;Distance:&lt;/b&gt; %3 m </source>
        <translation type="unfinished"></translation>
    </message>
    <message>
<<<<<<< HEAD
        <location filename="../src/tool_edit_point.cpp" line="568"/>
        <location filename="../src/tool_edit_line.cpp" line="403"/>
=======
        <location filename="../src/tool_edit_point.cpp" line="579"/>
        <location filename="../src/tool_edit_line.cpp" line="414"/>
>>>>>>> 3b9ac58c
        <source>&lt;b&gt;%1&lt;/b&gt;: Fixed angles. </source>
        <translation type="unfinished"></translation>
    </message>
    <message>
<<<<<<< HEAD
        <location filename="../src/tool_edit_point.cpp" line="581"/>
        <location filename="../src/tool_edit_line.cpp" line="407"/>
=======
        <location filename="../src/tool_edit_point.cpp" line="592"/>
        <location filename="../src/tool_edit_line.cpp" line="418"/>
>>>>>>> 3b9ac58c
        <source>&lt;b&gt;%1&lt;/b&gt;: Snap to existing objects. </source>
        <translation type="unfinished"></translation>
    </message>
    <message>
<<<<<<< HEAD
        <location filename="../src/tool_edit_point.cpp" line="587"/>
        <location filename="../src/tool_edit_line.cpp" line="412"/>
=======
        <location filename="../src/tool_edit_point.cpp" line="598"/>
        <location filename="../src/tool_edit_line.cpp" line="423"/>
>>>>>>> 3b9ac58c
        <source>&lt;b&gt;Click&lt;/b&gt;: Select a single object. &lt;b&gt;Drag&lt;/b&gt;: Select multiple objects. &lt;b&gt;%1+Click&lt;/b&gt;: Toggle selection. </source>
        <translation type="unfinished"></translation>
    </message>
    <message>
<<<<<<< HEAD
        <location filename="../src/tool_edit_point.cpp" line="590"/>
        <location filename="../src/tool_edit_line.cpp" line="415"/>
=======
        <location filename="../src/tool_edit_point.cpp" line="601"/>
        <location filename="../src/tool_edit_line.cpp" line="426"/>
>>>>>>> 3b9ac58c
        <source>&lt;b&gt;%1&lt;/b&gt;: Delete selected objects. </source>
        <translation type="unfinished"></translation>
    </message>
</context>
<context>
    <name>EditorPage</name>
    <message>
        <location filename="../src/gui/settings_dialog.cpp" line="123"/>
        <source>High quality map display (antialiasing)</source>
        <translation type="unfinished"></translation>
    </message>
    <message>
        <location filename="../src/gui/settings_dialog.cpp" line="124"/>
        <location filename="../src/gui/settings_dialog.cpp" line="128"/>
        <source>Antialiasing makes the map look much better, but also slows down the map display</source>
        <translation type="unfinished"></translation>
    </message>
    <message>
        <location filename="../src/gui/settings_dialog.cpp" line="127"/>
        <source>High quality text display in map (antialiasing), slow</source>
        <translation type="unfinished"></translation>
    </message>
    <message>
        <location filename="../src/gui/settings_dialog.cpp" line="131"/>
        <source>Click tolerance:</source>
        <translation type="unfinished"></translation>
    </message>
    <message>
        <location filename="../src/gui/settings_dialog.cpp" line="132"/>
        <location filename="../src/gui/settings_dialog.cpp" line="137"/>
        <location filename="../src/gui/settings_dialog.cpp" line="180"/>
        <source>px</source>
        <translation type="unfinished"></translation>
    </message>
    <message>
        <location filename="../src/gui/settings_dialog.cpp" line="136"/>
        <source>Snap distance (%1):</source>
        <translation type="unfinished"></translation>
    </message>
    <message>
        <location filename="../src/gui/settings_dialog.cpp" line="141"/>
        <source>Stepping of fixed angle mode (%1):</source>
        <translation type="unfinished"></translation>
    </message>
    <message utf8="true">
        <location filename="../src/gui/settings_dialog.cpp" line="142"/>
        <source>°</source>
        <comment>Degree sign for angles</comment>
        <translation type="unfinished"></translation>
    </message>
    <message>
        <location filename="../src/gui/settings_dialog.cpp" line="146"/>
        <source>When selecting an object, automatically select its symbol, too</source>
        <translation type="unfinished"></translation>
    </message>
    <message>
        <location filename="../src/gui/settings_dialog.cpp" line="149"/>
        <source>Zoom away from cursor when zooming out</source>
        <translation type="unfinished"></translation>
    </message>
    <message>
        <location filename="../src/gui/settings_dialog.cpp" line="152"/>
        <source>Drawing tools: set last point on finishing with right click</source>
        <translation type="unfinished"></translation>
    </message>
    <message>
        <location filename="../src/gui/settings_dialog.cpp" line="155"/>
        <source>Templates: keep settings of closed templates</source>
        <translation type="unfinished"></translation>
    </message>
    <message>
        <location filename="../src/gui/settings_dialog.cpp" line="160"/>
        <source>Edit tool:</source>
        <translation type="unfinished"></translation>
    </message>
    <message>
        <location filename="../src/gui/settings_dialog.cpp" line="163"/>
        <location filename="../src/gui/settings_dialog.cpp" line="170"/>
        <source>Retain old shape</source>
        <translation type="unfinished"></translation>
    </message>
    <message>
        <location filename="../src/gui/settings_dialog.cpp" line="164"/>
        <location filename="../src/gui/settings_dialog.cpp" line="171"/>
        <source>Reset outer curve handles</source>
        <translation type="unfinished"></translation>
    </message>
    <message>
        <location filename="../src/gui/settings_dialog.cpp" line="165"/>
        <location filename="../src/gui/settings_dialog.cpp" line="172"/>
        <source>Keep outer curve handles</source>
        <translation type="unfinished"></translation>
    </message>
    <message>
        <location filename="../src/gui/settings_dialog.cpp" line="166"/>
        <location filename="../src/gui/settings_dialog.cpp" line="173"/>
        <source>Action on deleting a curve point with %1:</source>
        <translation type="unfinished"></translation>
    </message>
    <message>
        <location filename="../src/gui/settings_dialog.cpp" line="177"/>
        <source>Rectangle tool:</source>
        <translation type="unfinished"></translation>
    </message>
    <message>
        <location filename="../src/gui/settings_dialog.cpp" line="179"/>
        <source>Radius of helper cross:</source>
        <translation type="unfinished"></translation>
    </message>
    <message>
        <location filename="../src/gui/settings_dialog.cpp" line="184"/>
        <source>Preview the width of lines with helper cross</source>
        <translation type="unfinished"></translation>
    </message>
</context>
<context>
    <name>Exporter</name>
    <message>
<<<<<<< HEAD
        <location filename="../src/file_format_ocad8.cpp" line="1475"/>
=======
        <location filename="../src/file_format_ocad8.cpp" line="1543"/>
>>>>>>> 3b9ac58c
        <source>Could not create new file: %1</source>
        <translation type="unfinished"></translation>
    </message>
</context>
<context>
    <name>GeneralPage</name>
    <message>
        <location filename="../src/gui/settings_dialog.cpp" line="327"/>
        <source>Appearance</source>
        <translation type="unfinished"></translation>
    </message>
    <message>
        <location filename="../src/gui/settings_dialog.cpp" line="330"/>
        <source>Language:</source>
        <translation type="unfinished"></translation>
    </message>
    <message>
        <location filename="../src/gui/settings_dialog.cpp" line="345"/>
        <source>Program start</source>
        <translation type="unfinished"></translation>
    </message>
    <message>
        <location filename="../src/gui/settings_dialog.cpp" line="361"/>
        <source>File import and export</source>
        <translation type="unfinished"></translation>
    </message>
    <message>
        <location filename="../src/gui/settings_dialog.cpp" line="364"/>
        <source>8-bit encoding:</source>
        <translation type="unfinished"></translation>
    </message>
    <message>
        <location filename="../src/gui/settings_dialog.cpp" line="386"/>
        <source>Use the new OCD importer also for version 8 files</source>
        <translation type="unfinished"></translation>
    </message>
    <message>
        <location filename="../src/gui/settings_dialog.cpp" line="438"/>
        <source>Notice</source>
        <translation type="unfinished"></translation>
    </message>
    <message>
        <location filename="../src/gui/settings_dialog.cpp" line="438"/>
        <source>The program must be restarted for the language change to take effect!</source>
        <translation type="unfinished"></translation>
    </message>
    <message>
        <location filename="../src/gui/settings_dialog.cpp" line="502"/>
        <source>Use translation file...</source>
        <translation type="unfinished"></translation>
    </message>
    <message>
        <location filename="../src/gui/settings_dialog.cpp" line="562"/>
        <location filename="../src/gui/settings_dialog.cpp" line="568"/>
        <source>Open translation</source>
        <translation type="unfinished"></translation>
    </message>
    <message>
        <location filename="../src/gui/settings_dialog.cpp" line="562"/>
        <source>Translation files (*.qm)</source>
        <translation type="unfinished"></translation>
    </message>
    <message>
        <location filename="../src/gui/settings_dialog.cpp" line="569"/>
        <source>The selected file is not a valid translation.</source>
        <translation type="unfinished"></translation>
    </message>
</context>
<context>
    <name>Georeferencing</name>
    <message>
        <location filename="../src/global.cpp" line="50"/>
        <source>UTM</source>
        <comment>UTM coordinate reference system</comment>
        <translation type="unfinished"></translation>
    </message>
    <message>
        <location filename="../src/global.cpp" line="51"/>
        <source>UTM coordinates</source>
        <translation type="unfinished"></translation>
    </message>
    <message>
        <location filename="../src/global.cpp" line="53"/>
        <source>UTM Zone (number north/south, e.g. &quot;32 N&quot;, &quot;24 S&quot;)</source>
        <translation type="unfinished"></translation>
    </message>
    <message>
        <location filename="../src/global.cpp" line="59"/>
        <source>Gauss-Krueger, datum: Potsdam</source>
        <comment>Gauss-Krueger coordinate reference system</comment>
        <translation type="unfinished"></translation>
    </message>
    <message>
        <location filename="../src/global.cpp" line="60"/>
        <source>Gauss-Krueger coordinates</source>
        <translation type="unfinished"></translation>
    </message>
    <message>
        <location filename="../src/global.cpp" line="62"/>
        <source>Zone number (1 to 119)</source>
        <comment>Zone number for Gauss-Krueger coordinates</comment>
        <translation type="unfinished"></translation>
    </message>
    <message>
        <location filename="../src/georeferencing.cpp" line="135"/>
        <source>Map scale specification invalid or missing.</source>
        <translation type="unfinished"></translation>
    </message>
    <message>
        <location filename="../src/georeferencing.cpp" line="165"/>
        <location filename="../src/georeferencing.cpp" line="191"/>
        <source>Unknown CRS specification language: %1</source>
        <translation type="unfinished"></translation>
    </message>
    <message>
        <location filename="../src/georeferencing.cpp" line="194"/>
        <source>Unsupported geographic CRS specification: %1</source>
        <translation type="unfinished"></translation>
    </message>
    <message>
        <location filename="../src/georeferencing.cpp" line="319"/>
        <source>Scale only</source>
        <translation type="unfinished"></translation>
    </message>
    <message>
        <location filename="../src/georeferencing.cpp" line="321"/>
        <source>Local</source>
        <translation type="unfinished"></translation>
    </message>
    <message>
        <location filename="../src/georeferencing.cpp" line="327"/>
        <source>Projected</source>
        <translation type="unfinished"></translation>
    </message>
</context>
<context>
    <name>GeoreferencingDialog</name>
    <message>
        <location filename="../src/georeferencing_dialog.cpp" line="71"/>
        <source>Map Georeferencing</source>
        <translation type="unfinished"></translation>
    </message>
    <message>
        <location filename="../src/georeferencing_dialog.cpp" line="446"/>
        <source>Lookup...</source>
        <translation type="unfinished"></translation>
    </message>
    <message>
        <location filename="../src/georeferencing_dialog.cpp" line="105"/>
        <location filename="../src/georeferencing_dialog.cpp" line="106"/>
        <source>m</source>
        <translation type="unfinished"></translation>
    </message>
    <message>
        <location filename="../src/georeferencing_dialog.cpp" line="169"/>
        <source>Declination:</source>
        <translation type="unfinished"></translation>
    </message>
    <message>
        <location filename="../src/georeferencing_dialog.cpp" line="130"/>
        <source>Projected coordinates</source>
        <translation type="unfinished"></translation>
    </message>
    <message>
        <location filename="../src/georeferencing_dialog.cpp" line="83"/>
        <source>Status:</source>
        <translation type="unfinished"></translation>
    </message>
    <message>
        <location filename="../src/georeferencing_dialog.cpp" line="131"/>
        <source>Geographic coordinates</source>
        <translation type="unfinished"></translation>
    </message>
    <message>
        <location filename="../src/georeferencing_dialog.cpp" line="126"/>
        <source>Show reference point in:</source>
        <translation type="unfinished"></translation>
    </message>
    <message>
        <location filename="../src/georeferencing_dialog.cpp" line="384"/>
        <source>valid</source>
        <translation type="unfinished"></translation>
    </message>
    <message>
        <location filename="../src/georeferencing_dialog.cpp" line="422"/>
        <source>&lt;a href=&quot;%1&quot;&gt;OpenStreetMap&lt;/a&gt; | &lt;a href=&quot;%2&quot;&gt;World of O Maps&lt;/a&gt;</source>
        <translation type="unfinished"></translation>
    </message>
    <message>
        <location filename="../src/georeferencing_dialog.cpp" line="279"/>
        <location filename="../src/georeferencing_dialog.cpp" line="618"/>
        <source>Online declination lookup</source>
        <translation type="unfinished"></translation>
    </message>
    <message>
        <location filename="../src/georeferencing_dialog.cpp" line="74"/>
        <source>Map coordinate reference system</source>
        <translation type="unfinished"></translation>
    </message>
    <message>
        <location filename="../src/georeferencing_dialog.cpp" line="77"/>
        <source>- none -</source>
        <translation type="unfinished"></translation>
    </message>
    <message>
        <location filename="../src/georeferencing_dialog.cpp" line="78"/>
        <source>- from Proj.4 specification -</source>
        <translation type="unfinished"></translation>
    </message>
    <message>
        <location filename="../src/georeferencing_dialog.cpp" line="79"/>
        <source>- local -</source>
        <translation type="unfinished"></translation>
    </message>
    <message>
        <location filename="../src/georeferencing_dialog.cpp" line="81"/>
        <source>CRS specification:</source>
        <translation type="unfinished"></translation>
    </message>
    <message>
        <location filename="../src/georeferencing_dialog.cpp" line="86"/>
        <source>Reference point</source>
        <translation type="unfinished"></translation>
    </message>
    <message>
        <location filename="../src/georeferencing_dialog.cpp" line="88"/>
        <source>&amp;Pick on map</source>
        <translation type="unfinished"></translation>
    </message>
    <message>
        <location filename="../src/georeferencing_dialog.cpp" line="90"/>
        <source>(Datum: WGS84)</source>
        <translation type="unfinished"></translation>
    </message>
    <message>
        <location filename="../src/georeferencing_dialog.cpp" line="93"/>
        <location filename="../src/georeferencing_dialog.cpp" line="94"/>
        <source>mm</source>
        <translation type="unfinished"></translation>
    </message>
    <message>
        <location filename="../src/georeferencing_dialog.cpp" line="98"/>
        <source>X</source>
        <comment>x coordinate</comment>
        <translation type="unfinished"></translation>
    </message>
    <message>
        <location filename="../src/georeferencing_dialog.cpp" line="100"/>
        <source>Y</source>
        <comment>y coordinate</comment>
        <translation type="unfinished"></translation>
    </message>
    <message>
        <location filename="../src/georeferencing_dialog.cpp" line="109"/>
        <source>E</source>
        <comment>west / east</comment>
        <translation type="unfinished"></translation>
    </message>
    <message>
        <location filename="../src/georeferencing_dialog.cpp" line="111"/>
        <source>N</source>
        <comment>north / south</comment>
        <translation type="unfinished"></translation>
    </message>
    <message utf8="true">
        <location filename="../src/georeferencing_dialog.cpp" line="115"/>
        <location filename="../src/georeferencing_dialog.cpp" line="116"/>
        <location filename="../src/georeferencing_dialog.cpp" line="136"/>
        <source>°</source>
        <translation type="unfinished"></translation>
    </message>
    <message>
        <location filename="../src/georeferencing_dialog.cpp" line="119"/>
        <source>N</source>
        <comment>north</comment>
        <translation type="unfinished"></translation>
    </message>
    <message>
        <location filename="../src/georeferencing_dialog.cpp" line="121"/>
        <source>E</source>
        <comment>east</comment>
        <translation type="unfinished"></translation>
    </message>
    <message>
        <location filename="../src/georeferencing_dialog.cpp" line="134"/>
        <source>Map north</source>
        <translation type="unfinished"></translation>
    </message>
    <message>
        <location filename="../src/georeferencing_dialog.cpp" line="160"/>
        <source>Map coordinates:</source>
        <translation type="unfinished"></translation>
    </message>
    <message>
        <location filename="../src/georeferencing_dialog.cpp" line="162"/>
        <source>Geographic coordinates:</source>
        <translation type="unfinished"></translation>
    </message>
    <message>
        <location filename="../src/georeferencing_dialog.cpp" line="164"/>
        <source>On CRS changes, keep:</source>
        <translation type="unfinished"></translation>
    </message>
    <message>
        <location filename="../src/georeferencing_dialog.cpp" line="170"/>
        <source>Grivation:</source>
        <translation type="unfinished"></translation>
    </message>
    <message utf8="true">
        <location filename="../src/georeferencing_dialog.cpp" line="280"/>
        <source>The magnetic declination for the reference point %1° %2° will now be retrieved from &lt;a href=&quot;%3&quot;&gt;%3&lt;/a&gt;. Do you want to continue?</source>
        <translation type="unfinished"></translation>
    </message>
    <message>
        <location filename="../src/georeferencing_dialog.cpp" line="354"/>
        <source>Declination change</source>
        <translation type="unfinished"></translation>
    </message>
    <message>
        <location filename="../src/georeferencing_dialog.cpp" line="354"/>
        <source>The declination has been changed. Do you want to rotate the map content accordingly, too?</source>
        <translation type="unfinished"></translation>
    </message>
    <message>
        <location filename="../src/georeferencing_dialog.cpp" line="395"/>
        <source>Projected coordinates:</source>
        <translation type="unfinished"></translation>
    </message>
    <message>
        <location filename="../src/georeferencing_dialog.cpp" line="397"/>
        <source>Local coordinates:</source>
        <translation type="unfinished"></translation>
    </message>
    <message>
        <location filename="../src/georeferencing_dialog.cpp" line="446"/>
        <source>Loading...</source>
        <translation type="unfinished"></translation>
    </message>
    <message>
        <location filename="../src/georeferencing_dialog.cpp" line="600"/>
        <source>Could not parse data.</source>
        <translation type="unfinished"></translation>
    </message>
    <message>
        <location filename="../src/georeferencing_dialog.cpp" line="615"/>
        <source>Declination value not found.</source>
        <translation type="unfinished"></translation>
    </message>
    <message>
        <location filename="../src/georeferencing_dialog.cpp" line="619"/>
        <source>The online declination lookup failed:
%1</source>
        <translation type="unfinished"></translation>
    </message>
    <message utf8="true">
        <location filename="../src/georeferencing_dialog.cpp" line="654"/>
        <source>%1 °</source>
        <comment>degree value</comment>
        <translation type="unfinished"></translation>
    </message>
</context>
<context>
    <name>GeoreferencingTool</name>
    <message>
        <location filename="../src/georeferencing_dialog.cpp" line="705"/>
        <source>&lt;b&gt;Click&lt;/b&gt;: Set the reference point. Another button to cancel.</source>
        <translation type="unfinished"></translation>
    </message>
</context>
<context>
    <name>HomeScreenController</name>
    <message>
        <location filename="../src/gui/home_screen_controller.cpp" line="136"/>
        <source>Welcome to OpenOrienteering Mapper!</source>
        <translation type="unfinished"></translation>
    </message>
</context>
<context>
    <name>HomeScreenWidget</name>
    <message>
        <location filename="../src/gui/widgets/home_screen_widget.cpp" line="78"/>
        <source>Activities</source>
        <translation type="unfinished"></translation>
    </message>
    <message>
        <location filename="../src/gui/widgets/home_screen_widget.cpp" line="81"/>
        <source>Create a new map ...</source>
        <translation type="unfinished"></translation>
    </message>
    <message>
        <location filename="../src/gui/widgets/home_screen_widget.cpp" line="84"/>
        <source>Open map ...</source>
        <translation type="unfinished"></translation>
    </message>
    <message>
        <location filename="../src/gui/widgets/home_screen_widget.cpp" line="90"/>
        <source>Settings</source>
        <translation type="unfinished"></translation>
    </message>
    <message>
        <location filename="../src/gui/widgets/home_screen_widget.cpp" line="93"/>
        <source>About %1</source>
        <comment>As in &apos;About OpenOrienteering Mapper&apos;</comment>
        <translation type="unfinished"></translation>
    </message>
    <message>
        <location filename="../src/gui/widgets/home_screen_widget.cpp" line="96"/>
        <source>Help</source>
        <translation type="unfinished"></translation>
    </message>
    <message>
        <location filename="../src/gui/widgets/home_screen_widget.cpp" line="99"/>
        <source>Exit</source>
        <translation type="unfinished"></translation>
    </message>
    <message>
        <location filename="../src/gui/widgets/home_screen_widget.cpp" line="119"/>
        <source>Recent maps</source>
        <translation type="unfinished"></translation>
    </message>
    <message>
        <location filename="../src/gui/widgets/home_screen_widget.cpp" line="135"/>
        <source>Open most recently used file on start</source>
        <translation type="unfinished"></translation>
    </message>
    <message>
        <location filename="../src/gui/widgets/home_screen_widget.cpp" line="138"/>
        <source>Clear list</source>
        <translation type="unfinished"></translation>
    </message>
    <message>
        <location filename="../src/gui/widgets/home_screen_widget.cpp" line="157"/>
        <source>Tip of the day</source>
        <translation type="unfinished"></translation>
    </message>
    <message>
        <location filename="../src/gui/widgets/home_screen_widget.cpp" line="166"/>
        <source>Previous</source>
        <translation type="unfinished"></translation>
    </message>
    <message>
        <location filename="../src/gui/widgets/home_screen_widget.cpp" line="168"/>
        <source>Next</source>
        <translation type="unfinished"></translation>
    </message>
    <message>
        <location filename="../src/gui/settings_dialog.cpp" line="348"/>
        <source>Open most recently used file</source>
        <translation type="unfinished"></translation>
    </message>
    <message>
        <location filename="../src/gui/settings_dialog.cpp" line="353"/>
        <location filename="../src/gui/widgets/home_screen_widget.cpp" line="162"/>
        <source>Show tip of the day</source>
        <translation type="unfinished"></translation>
    </message>
</context>
<context>
    <name>ImportExport</name>
    <message>
        <location filename="../src/symbol.cpp" line="230"/>
        <source>Error while loading a symbol of type %1 at line %2 column %3.</source>
        <translation type="unfinished"></translation>
    </message>
    <message>
        <location filename="../src/symbol.cpp" line="238"/>
        <source>Symbol ID &apos;%1&apos; not unique at line %2 column %3.</source>
        <translation type="unfinished"></translation>
    </message>
    <message>
        <location filename="../src/symbol.cpp" line="285"/>
        <source>Error while loading a symbol.</source>
        <translation type="unfinished"></translation>
    </message>
    <message>
        <location filename="../src/object.cpp" line="378"/>
        <source>Error while loading an object of type %1.</source>
        <translation type="unfinished"></translation>
    </message>
    <message>
<<<<<<< HEAD
        <location filename="../src/object.cpp" line="447"/>
=======
        <location filename="../src/object.cpp" line="477"/>
>>>>>>> 3b9ac58c
        <source>Unable to find symbol for object at %1:%2.</source>
        <translation type="unfinished"></translation>
    </message>
    <message>
<<<<<<< HEAD
        <location filename="../src/object.cpp" line="382"/>
=======
        <location filename="../src/object.cpp" line="398"/>
>>>>>>> 3b9ac58c
        <source>Point object with undefined or wrong symbol at %1:%2.</source>
        <translation type="unfinished"></translation>
    </message>
    <message>
        <location filename="../src/file_format_native.cpp" line="96"/>
        <location filename="../src/file_format_xml.cpp" line="53"/>
        <source>OpenOrienteering Mapper</source>
        <translation type="unfinished"></translation>
    </message>
    <message>
        <location filename="../src/file_format_ocad8.cpp" line="57"/>
        <source>OCAD Versions 7, 8</source>
        <translation type="unfinished"></translation>
    </message>
    <message>
        <location filename="../src/fileformats/ocd_file_format.cpp" line="57"/>
        <source>OCAD</source>
        <translation type="unfinished"></translation>
    </message>
</context>
<context>
    <name>Importer</name>
    <message>
        <location filename="../src/file_import_export.cpp" line="63"/>
        <source>Found an object without symbol.</source>
        <translation type="unfinished"></translation>
    </message>
    <message>
        <location filename="../src/file_import_export.cpp" line="115"/>
        <source>Error during symbol post-processing.</source>
        <translation type="unfinished"></translation>
    </message>
    <message>
        <location filename="../src/file_import_export.cpp" line="127"/>
        <source>Template &quot;%1&quot; has been loaded from the map&apos;s directory instead of the relative location to the map file where it was previously.</source>
        <translation type="unfinished"></translation>
    </message>
    <message>
        <location filename="../src/file_import_export.cpp" line="133"/>
        <source>At least one template file could not be found. Click the red template name(s) in the Templates -&gt; Template setup window to locate the template file name(s).</source>
        <translation type="unfinished"></translation>
    </message>
    <message>
        <location filename="../src/file_format_native.cpp" line="145"/>
        <location filename="../src/file_format_xml.cpp" line="315"/>
        <source>Invalid file format version.</source>
        <translation type="unfinished"></translation>
    </message>
    <message>
        <location filename="../src/file_format_native.cpp" line="149"/>
        <location filename="../src/file_format_xml.cpp" line="317"/>
        <source>Unsupported old file format version. Please use an older program version to load and update the file.</source>
        <translation type="unfinished"></translation>
    </message>
    <message>
        <location filename="../src/file_format_native.cpp" line="153"/>
        <source>Unsupported new file format version. Some map features will not be loaded or saved by this version of the program. Consider updating.</source>
        <translation type="unfinished"></translation>
    </message>
    <message>
        <location filename="../src/file_format_native.cpp" line="202"/>
        <source>The geographic coordinate reference system of the map was &quot;%1&quot;. This CRS is not supported. Using &quot;%2&quot;.</source>
        <translation type="unfinished"></translation>
    </message>
    <message>
        <location filename="../src/file_format_native.cpp" line="317"/>
        <source>Error while loading a symbol with type %2.</source>
        <translation type="unfinished"></translation>
    </message>
    <message>
        <location filename="../src/file_format_native.cpp" line="322"/>
        <source>Error while loading a symbol.</source>
        <translation type="unfinished"></translation>
    </message>
    <message>
        <location filename="../src/file_format_native.cpp" line="385"/>
        <source>Error while loading undo steps.</source>
        <translation type="unfinished"></translation>
    </message>
    <message>
        <location filename="../src/file_format_native.cpp" line="395"/>
        <source>Error while reading map part count.</source>
        <translation type="unfinished"></translation>
    </message>
    <message>
        <location filename="../src/file_format_native.cpp" line="405"/>
        <source>Error while loading map part %2.</source>
        <translation type="unfinished"></translation>
    </message>
    <message>
        <location filename="../src/file_format_ocad8.cpp" line="114"/>
        <location filename="../src/file_format_ocad8.cpp" line="116"/>
        <location filename="../src/file_format_ocad8.cpp" line="119"/>
<<<<<<< HEAD
        <location filename="../src/fileformats/ocd_file_format.cpp" line="1631"/>
        <location filename="../src/fileformats/ocd_file_format.cpp" line="1634"/>
        <location filename="../src/fileformats/ocd_file_format.cpp" line="1638"/>
        <location filename="../src/fileformats/ocd_file_format.cpp" line="1672"/>
=======
        <location filename="../src/fileformats/ocd_file_format.cpp" line="1815"/>
        <location filename="../src/fileformats/ocd_file_format.cpp" line="1818"/>
        <location filename="../src/fileformats/ocd_file_format.cpp" line="1822"/>
        <location filename="../src/fileformats/ocd_file_format.cpp" line="1856"/>
>>>>>>> 3b9ac58c
        <source>Could not read file: %1</source>
        <translation type="unfinished"></translation>
    </message>
    <message>
        <location filename="../src/file_format_xml.cpp" line="310"/>
        <source>Unsupported file format.</source>
        <translation type="unfinished"></translation>
    </message>
    <message>
        <location filename="../src/file_format_xml.cpp" line="319"/>
        <source>Unsupported new file format version. Some map features will not be loaded or saved by this version of the program.</source>
        <translation type="unfinished"></translation>
    </message>
</context>
<context>
    <name>LineSymbolSettings</name>
    <message>
        <location filename="../src/symbol_line.cpp" line="2311"/>
        <source>Line settings</source>
        <translation type="unfinished"></translation>
    </message>
    <message>
        <location filename="../src/symbol_line.cpp" line="2091"/>
        <source>Line width:</source>
        <translation type="unfinished"></translation>
    </message>
    <message>
        <location filename="../src/symbol_line.cpp" line="2092"/>
        <location filename="../src/symbol_line.cpp" line="2107"/>
        <location filename="../src/symbol_line.cpp" line="2118"/>
        <location filename="../src/symbol_line.cpp" line="2161"/>
        <location filename="../src/symbol_line.cpp" line="2164"/>
        <location filename="../src/symbol_line.cpp" line="2175"/>
        <location filename="../src/symbol_line.cpp" line="2213"/>
        <location filename="../src/symbol_line.cpp" line="2228"/>
        <location filename="../src/symbol_line.cpp" line="2231"/>
        <location filename="../src/symbol_line.cpp" line="2538"/>
        <location filename="../src/symbol_line.cpp" line="2544"/>
        <location filename="../src/symbol_line.cpp" line="2568"/>
        <location filename="../src/symbol_line.cpp" line="2571"/>
        <source>mm</source>
        <translation type="unfinished"></translation>
    </message>
    <message>
        <location filename="../src/symbol_line.cpp" line="2094"/>
        <source>Line color:</source>
        <translation type="unfinished"></translation>
    </message>
    <message>
        <location filename="../src/symbol_line.cpp" line="2106"/>
        <source>Minimum line length:</source>
        <translation type="unfinished"></translation>
    </message>
    <message>
        <location filename="../src/symbol_line.cpp" line="2109"/>
        <source>Line cap:</source>
        <translation type="unfinished"></translation>
    </message>
    <message>
        <location filename="../src/symbol_line.cpp" line="2111"/>
        <source>flat</source>
        <translation type="unfinished"></translation>
    </message>
    <message>
        <location filename="../src/symbol_line.cpp" line="2112"/>
        <location filename="../src/symbol_line.cpp" line="2123"/>
        <source>round</source>
        <translation type="unfinished"></translation>
    </message>
    <message>
        <location filename="../src/symbol_line.cpp" line="2113"/>
        <source>square</source>
        <translation type="unfinished"></translation>
    </message>
    <message>
        <location filename="../src/symbol_line.cpp" line="2114"/>
        <source>pointed</source>
        <translation type="unfinished"></translation>
    </message>
    <message>
        <location filename="../src/symbol_line.cpp" line="2120"/>
        <source>Line join:</source>
        <translation type="unfinished"></translation>
    </message>
    <message>
        <location filename="../src/symbol_line.cpp" line="2122"/>
        <source>miter</source>
        <translation type="unfinished"></translation>
    </message>
    <message>
        <location filename="../src/symbol_line.cpp" line="2124"/>
        <source>bevel</source>
        <translation type="unfinished"></translation>
    </message>
    <message>
        <location filename="../src/symbol_line.cpp" line="2117"/>
        <source>Cap length:</source>
        <translation type="unfinished"></translation>
    </message>
    <message>
        <location filename="../src/symbol_line.cpp" line="2127"/>
        <source>Line is dashed</source>
        <translation type="unfinished"></translation>
    </message>
    <message>
        <location filename="../src/symbol_line.cpp" line="2233"/>
        <source>Show at least one mid symbol</source>
        <translation type="unfinished"></translation>
    </message>
    <message>
        <location filename="../src/symbol_line.cpp" line="2236"/>
        <source>Minimum mid symbol count:</source>
        <translation type="unfinished"></translation>
    </message>
    <message>
        <location filename="../src/symbol_line.cpp" line="2239"/>
        <source>Minimum mid symbol count when closed:</source>
        <translation type="unfinished"></translation>
    </message>
    <message>
        <location filename="../src/symbol_line.cpp" line="2160"/>
        <source>Dash length:</source>
        <translation type="unfinished"></translation>
    </message>
    <message>
        <location filename="../src/symbol_line.cpp" line="2156"/>
        <source>Dashed line</source>
        <translation type="unfinished"></translation>
    </message>
    <message>
        <location filename="../src/symbol_line.cpp" line="2163"/>
        <source>Break length:</source>
        <translation type="unfinished"></translation>
    </message>
    <message>
        <location filename="../src/symbol_line.cpp" line="2166"/>
        <source>Dashes grouped together:</source>
        <translation type="unfinished"></translation>
    </message>
    <message>
        <location filename="../src/symbol_line.cpp" line="2168"/>
        <source>none</source>
        <translation type="unfinished"></translation>
    </message>
    <message>
        <location filename="../src/symbol_line.cpp" line="2169"/>
        <source>2</source>
        <translation type="unfinished"></translation>
    </message>
    <message>
        <location filename="../src/symbol_line.cpp" line="2170"/>
        <source>3</source>
        <translation type="unfinished"></translation>
    </message>
    <message>
        <location filename="../src/symbol_line.cpp" line="2171"/>
        <source>4</source>
        <translation type="unfinished"></translation>
    </message>
    <message>
        <location filename="../src/symbol_line.cpp" line="2174"/>
        <source>In-group break length:</source>
        <translation type="unfinished"></translation>
    </message>
    <message>
        <location filename="../src/symbol_line.cpp" line="2177"/>
        <source>Half length of first and last dash</source>
        <translation type="unfinished"></translation>
    </message>
    <message>
        <location filename="../src/symbol_line.cpp" line="2206"/>
        <source>Mid symbols</source>
        <translation type="unfinished"></translation>
    </message>
    <message>
        <location filename="../src/symbol_line.cpp" line="2209"/>
        <source>Mid symbols per spot:</source>
        <translation type="unfinished"></translation>
    </message>
    <message>
        <location filename="../src/symbol_line.cpp" line="2212"/>
        <source>Mid symbol distance:</source>
        <translation type="unfinished"></translation>
    </message>
    <message>
        <location filename="../src/symbol_line.cpp" line="2268"/>
        <source>Borders</source>
        <translation type="unfinished"></translation>
    </message>
    <message>
        <location filename="../src/symbol_line.cpp" line="2272"/>
        <source>Different borders on left and right sides</source>
        <translation type="unfinished"></translation>
    </message>
    <message>
        <location filename="../src/symbol_line.cpp" line="2277"/>
        <source>Left border:</source>
        <translation type="unfinished"></translation>
    </message>
    <message>
        <location filename="../src/symbol_line.cpp" line="2282"/>
        <source>Right border:</source>
        <translation type="unfinished"></translation>
    </message>
    <message>
        <location filename="../src/symbol_line.cpp" line="1668"/>
        <location filename="../src/symbol_line.cpp" line="2316"/>
        <location filename="../src/symbol_line.cpp" line="2774"/>
<<<<<<< HEAD
        <location filename="../src/file_format_ocad8.cpp" line="527"/>
        <location filename="../src/fileformats/ocd_file_format.cpp" line="929"/>
=======
        <location filename="../src/file_format_ocad8.cpp" line="591"/>
        <location filename="../src/fileformats/ocd_file_format.cpp" line="1000"/>
>>>>>>> 3b9ac58c
        <source>Start symbol</source>
        <translation type="unfinished"></translation>
    </message>
    <message>
        <location filename="../src/symbol_line.cpp" line="1672"/>
        <location filename="../src/symbol_line.cpp" line="2316"/>
        <location filename="../src/symbol_line.cpp" line="2774"/>
        <source>Mid symbol</source>
        <translation type="unfinished"></translation>
    </message>
    <message>
        <location filename="../src/symbol_line.cpp" line="1676"/>
        <location filename="../src/symbol_line.cpp" line="2316"/>
        <location filename="../src/symbol_line.cpp" line="2774"/>
<<<<<<< HEAD
        <location filename="../src/fileformats/ocd_file_format.cpp" line="936"/>
=======
        <location filename="../src/fileformats/ocd_file_format.cpp" line="1007"/>
>>>>>>> 3b9ac58c
        <source>End symbol</source>
        <translation type="unfinished"></translation>
    </message>
    <message>
        <location filename="../src/symbol_line.cpp" line="1680"/>
        <location filename="../src/symbol_line.cpp" line="2294"/>
        <location filename="../src/symbol_line.cpp" line="2316"/>
        <location filename="../src/symbol_line.cpp" line="2774"/>
<<<<<<< HEAD
        <location filename="../src/file_format_ocad8.cpp" line="521"/>
        <location filename="../src/fileformats/ocd_file_format.cpp" line="922"/>
=======
        <location filename="../src/file_format_ocad8.cpp" line="585"/>
        <location filename="../src/fileformats/ocd_file_format.cpp" line="993"/>
>>>>>>> 3b9ac58c
        <source>Dash symbol</source>
        <translation type="unfinished"></translation>
    </message>
    <message>
        <location filename="../src/symbol_line.cpp" line="2130"/>
        <source>Enable border lines</source>
        <translation type="unfinished"></translation>
    </message>
    <message>
        <location filename="../src/symbol_line.cpp" line="2227"/>
        <source>Distance between spots:</source>
        <translation type="unfinished"></translation>
    </message>
    <message>
        <location filename="../src/symbol_line.cpp" line="2230"/>
        <source>Distance from line end:</source>
        <translation type="unfinished"></translation>
    </message>
    <message>
        <location filename="../src/symbol_line.cpp" line="2296"/>
        <source>Suppress the dash symbol at line start and line end</source>
        <translation type="unfinished"></translation>
    </message>
    <message>
        <location filename="../src/symbol_line.cpp" line="2537"/>
        <source>Border width:</source>
        <translation type="unfinished"></translation>
    </message>
    <message>
        <location filename="../src/symbol_line.cpp" line="2540"/>
        <source>Border color:</source>
        <translation type="unfinished"></translation>
    </message>
    <message>
        <location filename="../src/symbol_line.cpp" line="2543"/>
        <source>Border shift:</source>
        <translation type="unfinished"></translation>
    </message>
    <message>
        <location filename="../src/symbol_line.cpp" line="2546"/>
        <source>Border is dashed</source>
        <translation type="unfinished"></translation>
    </message>
    <message>
        <location filename="../src/symbol_line.cpp" line="2567"/>
        <source>Border dash length:</source>
        <translation type="unfinished"></translation>
    </message>
    <message>
        <location filename="../src/symbol_line.cpp" line="2570"/>
        <source>Border break length:</source>
        <translation type="unfinished"></translation>
    </message>
</context>
<context>
    <name>LocalCRSPositioningDialog</name>
    <message>
<<<<<<< HEAD
        <location filename="../src/template_gps.cpp" line="477"/>
=======
        <location filename="../src/template_track.cpp" line="490"/>
>>>>>>> 3b9ac58c
        <source>Track scaling and positioning</source>
        <translation type="unfinished"></translation>
    </message>
    <message>
<<<<<<< HEAD
        <location filename="../src/template_gps.cpp" line="481"/>
=======
        <location filename="../src/template_track.cpp" line="494"/>
>>>>>>> 3b9ac58c
        <source>m</source>
        <comment>meters</comment>
        <translation type="unfinished"></translation>
    </message>
    <message>
<<<<<<< HEAD
        <location filename="../src/template_gps.cpp" line="483"/>
=======
        <location filename="../src/template_track.cpp" line="496"/>
>>>>>>> 3b9ac58c
        <source>One coordinate unit equals:</source>
        <translation type="unfinished"></translation>
    </message>
    <message>
<<<<<<< HEAD
        <location filename="../src/template_gps.cpp" line="485"/>
=======
        <location filename="../src/template_track.cpp" line="498"/>
>>>>>>> 3b9ac58c
        <source>Position track at given coordinates</source>
        <translation type="unfinished"></translation>
    </message>
    <message>
<<<<<<< HEAD
        <location filename="../src/template_gps.cpp" line="488"/>
=======
        <location filename="../src/template_track.cpp" line="501"/>
>>>>>>> 3b9ac58c
        <source>Position track at view center</source>
        <translation type="unfinished"></translation>
    </message>
</context>
<context>
    <name>MAC_APPLICATION_MENU</name>
    <message>
        <location filename="../src/gui/main_window.cpp" line="52"/>
        <source>Services</source>
        <translation type="unfinished"></translation>
    </message>
    <message>
        <location filename="../src/gui/main_window.cpp" line="53"/>
        <source>Hide %1</source>
        <translation type="unfinished"></translation>
    </message>
    <message>
        <location filename="../src/gui/main_window.cpp" line="54"/>
        <source>Hide Others</source>
        <translation type="unfinished"></translation>
    </message>
    <message>
        <location filename="../src/gui/main_window.cpp" line="55"/>
        <source>Show All</source>
        <translation type="unfinished"></translation>
    </message>
    <message>
        <location filename="../src/gui/main_window.cpp" line="56"/>
        <source>Preferences...</source>
        <translation type="unfinished"></translation>
    </message>
    <message>
        <location filename="../src/gui/main_window.cpp" line="57"/>
        <source>Quit %1</source>
        <translation type="unfinished"></translation>
    </message>
    <message>
        <location filename="../src/gui/main_window.cpp" line="58"/>
        <source>About %1</source>
        <translation type="unfinished"></translation>
    </message>
</context>
<context>
    <name>MainWindow</name>
    <message>
        <location filename="../src/gui/main_window.cpp" line="155"/>
        <source>&amp;New</source>
        <translation type="unfinished"></translation>
    </message>
    <message>
        <location filename="../src/gui/main_window.cpp" line="157"/>
        <source>Create a new map</source>
        <translation type="unfinished"></translation>
    </message>
    <message>
        <location filename="../src/gui/main_window.cpp" line="161"/>
        <source>&amp;Open...</source>
        <translation type="unfinished"></translation>
    </message>
    <message>
        <location filename="../src/gui/main_window.cpp" line="163"/>
        <source>Open an existing file</source>
        <translation type="unfinished"></translation>
    </message>
    <message>
        <location filename="../src/gui/main_window.cpp" line="167"/>
        <source>Open &amp;recent</source>
        <translation type="unfinished"></translation>
    </message>
    <message>
        <location filename="../src/gui/main_window.cpp" line="178"/>
        <source>&amp;Save</source>
        <translation type="unfinished"></translation>
    </message>
    <message>
        <location filename="../src/gui/main_window.cpp" line="183"/>
        <source>Save &amp;as...</source>
        <translation type="unfinished"></translation>
    </message>
    <message>
        <location filename="../src/gui/main_window.cpp" line="185"/>
        <source>Ctrl+Shift+S</source>
        <translation type="unfinished"></translation>
    </message>
    <message>
        <location filename="../src/gui/main_window.cpp" line="191"/>
        <source>Settings...</source>
        <translation type="unfinished"></translation>
    </message>
    <message>
        <location filename="../src/gui/main_window.cpp" line="198"/>
        <source>Close</source>
        <translation type="unfinished"></translation>
    </message>
    <message>
        <location filename="../src/gui/main_window.cpp" line="200"/>
        <source>Close this file</source>
        <translation type="unfinished"></translation>
    </message>
    <message>
        <location filename="../src/gui/main_window.cpp" line="204"/>
        <source>E&amp;xit</source>
        <translation type="unfinished"></translation>
    </message>
    <message>
        <location filename="../src/gui/main_window.cpp" line="206"/>
        <source>Exit the application</source>
        <translation type="unfinished"></translation>
    </message>
    <message>
        <location filename="../src/gui/main_window.cpp" line="213"/>
        <source>&amp;File</source>
        <translation type="unfinished"></translation>
    </message>
    <message>
        <location filename="../src/gui/main_window.cpp" line="225"/>
        <source>General</source>
        <translation type="unfinished"></translation>
    </message>
    <message>
        <location filename="../src/gui/main_window.cpp" line="240"/>
        <source>Open &amp;Manual</source>
        <translation type="unfinished"></translation>
    </message>
    <message>
        <location filename="../src/gui/main_window.cpp" line="241"/>
        <source>Show the help file for this application</source>
        <translation type="unfinished"></translation>
    </message>
    <message>
        <location filename="../src/gui/main_window.cpp" line="245"/>
        <source>&amp;About %1</source>
        <translation type="unfinished"></translation>
    </message>
    <message>
        <location filename="../src/gui/main_window.cpp" line="246"/>
        <source>Show information about this application</source>
        <translation type="unfinished"></translation>
    </message>
    <message>
        <location filename="../src/gui/main_window.cpp" line="252"/>
        <source>About &amp;Qt</source>
        <translation type="unfinished"></translation>
    </message>
    <message>
        <location filename="../src/gui/main_window.cpp" line="253"/>
        <source>Show information about Qt</source>
        <translation type="unfinished"></translation>
    </message>
    <message>
        <location filename="../src/gui/main_window.cpp" line="259"/>
        <source>&amp;Help</source>
        <translation type="unfinished"></translation>
    </message>
    <message>
        <location filename="../src/gui/main_window.cpp" line="388"/>
        <source>The file has been modified.
Do you want to save your changes?</source>
        <translation type="unfinished"></translation>
    </message>
    <message>
        <location filename="../src/gui/main_window.cpp" line="454"/>
        <source>Unsaved file</source>
        <translation type="unfinished"></translation>
    </message>
    <message>
        <location filename="../src/gui/main_window.cpp" line="482"/>
        <location filename="../src/gui/main_window.cpp" line="636"/>
        <source>Warning</source>
        <translation type="unfinished"></translation>
    </message>
    <message>
        <location filename="../src/gui/main_window.cpp" line="482"/>
        <source>The selected map scale is 1:%1, but the chosen symbol set has a nominal scale of 1:%2.

Do you want to scale the symbols to the selected scale?</source>
        <translation type="unfinished"></translation>
    </message>
    <message>
        <location filename="../src/gui/main_window.cpp" line="536"/>
        <source>Crash warning</source>
        <translation type="unfinished"></translation>
    </message>
    <message>
        <location filename="../src/gui/main_window.cpp" line="537"/>
        <source>It seems that %1 crashed the last time this file was opened:&lt;br /&gt;&lt;tt&gt;%2&lt;/tt&gt;&lt;br /&gt;&lt;br /&gt;Really retry to open it?</source>
        <translation type="unfinished"></translation>
    </message>
    <message>
        <location filename="../src/gui/main_window.cpp" line="677"/>
        <source>All maps</source>
        <translation type="unfinished"></translation>
    </message>
    <message>
        <location filename="../src/gui/main_window.cpp" line="681"/>
        <source>All files</source>
        <translation type="unfinished"></translation>
    </message>
    <message>
        <location filename="../src/gui/main_window.cpp" line="507"/>
        <source>Open file</source>
        <translation type="unfinished"></translation>
    </message>
    <message>
        <location filename="../src/gui/main_window.cpp" line="550"/>
<<<<<<< HEAD
        <location filename="../src/gui/main_window.cpp" line="735"/>
=======
        <location filename="../src/gui/main_window.cpp" line="737"/>
>>>>>>> 3b9ac58c
        <source>Error</source>
        <translation type="unfinished"></translation>
    </message>
    <message>
        <location filename="../src/gui/main_window.cpp" line="550"/>
        <source>Cannot open file:
%1

File format not recognized.</source>
        <translation type="unfinished"></translation>
    </message>
    <message>
        <location filename="../src/gui/main_window.cpp" line="606"/>
        <source>&amp;%1 %2</source>
        <translation type="unfinished"></translation>
    </message>
    <message>
        <location filename="../src/gui/main_window.cpp" line="635"/>
        <source>This map is being saved as a &quot;%1&quot; file. Information may be lost.

Press Yes to save in this format.
Press No to choose a different format.</source>
        <translation type="unfinished"></translation>
    </message>
    <message>
        <location filename="../src/gui/main_window.cpp" line="717"/>
        <source>Save file</source>
        <translation type="unfinished"></translation>
    </message>
    <message>
<<<<<<< HEAD
        <location filename="../src/gui/main_window.cpp" line="736"/>
=======
        <location filename="../src/gui/main_window.cpp" line="738"/>
>>>>>>> 3b9ac58c
        <source>File could not be saved:</source>
        <translation type="unfinished"></translation>
    </message>
    <message>
<<<<<<< HEAD
        <location filename="../src/gui/main_window.cpp" line="737"/>
=======
        <location filename="../src/gui/main_window.cpp" line="739"/>
>>>>>>> 3b9ac58c
        <source>There was a problem in determining the file format.</source>
        <translation type="unfinished"></translation>
    </message>
    <message>
<<<<<<< HEAD
        <location filename="../src/gui/main_window.cpp" line="738"/>
=======
        <location filename="../src/gui/main_window.cpp" line="740"/>
>>>>>>> 3b9ac58c
        <source>Please report this as a bug.</source>
        <translation type="unfinished"></translation>
    </message>
</context>
<context>
    <name>Map</name>
    <message>
<<<<<<< HEAD
        <location filename="../src/map.cpp" line="520"/>
        <location filename="../src/map.cpp" line="522"/>
        <location filename="../src/map.cpp" line="548"/>
        <location filename="../src/map.cpp" line="597"/>
        <location filename="../src/map.cpp" line="633"/>
        <location filename="../src/map.cpp" line="707"/>
        <location filename="../src/map.cpp" line="725"/>
=======
        <location filename="../src/map.cpp" line="521"/>
        <location filename="../src/map.cpp" line="523"/>
        <location filename="../src/map.cpp" line="549"/>
        <location filename="../src/map.cpp" line="598"/>
        <location filename="../src/map.cpp" line="634"/>
        <location filename="../src/map.cpp" line="708"/>
        <location filename="../src/map.cpp" line="726"/>
>>>>>>> 3b9ac58c
        <source>Error</source>
        <translation type="unfinished"></translation>
    </message>
    <message>
<<<<<<< HEAD
        <location filename="../src/map.cpp" line="520"/>
=======
        <location filename="../src/map.cpp" line="521"/>
>>>>>>> 3b9ac58c
        <source>Cannot export the map as
&quot;%1&quot;
because saving as %2 (.%3) is not supported.</source>
        <translation type="unfinished"></translation>
    </message>
    <message>
<<<<<<< HEAD
        <location filename="../src/map.cpp" line="522"/>
=======
        <location filename="../src/map.cpp" line="523"/>
>>>>>>> 3b9ac58c
        <source>Cannot export the map as
&quot;%1&quot;
because the format is unknown.</source>
        <translation type="unfinished"></translation>
    </message>
    <message>
<<<<<<< HEAD
        <location filename="../src/map.cpp" line="548"/>
=======
        <location filename="../src/map.cpp" line="549"/>
>>>>>>> 3b9ac58c
        <source>File does not exist or insufficient permissions to open:
%1</source>
        <translation type="unfinished"></translation>
    </message>
    <message>
<<<<<<< HEAD
        <location filename="../src/map.cpp" line="590"/>
        <location filename="../src/map.cpp" line="681"/>
=======
        <location filename="../src/map.cpp" line="591"/>
        <location filename="../src/map.cpp" line="682"/>
>>>>>>> 3b9ac58c
        <source>Warning</source>
        <translation type="unfinished"></translation>
    </message>
    <message>
<<<<<<< HEAD
        <location filename="../src/map.cpp" line="590"/>
=======
        <location filename="../src/map.cpp" line="591"/>
>>>>>>> 3b9ac58c
        <source>The map export generated warnings.</source>
        <translation type="unfinished"></translation>
    </message>
    <message>
<<<<<<< HEAD
        <location filename="../src/map.cpp" line="597"/>
=======
        <location filename="../src/map.cpp" line="598"/>
>>>>>>> 3b9ac58c
        <source>Internal error while saving:
%1</source>
        <translation type="unfinished"></translation>
    </message>
    <message>
<<<<<<< HEAD
        <location filename="../src/map.cpp" line="681"/>
=======
        <location filename="../src/map.cpp" line="682"/>
>>>>>>> 3b9ac58c
        <source>The map import generated warnings.</source>
        <translation type="unfinished"></translation>
    </message>
    <message>
<<<<<<< HEAD
        <location filename="../src/map.cpp" line="633"/>
=======
        <location filename="../src/map.cpp" line="634"/>
>>>>>>> 3b9ac58c
        <source>Cannot open file:
%1
for reading.</source>
        <translation type="unfinished"></translation>
    </message>
    <message>
<<<<<<< HEAD
        <location filename="../src/map.cpp" line="646"/>
=======
        <location filename="../src/map.cpp" line="647"/>
>>>>>>> 3b9ac58c
        <source>Invalid file type.</source>
        <translation type="unfinished"></translation>
    </message>
    <message>
<<<<<<< HEAD
        <location filename="../src/map.cpp" line="707"/>
=======
        <location filename="../src/map.cpp" line="708"/>
>>>>>>> 3b9ac58c
        <source>Cannot open file:
%1

%2</source>
        <translation type="unfinished"></translation>
    </message>
    <message>
<<<<<<< HEAD
        <location filename="../src/map.cpp" line="725"/>
=======
        <location filename="../src/map.cpp" line="726"/>
>>>>>>> 3b9ac58c
        <source>Nothing to import.</source>
        <translation type="unfinished"></translation>
    </message>
    <message>
<<<<<<< HEAD
        <location filename="../src/map.cpp" line="732"/>
=======
        <location filename="../src/map.cpp" line="733"/>
>>>>>>> 3b9ac58c
        <source>Question</source>
        <translation type="unfinished"></translation>
    </message>
    <message>
<<<<<<< HEAD
        <location filename="../src/map.cpp" line="733"/>
=======
        <location filename="../src/map.cpp" line="734"/>
>>>>>>> 3b9ac58c
        <source>The scale of the imported data is 1:%1 which is different from this map&apos;s scale of 1:%2.

Rescale the imported data?</source>
        <translation type="unfinished"></translation>
    </message>
    <message>
<<<<<<< HEAD
        <location filename="../src/map.cpp" line="896"/>
=======
        <location filename="../src/map.cpp" line="897"/>
>>>>>>> 3b9ac58c
        <source>default part</source>
        <translation type="unfinished"></translation>
    </message>
    <message>
<<<<<<< HEAD
        <location filename="../src/map.cpp" line="1253"/>
=======
        <location filename="../src/map.cpp" line="1257"/>
>>>>>>> 3b9ac58c
        <source>New color</source>
        <translation type="unfinished"></translation>
    </message>
</context>
<context>
    <name>MapEditorController</name>
    <message>
<<<<<<< HEAD
        <location filename="../src/map_editor.cpp" line="458"/>
=======
        <location filename="../src/map_editor.cpp" line="478"/>
>>>>>>> 3b9ac58c
        <source>Undo</source>
        <translation type="unfinished"></translation>
    </message>
    <message>
<<<<<<< HEAD
        <location filename="../src/map_editor.cpp" line="458"/>
=======
        <location filename="../src/map_editor.cpp" line="478"/>
>>>>>>> 3b9ac58c
        <source>Undo the last step</source>
        <translation type="unfinished"></translation>
    </message>
    <message>
<<<<<<< HEAD
        <location filename="../src/map_editor.cpp" line="459"/>
=======
        <location filename="../src/map_editor.cpp" line="479"/>
>>>>>>> 3b9ac58c
        <source>Redo</source>
        <translation type="unfinished"></translation>
    </message>
    <message>
<<<<<<< HEAD
        <location filename="../src/map_editor.cpp" line="459"/>
=======
        <location filename="../src/map_editor.cpp" line="479"/>
>>>>>>> 3b9ac58c
        <source>Redo the last step</source>
        <translation type="unfinished"></translation>
    </message>
    <message>
<<<<<<< HEAD
        <location filename="../src/map_editor.cpp" line="460"/>
=======
        <location filename="../src/map_editor.cpp" line="480"/>
>>>>>>> 3b9ac58c
        <source>Cu&amp;t</source>
        <translation type="unfinished"></translation>
    </message>
    <message>
<<<<<<< HEAD
        <location filename="../src/map_editor.cpp" line="461"/>
=======
        <location filename="../src/map_editor.cpp" line="481"/>
>>>>>>> 3b9ac58c
        <source>C&amp;opy</source>
        <translation type="unfinished"></translation>
    </message>
    <message>
<<<<<<< HEAD
        <location filename="../src/map_editor.cpp" line="462"/>
=======
        <location filename="../src/map_editor.cpp" line="482"/>
>>>>>>> 3b9ac58c
        <source>&amp;Paste</source>
        <translation type="unfinished"></translation>
    </message>
    <message>
<<<<<<< HEAD
        <location filename="../src/map_editor.cpp" line="468"/>
=======
        <location filename="../src/map_editor.cpp" line="488"/>
>>>>>>> 3b9ac58c
        <source>Zoom in</source>
        <translation type="unfinished"></translation>
    </message>
    <message>
<<<<<<< HEAD
        <location filename="../src/map_editor.cpp" line="469"/>
=======
        <location filename="../src/map_editor.cpp" line="489"/>
>>>>>>> 3b9ac58c
        <source>Zoom out</source>
        <translation type="unfinished"></translation>
    </message>
    <message>
<<<<<<< HEAD
        <location filename="../src/map_editor.cpp" line="471"/>
=======
        <location filename="../src/map_editor.cpp" line="491"/>
>>>>>>> 3b9ac58c
        <source>Toggle fullscreen mode</source>
        <translation type="unfinished"></translation>
    </message>
    <message>
<<<<<<< HEAD
        <location filename="../src/map_editor.cpp" line="472"/>
=======
        <location filename="../src/map_editor.cpp" line="492"/>
>>>>>>> 3b9ac58c
        <source>Set custom zoom factor...</source>
        <translation type="unfinished"></translation>
    </message>
    <message>
<<<<<<< HEAD
        <location filename="../src/map_editor.cpp" line="479"/>
=======
        <location filename="../src/map_editor.cpp" line="499"/>
>>>>>>> 3b9ac58c
        <source>Symbol window</source>
        <translation type="unfinished"></translation>
    </message>
    <message>
<<<<<<< HEAD
        <location filename="../src/map_editor.cpp" line="479"/>
=======
        <location filename="../src/map_editor.cpp" line="499"/>
>>>>>>> 3b9ac58c
        <source>Show/Hide the symbol window</source>
        <translation type="unfinished"></translation>
    </message>
    <message>
<<<<<<< HEAD
        <location filename="../src/map_editor.cpp" line="480"/>
=======
        <location filename="../src/map_editor.cpp" line="500"/>
>>>>>>> 3b9ac58c
        <source>Color window</source>
        <translation type="unfinished"></translation>
    </message>
    <message>
<<<<<<< HEAD
        <location filename="../src/map_editor.cpp" line="480"/>
=======
        <location filename="../src/map_editor.cpp" line="500"/>
>>>>>>> 3b9ac58c
        <source>Show/Hide the color window</source>
        <translation type="unfinished"></translation>
    </message>
    <message>
<<<<<<< HEAD
        <location filename="../src/map_editor.cpp" line="481"/>
=======
        <location filename="../src/map_editor.cpp" line="501"/>
>>>>>>> 3b9ac58c
        <source>Replace the symbols with those from another map file</source>
        <translation type="unfinished"></translation>
    </message>
    <message>
<<<<<<< HEAD
        <location filename="../src/map_editor.cpp" line="484"/>
=======
        <location filename="../src/map_editor.cpp" line="504"/>
>>>>>>> 3b9ac58c
        <source>Scale all symbols...</source>
        <translation type="unfinished"></translation>
    </message>
    <message>
<<<<<<< HEAD
        <location filename="../src/map_editor.cpp" line="484"/>
=======
        <location filename="../src/map_editor.cpp" line="504"/>
>>>>>>> 3b9ac58c
        <source>Scale the whole symbol set</source>
        <translation type="unfinished"></translation>
    </message>
    <message>
<<<<<<< HEAD
        <location filename="../src/map_editor.cpp" line="486"/>
=======
        <location filename="../src/map_editor.cpp" line="506"/>
>>>>>>> 3b9ac58c
        <source>Change map scale...</source>
        <translation type="unfinished"></translation>
    </message>
    <message>
<<<<<<< HEAD
        <location filename="../src/map_editor.cpp" line="486"/>
=======
        <location filename="../src/map_editor.cpp" line="506"/>
>>>>>>> 3b9ac58c
        <source>Change the map scale and adjust map objects and symbol sizes</source>
        <translation type="unfinished"></translation>
    </message>
    <message>
<<<<<<< HEAD
        <location filename="../src/map_editor.cpp" line="488"/>
=======
        <location filename="../src/map_editor.cpp" line="508"/>
>>>>>>> 3b9ac58c
        <source>Map notes...</source>
        <translation type="unfinished"></translation>
    </message>
    <message>
<<<<<<< HEAD
        <location filename="../src/map_editor.cpp" line="490"/>
=======
        <location filename="../src/map_editor.cpp" line="510"/>
>>>>>>> 3b9ac58c
        <source>Template setup window</source>
        <translation type="unfinished"></translation>
    </message>
    <message>
<<<<<<< HEAD
        <location filename="../src/map_editor.cpp" line="490"/>
=======
        <location filename="../src/map_editor.cpp" line="510"/>
>>>>>>> 3b9ac58c
        <source>Show/Hide the template window</source>
        <translation type="unfinished"></translation>
    </message>
    <message>
<<<<<<< HEAD
        <location filename="../src/map_editor.cpp" line="493"/>
=======
        <location filename="../src/map_editor.cpp" line="513"/>
>>>>>>> 3b9ac58c
        <source>Open template...</source>
        <translation type="unfinished"></translation>
    </message>
    <message>
<<<<<<< HEAD
        <location filename="../src/map_editor.cpp" line="470"/>
=======
        <location filename="../src/map_editor.cpp" line="490"/>
>>>>>>> 3b9ac58c
        <source>Show whole map</source>
        <translation type="unfinished"></translation>
    </message>
    <message>
<<<<<<< HEAD
        <location filename="../src/map_editor.cpp" line="496"/>
=======
        <location filename="../src/map_editor.cpp" line="516"/>
>>>>>>> 3b9ac58c
        <source>Edit objects</source>
        <translation type="unfinished"></translation>
    </message>
    <message>
<<<<<<< HEAD
        <location filename="../src/map_editor.cpp" line="498"/>
=======
        <location filename="../src/map_editor.cpp" line="518"/>
>>>>>>> 3b9ac58c
        <source>Set point objects</source>
        <translation type="unfinished"></translation>
    </message>
    <message>
<<<<<<< HEAD
        <location filename="../src/map_editor.cpp" line="499"/>
=======
        <location filename="../src/map_editor.cpp" line="519"/>
>>>>>>> 3b9ac58c
        <source>Draw paths</source>
        <translation type="unfinished"></translation>
    </message>
    <message>
<<<<<<< HEAD
        <location filename="../src/map_editor.cpp" line="500"/>
=======
        <location filename="../src/map_editor.cpp" line="520"/>
>>>>>>> 3b9ac58c
        <source>Draw circles and ellipses</source>
        <translation type="unfinished"></translation>
    </message>
    <message>
<<<<<<< HEAD
        <location filename="../src/map_editor.cpp" line="502"/>
=======
        <location filename="../src/map_editor.cpp" line="522"/>
>>>>>>> 3b9ac58c
        <source>Write text</source>
        <translation type="unfinished"></translation>
    </message>
    <message>
<<<<<<< HEAD
        <location filename="../src/map_editor.cpp" line="503"/>
=======
        <location filename="../src/map_editor.cpp" line="523"/>
>>>>>>> 3b9ac58c
        <source>Duplicate</source>
        <translation type="unfinished"></translation>
    </message>
    <message>
<<<<<<< HEAD
        <location filename="../src/map_editor.cpp" line="504"/>
=======
        <location filename="../src/map_editor.cpp" line="524"/>
>>>>>>> 3b9ac58c
        <source>Switch symbol</source>
        <translation type="unfinished"></translation>
    </message>
    <message>
<<<<<<< HEAD
        <location filename="../src/map_editor.cpp" line="505"/>
=======
        <location filename="../src/map_editor.cpp" line="525"/>
>>>>>>> 3b9ac58c
        <source>Fill / Create border</source>
        <translation type="unfinished"></translation>
    </message>
    <message>
<<<<<<< HEAD
        <location filename="../src/map_editor.cpp" line="506"/>
=======
        <location filename="../src/map_editor.cpp" line="526"/>
>>>>>>> 3b9ac58c
        <source>Switch dash direction</source>
        <translation type="unfinished"></translation>
    </message>
    <message>
<<<<<<< HEAD
        <location filename="../src/map_editor.cpp" line="507"/>
=======
        <location filename="../src/map_editor.cpp" line="527"/>
>>>>>>> 3b9ac58c
        <source>Connect paths</source>
        <translation type="unfinished"></translation>
    </message>
    <message>
<<<<<<< HEAD
        <location filename="../src/map_editor.cpp" line="508"/>
=======
        <location filename="../src/map_editor.cpp" line="528"/>
>>>>>>> 3b9ac58c
        <source>Cut object</source>
        <translation type="unfinished"></translation>
    </message>
    <message>
<<<<<<< HEAD
        <location filename="../src/map_editor.cpp" line="518"/>
=======
        <location filename="../src/map_editor.cpp" line="538"/>
>>>>>>> 3b9ac58c
        <source>Rotate object(s)</source>
        <translation type="unfinished"></translation>
    </message>
    <message>
<<<<<<< HEAD
        <location filename="../src/map_editor.cpp" line="521"/>
=======
        <location filename="../src/map_editor.cpp" line="541"/>
>>>>>>> 3b9ac58c
        <source>Measure lengths and areas</source>
        <translation type="unfinished"></translation>
    </message>
    <message>
<<<<<<< HEAD
        <location filename="../src/map_editor.cpp" line="537"/>
=======
        <location filename="../src/map_editor.cpp" line="558"/>
>>>>>>> 3b9ac58c
        <source>Import...</source>
        <translation type="unfinished"></translation>
    </message>
    <message>
<<<<<<< HEAD
        <location filename="../src/map_editor.cpp" line="578"/>
=======
        <location filename="../src/map_editor.cpp" line="599"/>
>>>>>>> 3b9ac58c
        <location filename="../src/color_dock_widget.cpp" line="76"/>
        <location filename="../src/template_dock_widget.cpp" line="189"/>
        <source>&amp;Edit</source>
        <translation type="unfinished"></translation>
    </message>
    <message>
<<<<<<< HEAD
        <location filename="../src/map_editor.cpp" line="590"/>
=======
        <location filename="../src/map_editor.cpp" line="611"/>
>>>>>>> 3b9ac58c
        <source>&amp;View</source>
        <translation type="unfinished"></translation>
    </message>
    <message>
<<<<<<< HEAD
        <location filename="../src/map_editor.cpp" line="618"/>
=======
        <location filename="../src/map_editor.cpp" line="639"/>
>>>>>>> 3b9ac58c
        <source>&amp;Tools</source>
        <translation type="unfinished"></translation>
    </message>
    <message>
<<<<<<< HEAD
        <location filename="../src/map_editor.cpp" line="663"/>
=======
        <location filename="../src/map_editor.cpp" line="685"/>
>>>>>>> 3b9ac58c
        <source>Sy&amp;mbols</source>
        <translation type="unfinished"></translation>
    </message>
    <message>
<<<<<<< HEAD
        <location filename="../src/map_editor.cpp" line="653"/>
=======
        <location filename="../src/map_editor.cpp" line="675"/>
>>>>>>> 3b9ac58c
        <source>M&amp;ap</source>
        <translation type="unfinished"></translation>
    </message>
    <message>
<<<<<<< HEAD
        <location filename="../src/map_editor.cpp" line="673"/>
=======
        <location filename="../src/map_editor.cpp" line="695"/>
>>>>>>> 3b9ac58c
        <source>&amp;Templates</source>
        <translation type="unfinished"></translation>
    </message>
    <message>
<<<<<<< HEAD
        <location filename="../src/map_editor.cpp" line="721"/>
=======
        <location filename="../src/map_editor.cpp" line="743"/>
>>>>>>> 3b9ac58c
        <source>Drawing</source>
        <translation type="unfinished"></translation>
    </message>
    <message>
<<<<<<< HEAD
        <location filename="../src/map_editor.cpp" line="531"/>
=======
        <location filename="../src/map_editor.cpp" line="552"/>
>>>>>>> 3b9ac58c
        <source>Paint on template</source>
        <translation type="unfinished"></translation>
    </message>
    <message>
<<<<<<< HEAD
        <location filename="../src/map_editor.cpp" line="255"/>
=======
        <location filename="../src/map_editor.cpp" line="257"/>
>>>>>>> 3b9ac58c
        <source>Editing in progress</source>
        <translation type="unfinished"></translation>
    </message>
    <message>
<<<<<<< HEAD
        <location filename="../src/map_editor.cpp" line="255"/>
=======
        <location filename="../src/map_editor.cpp" line="257"/>
>>>>>>> 3b9ac58c
        <source>The map is currently being edited. Please finish the edit operation before saving.</source>
        <translation type="unfinished"></translation>
    </message>
    <message>
<<<<<<< HEAD
        <location filename="../src/map_editor.cpp" line="465"/>
=======
        <location filename="../src/map_editor.cpp" line="485"/>
>>>>>>> 3b9ac58c
        <source>Show grid</source>
        <translation type="unfinished"></translation>
    </message>
    <message>
<<<<<<< HEAD
        <location filename="../src/map_editor.cpp" line="466"/>
        <location filename="../src/map_editor.cpp" line="708"/>
=======
        <location filename="../src/map_editor.cpp" line="486"/>
        <location filename="../src/map_editor.cpp" line="730"/>
>>>>>>> 3b9ac58c
        <source>Configure grid...</source>
        <translation type="unfinished"></translation>
    </message>
    <message>
<<<<<<< HEAD
        <location filename="../src/map_editor.cpp" line="474"/>
=======
        <location filename="../src/map_editor.cpp" line="494"/>
>>>>>>> 3b9ac58c
        <source>Hatch areas</source>
        <translation type="unfinished"></translation>
    </message>
    <message>
<<<<<<< HEAD
        <location filename="../src/map_editor.cpp" line="475"/>
=======
        <location filename="../src/map_editor.cpp" line="495"/>
>>>>>>> 3b9ac58c
        <source>Baseline view</source>
        <translation type="unfinished"></translation>
    </message>
    <message>
<<<<<<< HEAD
        <location filename="../src/map_editor.cpp" line="476"/>
=======
        <location filename="../src/map_editor.cpp" line="496"/>
>>>>>>> 3b9ac58c
        <location filename="../src/template_dock_widget.cpp" line="87"/>
        <source>Hide all templates</source>
        <translation type="unfinished"></translation>
    </message>
    <message>
<<<<<<< HEAD
        <location filename="../src/map_editor.cpp" line="481"/>
=======
        <location filename="../src/map_editor.cpp" line="501"/>
>>>>>>> 3b9ac58c
        <source>Replace symbol set...</source>
        <translation type="unfinished"></translation>
    </message>
    <message>
<<<<<<< HEAD
        <location filename="../src/map_editor.cpp" line="485"/>
=======
        <location filename="../src/map_editor.cpp" line="505"/>
>>>>>>> 3b9ac58c
        <source>Georeferencing...</source>
        <translation type="unfinished"></translation>
    </message>
    <message>
<<<<<<< HEAD
        <location filename="../src/map_editor.cpp" line="487"/>
=======
        <location filename="../src/map_editor.cpp" line="507"/>
>>>>>>> 3b9ac58c
        <source>Rotate map...</source>
        <translation type="unfinished"></translation>
    </message>
    <message>
<<<<<<< HEAD
        <location filename="../src/map_editor.cpp" line="487"/>
=======
        <location filename="../src/map_editor.cpp" line="507"/>
>>>>>>> 3b9ac58c
        <source>Rotate the whole map</source>
        <translation type="unfinished"></translation>
    </message>
    <message>
<<<<<<< HEAD
        <location filename="../src/map_editor.cpp" line="494"/>
        <location filename="../src/template_dock_widget.cpp" line="141"/>
=======
        <location filename="../src/map_editor.cpp" line="514"/>
>>>>>>> 3b9ac58c
        <source>Reopen template...</source>
        <translation type="unfinished"></translation>
    </message>
    <message>
<<<<<<< HEAD
        <location filename="../src/map_editor.cpp" line="501"/>
=======
        <location filename="../src/map_editor.cpp" line="521"/>
>>>>>>> 3b9ac58c
        <source>Draw rectangles</source>
        <translation type="unfinished"></translation>
    </message>
    <message>
<<<<<<< HEAD
        <location filename="../src/map_editor.cpp" line="509"/>
=======
        <location filename="../src/map_editor.cpp" line="529"/>
>>>>>>> 3b9ac58c
        <source>Cut free form hole</source>
        <translation type="unfinished"></translation>
    </message>
    <message>
<<<<<<< HEAD
        <location filename="../src/map_editor.cpp" line="510"/>
=======
        <location filename="../src/map_editor.cpp" line="530"/>
>>>>>>> 3b9ac58c
        <source>Cut round hole</source>
        <translation type="unfinished"></translation>
    </message>
    <message>
<<<<<<< HEAD
        <location filename="../src/map_editor.cpp" line="514"/>
=======
        <location filename="../src/map_editor.cpp" line="534"/>
>>>>>>> 3b9ac58c
        <source>Cut rectangular hole</source>
        <translation type="unfinished"></translation>
    </message>
    <message>
<<<<<<< HEAD
        <location filename="../src/map_editor.cpp" line="519"/>
=======
        <location filename="../src/map_editor.cpp" line="539"/>
>>>>>>> 3b9ac58c
        <source>Rotate pattern</source>
        <translation type="unfinished"></translation>
    </message>
    <message>
<<<<<<< HEAD
        <location filename="../src/map_editor.cpp" line="520"/>
=======
        <location filename="../src/map_editor.cpp" line="540"/>
>>>>>>> 3b9ac58c
        <source>Scale object(s)</source>
        <translation type="unfinished"></translation>
    </message>
    <message>
<<<<<<< HEAD
        <location filename="../src/map_editor.cpp" line="522"/>
=======
        <location filename="../src/map_editor.cpp" line="542"/>
>>>>>>> 3b9ac58c
        <source>Unify areas</source>
        <translation type="unfinished"></translation>
    </message>
    <message>
<<<<<<< HEAD
        <location filename="../src/map_editor.cpp" line="523"/>
=======
        <location filename="../src/map_editor.cpp" line="543"/>
>>>>>>> 3b9ac58c
        <source>Intersect areas</source>
        <translation type="unfinished"></translation>
    </message>
    <message>
<<<<<<< HEAD
        <location filename="../src/map_editor.cpp" line="524"/>
=======
        <location filename="../src/map_editor.cpp" line="544"/>
>>>>>>> 3b9ac58c
        <source>Area difference</source>
        <translation type="unfinished"></translation>
    </message>
    <message>
<<<<<<< HEAD
        <location filename="../src/map_editor.cpp" line="525"/>
=======
        <location filename="../src/map_editor.cpp" line="545"/>
>>>>>>> 3b9ac58c
        <source>Area XOr</source>
        <translation type="unfinished"></translation>
    </message>
    <message>
<<<<<<< HEAD
        <location filename="../src/map_editor.cpp" line="528"/>
=======
        <location filename="../src/map_editor.cpp" line="548"/>
>>>>>>> 3b9ac58c
        <source>Cutout</source>
        <translation type="unfinished"></translation>
    </message>
    <message>
<<<<<<< HEAD
        <location filename="../src/map_editor.cpp" line="529"/>
=======
        <location filename="../src/map_editor.cpp" line="549"/>
>>>>>>> 3b9ac58c
        <source>Cut away</source>
        <translation type="unfinished"></translation>
    </message>
    <message>
<<<<<<< HEAD
        <location filename="../src/map_editor.cpp" line="539"/>
=======
        <location filename="../src/map_editor.cpp" line="550"/>
        <source>Distribute points along path</source>
        <translation type="unfinished"></translation>
    </message>
    <message>
        <location filename="../src/map_editor.cpp" line="560"/>
>>>>>>> 3b9ac58c
        <source>Map coordinates</source>
        <translation type="unfinished"></translation>
    </message>
    <message>
<<<<<<< HEAD
        <location filename="../src/map_editor.cpp" line="541"/>
=======
        <location filename="../src/map_editor.cpp" line="562"/>
>>>>>>> 3b9ac58c
        <source>Projected coordinates</source>
        <translation type="unfinished"></translation>
    </message>
    <message>
<<<<<<< HEAD
        <location filename="../src/map_editor.cpp" line="543"/>
=======
        <location filename="../src/map_editor.cpp" line="564"/>
>>>>>>> 3b9ac58c
        <source>Latitude/Longitude (Dec)</source>
        <translation type="unfinished"></translation>
    </message>
    <message>
<<<<<<< HEAD
        <location filename="../src/map_editor.cpp" line="545"/>
=======
        <location filename="../src/map_editor.cpp" line="566"/>
>>>>>>> 3b9ac58c
        <source>Latitude/Longitude (DMS)</source>
        <translation type="unfinished"></translation>
    </message>
    <message>
<<<<<<< HEAD
        <location filename="../src/map_editor.cpp" line="604"/>
=======
        <location filename="../src/map_editor.cpp" line="625"/>
>>>>>>> 3b9ac58c
        <source>Display coordinates as...</source>
        <translation type="unfinished"></translation>
    </message>
    <message>
<<<<<<< HEAD
        <location filename="../src/map_editor.cpp" line="637"/>
=======
        <location filename="../src/map_editor.cpp" line="658"/>
>>>>>>> 3b9ac58c
        <source>Cut hole</source>
        <translation type="unfinished"></translation>
    </message>
    <message>
<<<<<<< HEAD
        <location filename="../src/map_editor.cpp" line="685"/>
=======
        <location filename="../src/map_editor.cpp" line="707"/>
>>>>>>> 3b9ac58c
        <source>Dummy</source>
        <translation type="unfinished"></translation>
    </message>
    <message>
<<<<<<< HEAD
        <location filename="../src/map_editor.cpp" line="701"/>
=======
        <location filename="../src/map_editor.cpp" line="723"/>
>>>>>>> 3b9ac58c
        <source>View</source>
        <translation type="unfinished"></translation>
    </message>
    <message>
<<<<<<< HEAD
        <location filename="../src/map_editor.cpp" line="737"/>
=======
        <location filename="../src/map_editor.cpp" line="759"/>
>>>>>>> 3b9ac58c
        <source>Select template...</source>
        <translation type="unfinished"></translation>
    </message>
    <message>
<<<<<<< HEAD
        <location filename="../src/map_editor.cpp" line="743"/>
=======
        <location filename="../src/map_editor.cpp" line="765"/>
>>>>>>> 3b9ac58c
        <source>Editing</source>
        <translation type="unfinished"></translation>
    </message>
    <message>
<<<<<<< HEAD
        <location filename="../src/map_editor.cpp" line="767"/>
=======
        <location filename="../src/map_editor.cpp" line="789"/>
>>>>>>> 3b9ac58c
        <source>Advanced editing</source>
        <translation type="unfinished"></translation>
    </message>
    <message>
<<<<<<< HEAD
        <location filename="../src/map_editor.cpp" line="871"/>
        <location filename="../src/map_editor.cpp" line="982"/>
        <location filename="../src/map_editor.cpp" line="1002"/>
        <location filename="../src/map_editor.cpp" line="1015"/>
        <location filename="../src/map_editor.cpp" line="2102"/>
        <location filename="../src/map_editor.cpp" line="2109"/>
        <location filename="../src/map_editor.cpp" line="2116"/>
        <location filename="../src/map_editor.cpp" line="2123"/>
        <location filename="../src/map_editor.cpp" line="2402"/>
        <location filename="../src/map_editor.cpp" line="2420"/>
=======
        <location filename="../src/map_editor.cpp" line="895"/>
        <location filename="../src/map_editor.cpp" line="1006"/>
        <location filename="../src/map_editor.cpp" line="1026"/>
        <location filename="../src/map_editor.cpp" line="1039"/>
        <location filename="../src/map_editor.cpp" line="2139"/>
        <location filename="../src/map_editor.cpp" line="2146"/>
        <location filename="../src/map_editor.cpp" line="2153"/>
        <location filename="../src/map_editor.cpp" line="2160"/>
        <location filename="../src/map_editor.cpp" line="2479"/>
        <location filename="../src/map_editor.cpp" line="2497"/>
>>>>>>> 3b9ac58c
        <source>Error</source>
        <translation type="unfinished"></translation>
    </message>
    <message>
<<<<<<< HEAD
        <location filename="../src/map_editor.cpp" line="871"/>
=======
        <location filename="../src/map_editor.cpp" line="895"/>
>>>>>>> 3b9ac58c
        <source>No undo steps available.</source>
        <translation type="unfinished"></translation>
    </message>
    <message>
<<<<<<< HEAD
        <location filename="../src/map_editor.cpp" line="938"/>
=======
        <location filename="../src/map_editor.cpp" line="962"/>
>>>>>>> 3b9ac58c
        <source>Cut %1 object(s)</source>
        <translation type="unfinished"></translation>
    </message>
    <message>
<<<<<<< HEAD
        <location filename="../src/map_editor.cpp" line="982"/>
        <location filename="../src/map_editor.cpp" line="1015"/>
=======
        <location filename="../src/map_editor.cpp" line="1006"/>
        <location filename="../src/map_editor.cpp" line="1039"/>
>>>>>>> 3b9ac58c
        <source>An internal error occurred, sorry!</source>
        <translation type="unfinished"></translation>
    </message>
    <message>
<<<<<<< HEAD
        <location filename="../src/map_editor.cpp" line="993"/>
=======
        <location filename="../src/map_editor.cpp" line="1017"/>
>>>>>>> 3b9ac58c
        <source>Copied %1 object(s)</source>
        <translation type="unfinished"></translation>
    </message>
    <message>
<<<<<<< HEAD
        <location filename="../src/map_editor.cpp" line="1002"/>
=======
        <location filename="../src/map_editor.cpp" line="1026"/>
>>>>>>> 3b9ac58c
        <source>There are no objects in clipboard which could be pasted!</source>
        <translation type="unfinished"></translation>
    </message>
    <message>
<<<<<<< HEAD
        <location filename="../src/map_editor.cpp" line="1033"/>
=======
        <location filename="../src/map_editor.cpp" line="1057"/>
>>>>>>> 3b9ac58c
        <source>Pasted %1 object(s)</source>
        <translation type="unfinished"></translation>
    </message>
    <message>
<<<<<<< HEAD
        <location filename="../src/map_editor.cpp" line="1092"/>
=======
        <location filename="../src/map_editor.cpp" line="1116"/>
>>>>>>> 3b9ac58c
        <source>Set custom zoom factor</source>
        <translation type="unfinished"></translation>
    </message>
    <message>
<<<<<<< HEAD
        <location filename="../src/map_editor.cpp" line="1092"/>
=======
        <location filename="../src/map_editor.cpp" line="1116"/>
>>>>>>> 3b9ac58c
        <source>Zoom factor:</source>
        <translation type="unfinished"></translation>
    </message>
    <message>
<<<<<<< HEAD
        <location filename="../src/map_editor.cpp" line="1170"/>
=======
        <location filename="../src/map_editor.cpp" line="1194"/>
>>>>>>> 3b9ac58c
        <source>Symbols</source>
        <translation type="unfinished"></translation>
    </message>
    <message>
<<<<<<< HEAD
        <location filename="../src/map_editor.cpp" line="1197"/>
=======
        <location filename="../src/map_editor.cpp" line="1221"/>
>>>>>>> 3b9ac58c
        <source>Colors</source>
        <translation type="unfinished"></translation>
    </message>
    <message>
<<<<<<< HEAD
        <location filename="../src/map_editor.cpp" line="1221"/>
=======
        <location filename="../src/map_editor.cpp" line="1245"/>
>>>>>>> 3b9ac58c
        <source>Scale all symbols</source>
        <translation type="unfinished"></translation>
    </message>
    <message>
<<<<<<< HEAD
        <location filename="../src/map_editor.cpp" line="1221"/>
=======
        <location filename="../src/map_editor.cpp" line="1245"/>
>>>>>>> 3b9ac58c
        <source>Scale to percentage:</source>
        <translation type="unfinished"></translation>
    </message>
    <message>
<<<<<<< HEAD
        <location filename="../src/map_editor.cpp" line="1245"/>
=======
        <location filename="../src/map_editor.cpp" line="1269"/>
>>>>>>> 3b9ac58c
        <source>Map notes</source>
        <translation type="unfinished"></translation>
    </message>
    <message>
<<<<<<< HEAD
        <location filename="../src/map_editor.cpp" line="1250"/>
=======
        <location filename="../src/map_editor.cpp" line="1274"/>
>>>>>>> 3b9ac58c
        <source>Cancel</source>
        <translation type="unfinished"></translation>
    </message>
    <message>
<<<<<<< HEAD
        <location filename="../src/map_editor.cpp" line="1251"/>
=======
        <location filename="../src/map_editor.cpp" line="1275"/>
>>>>>>> 3b9ac58c
        <source>OK</source>
        <translation type="unfinished"></translation>
    </message>
    <message>
<<<<<<< HEAD
        <location filename="../src/map_editor.cpp" line="1283"/>
=======
        <location filename="../src/map_editor.cpp" line="1307"/>
>>>>>>> 3b9ac58c
        <source>Templates</source>
        <translation type="unfinished"></translation>
    </message>
    <message>
<<<<<<< HEAD
        <location filename="../src/map_editor.cpp" line="1354"/>
=======
        <location filename="../src/map_editor.cpp" line="1378"/>
>>>>>>> 3b9ac58c
        <source>Place point objects on the map.</source>
        <translation type="unfinished"></translation>
    </message>
    <message>
<<<<<<< HEAD
        <location filename="../src/map_editor.cpp" line="1354"/>
=======
        <location filename="../src/map_editor.cpp" line="1378"/>
>>>>>>> 3b9ac58c
        <source>Select a point symbol to be able to use this tool.</source>
        <translation type="unfinished"></translation>
    </message>
    <message>
<<<<<<< HEAD
        <location filename="../src/map_editor.cpp" line="1356"/>
=======
        <location filename="../src/map_editor.cpp" line="1380"/>
>>>>>>> 3b9ac58c
        <source>Draw polygonal and curved lines.</source>
        <translation type="unfinished"></translation>
    </message>
    <message>
<<<<<<< HEAD
        <location filename="../src/map_editor.cpp" line="1356"/>
        <location filename="../src/map_editor.cpp" line="1358"/>
        <location filename="../src/map_editor.cpp" line="1360"/>
=======
        <location filename="../src/map_editor.cpp" line="1380"/>
        <location filename="../src/map_editor.cpp" line="1382"/>
        <location filename="../src/map_editor.cpp" line="1384"/>
>>>>>>> 3b9ac58c
        <source>Select a line, area or combined symbol to be able to use this tool.</source>
        <translation type="unfinished"></translation>
    </message>
    <message>
<<<<<<< HEAD
        <location filename="../src/map_editor.cpp" line="1358"/>
=======
        <location filename="../src/map_editor.cpp" line="1382"/>
>>>>>>> 3b9ac58c
        <source>Draw circles and ellipses.</source>
        <translation type="unfinished"></translation>
    </message>
    <message>
<<<<<<< HEAD
        <location filename="../src/map_editor.cpp" line="1469"/>
=======
        <location filename="../src/map_editor.cpp" line="1493"/>
>>>>>>> 3b9ac58c
        <source>Set the direction of area fill patterns or point objects.</source>
        <translation type="unfinished"></translation>
    </message>
    <message>
<<<<<<< HEAD
        <location filename="../src/map_editor.cpp" line="1469"/>
=======
        <location filename="../src/map_editor.cpp" line="1493"/>
>>>>>>> 3b9ac58c
        <source>Select an area object with rotatable fill pattern or a rotatable point object to activate this tool.</source>
        <translation type="unfinished"></translation>
    </message>
    <message>
<<<<<<< HEAD
        <location filename="../src/map_editor.cpp" line="1485"/>
=======
        <location filename="../src/map_editor.cpp" line="1509"/>
>>>>>>> 3b9ac58c
        <source>Create a cutout of some objects or the whole map.</source>
        <translation type="unfinished"></translation>
    </message>
    <message>
<<<<<<< HEAD
        <location filename="../src/map_editor.cpp" line="1485"/>
        <location filename="../src/map_editor.cpp" line="1487"/>
=======
        <location filename="../src/map_editor.cpp" line="1509"/>
        <location filename="../src/map_editor.cpp" line="1511"/>
>>>>>>> 3b9ac58c
        <source>Select a closed path object as cutout shape to activate this tool.</source>
        <translation type="unfinished"></translation>
    </message>
    <message>
<<<<<<< HEAD
        <location filename="../src/map_editor.cpp" line="1487"/>
=======
        <location filename="../src/map_editor.cpp" line="1511"/>
>>>>>>> 3b9ac58c
        <source>Cut away some objects or everything in a limited area.</source>
        <translation type="unfinished"></translation>
    </message>
    <message>
<<<<<<< HEAD
        <location filename="../src/map_editor.cpp" line="2420"/>
=======
        <location filename="../src/map_editor.cpp" line="1547"/>
        <source>Places evenly spaced point objects along an existing path object</source>
        <translation type="unfinished"></translation>
    </message>
    <message>
        <location filename="../src/map_editor.cpp" line="1547"/>
        <source>Select at least one path object and a single point symbol to activate this tool.</source>
        <translation type="unfinished"></translation>
    </message>
    <message>
        <location filename="../src/map_editor.cpp" line="2497"/>
>>>>>>> 3b9ac58c
        <source>Cannot import the selected map file because it could not be loaded.</source>
        <translation type="unfinished"></translation>
    </message>
    <message>
<<<<<<< HEAD
        <location filename="../src/map_editor.cpp" line="1360"/>
=======
        <location filename="../src/map_editor.cpp" line="1384"/>
>>>>>>> 3b9ac58c
        <source>Draw rectangles.</source>
        <translation type="unfinished"></translation>
    </message>
    <message>
<<<<<<< HEAD
        <location filename="../src/map_editor.cpp" line="451"/>
=======
        <location filename="../src/map_editor.cpp" line="471"/>
>>>>>>> 3b9ac58c
        <source>Print...</source>
        <translation type="unfinished"></translation>
    </message>
    <message>
<<<<<<< HEAD
        <location filename="../src/map_editor.cpp" line="453"/>
=======
        <location filename="../src/map_editor.cpp" line="473"/>
>>>>>>> 3b9ac58c
        <source>&amp;Image</source>
        <translation type="unfinished"></translation>
    </message>
    <message>
<<<<<<< HEAD
        <location filename="../src/map_editor.cpp" line="455"/>
=======
        <location filename="../src/map_editor.cpp" line="475"/>
>>>>>>> 3b9ac58c
        <source>&amp;PDF</source>
        <translation type="unfinished"></translation>
    </message>
    <message>
<<<<<<< HEAD
        <location filename="../src/map_editor.cpp" line="463"/>
=======
        <location filename="../src/map_editor.cpp" line="483"/>
>>>>>>> 3b9ac58c
        <source>Clear undo / redo history</source>
        <translation type="unfinished"></translation>
    </message>
    <message>
<<<<<<< HEAD
        <location filename="../src/map_editor.cpp" line="463"/>
=======
        <location filename="../src/map_editor.cpp" line="483"/>
>>>>>>> 3b9ac58c
        <source>Clear the undo / redo history to reduce map file size.</source>
        <translation type="unfinished"></translation>
    </message>
    <message>
<<<<<<< HEAD
        <location filename="../src/map_editor.cpp" line="467"/>
=======
        <location filename="../src/map_editor.cpp" line="487"/>
>>>>>>> 3b9ac58c
        <source>Pan</source>
        <translation type="unfinished"></translation>
    </message>
    <message>
<<<<<<< HEAD
        <location filename="../src/map_editor.cpp" line="477"/>
=======
        <location filename="../src/map_editor.cpp" line="497"/>
>>>>>>> 3b9ac58c
        <source>Overprinting simulation</source>
        <translation type="unfinished"></translation>
    </message>
    <message>
<<<<<<< HEAD
        <location filename="../src/map_editor.cpp" line="497"/>
=======
        <location filename="../src/map_editor.cpp" line="517"/>
>>>>>>> 3b9ac58c
        <source>Edit lines</source>
        <translation type="unfinished"></translation>
    </message>
    <message>
<<<<<<< HEAD
        <location filename="../src/map_editor.cpp" line="526"/>
=======
        <location filename="../src/map_editor.cpp" line="546"/>
>>>>>>> 3b9ac58c
        <source>Convert to curves</source>
        <translation type="unfinished"></translation>
    </message>
    <message>
<<<<<<< HEAD
        <location filename="../src/map_editor.cpp" line="527"/>
=======
        <location filename="../src/map_editor.cpp" line="547"/>
>>>>>>> 3b9ac58c
        <source>Simplify path</source>
        <translation type="unfinished"></translation>
    </message>
    <message>
<<<<<<< HEAD
        <location filename="../src/map_editor.cpp" line="571"/>
=======
        <location filename="../src/map_editor.cpp" line="592"/>
>>>>>>> 3b9ac58c
        <source>&amp;Export as...</source>
        <translation type="unfinished"></translation>
    </message>
    <message>
<<<<<<< HEAD
        <location filename="../src/map_editor.cpp" line="1362"/>
=======
        <location filename="../src/map_editor.cpp" line="1386"/>
>>>>>>> 3b9ac58c
        <source>Write text on the map.</source>
        <translation type="unfinished"></translation>
    </message>
    <message>
<<<<<<< HEAD
        <location filename="../src/map_editor.cpp" line="1362"/>
=======
        <location filename="../src/map_editor.cpp" line="1386"/>
>>>>>>> 3b9ac58c
        <source>Select a text symbol to be able to use this tool.</source>
        <translation type="unfinished"></translation>
    </message>
    <message>
<<<<<<< HEAD
        <location filename="../src/map_editor.cpp" line="1452"/>
=======
        <location filename="../src/map_editor.cpp" line="1476"/>
>>>>>>> 3b9ac58c
        <source>Duplicate the selected object(s).</source>
        <translation type="unfinished"></translation>
    </message>
    <message>
<<<<<<< HEAD
        <location filename="../src/map_editor.cpp" line="1452"/>
        <location filename="../src/map_editor.cpp" line="1467"/>
        <location filename="../src/map_editor.cpp" line="1471"/>
=======
        <location filename="../src/map_editor.cpp" line="1476"/>
        <location filename="../src/map_editor.cpp" line="1491"/>
        <location filename="../src/map_editor.cpp" line="1495"/>
>>>>>>> 3b9ac58c
        <source>Select at least one object to activate this tool.</source>
        <translation type="unfinished"></translation>
    </message>
    <message>
<<<<<<< HEAD
        <location filename="../src/map_editor.cpp" line="1454"/>
=======
        <location filename="../src/map_editor.cpp" line="1478"/>
>>>>>>> 3b9ac58c
        <source>Switch the direction of symbols on line objects.</source>
        <translation type="unfinished"></translation>
    </message>
    <message>
<<<<<<< HEAD
        <location filename="../src/map_editor.cpp" line="1454"/>
        <location filename="../src/map_editor.cpp" line="1456"/>
=======
        <location filename="../src/map_editor.cpp" line="1478"/>
        <location filename="../src/map_editor.cpp" line="1480"/>
>>>>>>> 3b9ac58c
        <source>Select at least one line object to activate this tool.</source>
        <translation type="unfinished"></translation>
    </message>
    <message>
<<<<<<< HEAD
        <location filename="../src/map_editor.cpp" line="1456"/>
=======
        <location filename="../src/map_editor.cpp" line="1480"/>
>>>>>>> 3b9ac58c
        <source>Connect endpoints of paths which are close together.</source>
        <translation type="unfinished"></translation>
    </message>
    <message>
<<<<<<< HEAD
        <location filename="../src/map_editor.cpp" line="1458"/>
=======
        <location filename="../src/map_editor.cpp" line="1482"/>
>>>>>>> 3b9ac58c
        <source>Cut the selected object(s) into smaller parts.</source>
        <translation type="unfinished"></translation>
    </message>
    <message>
<<<<<<< HEAD
        <location filename="../src/map_editor.cpp" line="1458"/>
=======
        <location filename="../src/map_editor.cpp" line="1482"/>
>>>>>>> 3b9ac58c
        <source>Select at least one line or area object to activate this tool.</source>
        <translation type="unfinished"></translation>
    </message>
    <message>
<<<<<<< HEAD
        <location filename="../src/map_editor.cpp" line="1460"/>
=======
        <location filename="../src/map_editor.cpp" line="1484"/>
>>>>>>> 3b9ac58c
        <source>Cut a hole into the selected area object.</source>
        <translation type="unfinished"></translation>
    </message>
    <message>
<<<<<<< HEAD
        <location filename="../src/map_editor.cpp" line="1460"/>
=======
        <location filename="../src/map_editor.cpp" line="1484"/>
>>>>>>> 3b9ac58c
        <source>Select a single area object to activate this tool.</source>
        <translation type="unfinished"></translation>
    </message>
    <message>
<<<<<<< HEAD
        <location filename="../src/map_editor.cpp" line="1467"/>
=======
        <location filename="../src/map_editor.cpp" line="1491"/>
>>>>>>> 3b9ac58c
        <source>Rotate the selected object(s).</source>
        <translation type="unfinished"></translation>
    </message>
    <message>
<<<<<<< HEAD
        <location filename="../src/map_editor.cpp" line="1471"/>
=======
        <location filename="../src/map_editor.cpp" line="1495"/>
>>>>>>> 3b9ac58c
        <source>Scale the selected object(s).</source>
        <translation type="unfinished"></translation>
    </message>
    <message>
<<<<<<< HEAD
        <location filename="../src/map_editor.cpp" line="1473"/>
=======
        <location filename="../src/map_editor.cpp" line="1497"/>
>>>>>>> 3b9ac58c
        <source>Unify overlapping areas.</source>
        <translation type="unfinished"></translation>
    </message>
    <message>
<<<<<<< HEAD
        <location filename="../src/map_editor.cpp" line="1473"/>
        <location filename="../src/map_editor.cpp" line="1475"/>
        <location filename="../src/map_editor.cpp" line="1479"/>
=======
        <location filename="../src/map_editor.cpp" line="1497"/>
        <location filename="../src/map_editor.cpp" line="1499"/>
        <location filename="../src/map_editor.cpp" line="1503"/>
>>>>>>> 3b9ac58c
        <source>Select at least two area objects with the same symbol to activate this tool.</source>
        <translation type="unfinished"></translation>
    </message>
    <message>
<<<<<<< HEAD
        <location filename="../src/map_editor.cpp" line="1475"/>
=======
        <location filename="../src/map_editor.cpp" line="1499"/>
>>>>>>> 3b9ac58c
        <source>Intersect the first selected area object with all other selected overlapping areas.</source>
        <translation type="unfinished"></translation>
    </message>
    <message>
<<<<<<< HEAD
        <location filename="../src/map_editor.cpp" line="1477"/>
=======
        <location filename="../src/map_editor.cpp" line="1501"/>
>>>>>>> 3b9ac58c
        <source>Subtract all other selected area objects from the first selected area object.</source>
        <translation type="unfinished"></translation>
    </message>
    <message>
<<<<<<< HEAD
        <location filename="../src/map_editor.cpp" line="1477"/>
=======
        <location filename="../src/map_editor.cpp" line="1501"/>
>>>>>>> 3b9ac58c
        <source>Select at least two area objects to activate this tool.</source>
        <translation type="unfinished"></translation>
    </message>
    <message>
<<<<<<< HEAD
        <location filename="../src/map_editor.cpp" line="1479"/>
=======
        <location filename="../src/map_editor.cpp" line="1503"/>
>>>>>>> 3b9ac58c
        <source>Calculate nonoverlapping parts of areas.</source>
        <translation type="unfinished"></translation>
    </message>
    <message>
<<<<<<< HEAD
        <location filename="../src/map_editor.cpp" line="1481"/>
=======
        <location filename="../src/map_editor.cpp" line="1505"/>
>>>>>>> 3b9ac58c
        <source>Turn paths made of straight segments into smooth bezier splines.</source>
        <translation type="unfinished"></translation>
    </message>
    <message>
<<<<<<< HEAD
        <location filename="../src/map_editor.cpp" line="1481"/>
        <location filename="../src/map_editor.cpp" line="1483"/>
=======
        <location filename="../src/map_editor.cpp" line="1505"/>
        <location filename="../src/map_editor.cpp" line="1507"/>
>>>>>>> 3b9ac58c
        <source>Select a path object to activate this tool.</source>
        <translation type="unfinished"></translation>
    </message>
    <message>
<<<<<<< HEAD
        <location filename="../src/map_editor.cpp" line="1483"/>
=======
        <location filename="../src/map_editor.cpp" line="1507"/>
>>>>>>> 3b9ac58c
        <source>Reduce the number of points in path objects while trying to retain their shape.</source>
        <translation type="unfinished"></translation>
    </message>
    <message>
<<<<<<< HEAD
        <location filename="../src/map_editor.cpp" line="1508"/>
=======
        <location filename="../src/map_editor.cpp" line="1540"/>
>>>>>>> 3b9ac58c
        <source>Switches the symbol of the selected object(s) to the selected symbol.</source>
        <translation type="unfinished"></translation>
    </message>
    <message>
<<<<<<< HEAD
        <location filename="../src/map_editor.cpp" line="1508"/>
        <location filename="../src/map_editor.cpp" line="1510"/>
=======
        <location filename="../src/map_editor.cpp" line="1540"/>
        <location filename="../src/map_editor.cpp" line="1542"/>
>>>>>>> 3b9ac58c
        <source>Select at least one object and a fitting, different symbol to activate this tool.</source>
        <translation type="unfinished"></translation>
    </message>
    <message>
<<<<<<< HEAD
        <location filename="../src/map_editor.cpp" line="1510"/>
=======
        <location filename="../src/map_editor.cpp" line="1542"/>
>>>>>>> 3b9ac58c
        <source>Fill the selected line(s) or create a border for the selected area(s).</source>
        <translation type="unfinished"></translation>
    </message>
    <message>
<<<<<<< HEAD
        <location filename="../src/map_editor.cpp" line="1603"/>
=======
        <location filename="../src/map_editor.cpp" line="1640"/>
>>>>>>> 3b9ac58c
        <source>%1 object(s) duplicated</source>
        <translation type="unfinished"></translation>
    </message>
    <message>
<<<<<<< HEAD
        <location filename="../src/map_editor.cpp" line="1795"/>
=======
        <location filename="../src/map_editor.cpp" line="1832"/>
>>>>>>> 3b9ac58c
        <source>Object selection</source>
        <translation type="unfinished"></translation>
    </message>
    <message>
<<<<<<< HEAD
        <location filename="../src/map_editor.cpp" line="1795"/>
=======
        <location filename="../src/map_editor.cpp" line="1832"/>
>>>>>>> 3b9ac58c
        <source>No objects were selected because there are no objects with the selected symbol(s).</source>
        <translation type="unfinished"></translation>
    </message>
    <message>
<<<<<<< HEAD
        <location filename="../src/map_editor.cpp" line="2085"/>
=======
        <location filename="../src/map_editor.cpp" line="2122"/>
>>>>>>> 3b9ac58c
        <source>Measure</source>
        <translation type="unfinished"></translation>
    </message>
    <message>
<<<<<<< HEAD
        <location filename="../src/map_editor.cpp" line="2102"/>
=======
        <location filename="../src/map_editor.cpp" line="2139"/>
>>>>>>> 3b9ac58c
        <source>Unification failed.</source>
        <translation type="unfinished"></translation>
    </message>
    <message>
<<<<<<< HEAD
        <location filename="../src/map_editor.cpp" line="2109"/>
=======
        <location filename="../src/map_editor.cpp" line="2146"/>
>>>>>>> 3b9ac58c
        <source>Intersection failed.</source>
        <translation type="unfinished"></translation>
    </message>
    <message>
<<<<<<< HEAD
        <location filename="../src/map_editor.cpp" line="2116"/>
=======
        <location filename="../src/map_editor.cpp" line="2153"/>
>>>>>>> 3b9ac58c
        <source>Difference failed.</source>
        <translation type="unfinished"></translation>
    </message>
    <message>
<<<<<<< HEAD
        <location filename="../src/map_editor.cpp" line="2123"/>
=======
        <location filename="../src/map_editor.cpp" line="2160"/>
>>>>>>> 3b9ac58c
        <source>XOr failed.</source>
        <translation type="unfinished"></translation>
    </message>
    <message>
<<<<<<< HEAD
        <location filename="../src/map_editor.cpp" line="2275"/>
=======
        <location filename="../src/map_editor.cpp" line="2352"/>
>>>>>>> 3b9ac58c
        <source>Paint free-handedly on a template</source>
        <translation type="unfinished"></translation>
    </message>
    <message>
<<<<<<< HEAD
        <location filename="../src/map_editor.cpp" line="2277"/>
=======
        <location filename="../src/map_editor.cpp" line="2354"/>
>>>>>>> 3b9ac58c
        <source>Paint free-handedly on a template. Create or load a template which can be drawn onto to activate this button</source>
        <translation type="unfinished"></translation>
    </message>
    <message>
<<<<<<< HEAD
        <location filename="../src/map_editor.cpp" line="2369"/>
=======
        <location filename="../src/map_editor.cpp" line="2446"/>
>>>>>>> 3b9ac58c
        <source>Import %1, GPX, OSM or DXF file</source>
        <translation type="unfinished"></translation>
    </message>
    <message>
<<<<<<< HEAD
        <location filename="../src/map_editor.cpp" line="2373"/>
=======
        <location filename="../src/map_editor.cpp" line="2450"/>
>>>>>>> 3b9ac58c
        <source>Importable files</source>
        <translation type="unfinished"></translation>
    </message>
    <message>
<<<<<<< HEAD
        <location filename="../src/map_editor.cpp" line="2375"/>
=======
        <location filename="../src/map_editor.cpp" line="2452"/>
>>>>>>> 3b9ac58c
        <source>All files</source>
        <translation type="unfinished"></translation>
    </message>
    <message>
<<<<<<< HEAD
        <location filename="../src/map_editor.cpp" line="2402"/>
=======
        <location filename="../src/map_editor.cpp" line="2479"/>
>>>>>>> 3b9ac58c
        <source>Cannot import the selected file because its file format is not supported.</source>
        <translation type="unfinished"></translation>
    </message>
</context>
<context>
    <name>MapEditorTool</name>
    <message>
        <location filename="../src/template_adjust.cpp" line="582"/>
        <location filename="../src/tool_draw_path.cpp" line="1057"/>
        <location filename="../src/tool_draw_circle.cpp" line="270"/>
        <location filename="../src/tool_draw_rectangle.cpp" line="686"/>
        <location filename="../src/tool_cutout.cpp" line="136"/>
        <source>&lt;b&gt;%1&lt;/b&gt;: Abort. </source>
        <translation type="unfinished"></translation>
    </message>
    <message>
<<<<<<< HEAD
        <location filename="../src/tool_edit_point.cpp" line="607"/>
=======
        <location filename="../src/tool_edit_point.cpp" line="618"/>
>>>>>>> 3b9ac58c
        <location filename="../src/tool_draw_path.cpp" line="1005"/>
        <location filename="../src/tool_draw_path.cpp" line="1006"/>
        <location filename="../src/tool_draw_rectangle.cpp" line="639"/>
        <location filename="../src/tool_draw_rectangle.cpp" line="640"/>
        <source>More: %1, %2</source>
        <translation type="unfinished"></translation>
    </message>
    <message>
<<<<<<< HEAD
        <location filename="../src/tool_edit_line.cpp" line="422"/>
=======
        <location filename="../src/tool_edit_line.cpp" line="433"/>
>>>>>>> 3b9ac58c
        <source>More: %1</source>
        <translation type="unfinished"></translation>
    </message>
    <message>
        <location filename="../src/tool_draw_path.cpp" line="1004"/>
        <location filename="../src/tool_draw_rectangle.cpp" line="638"/>
        <source>More: %1, %2, %3</source>
        <translation type="unfinished"></translation>
    </message>
</context>
<context>
    <name>MapPrinter</name>
    <message>
        <location filename="../src/core/map_printer.cpp" line="823"/>
        <source>Processing separations of page %1...</source>
        <translation type="unfinished"></translation>
    </message>
    <message>
        <location filename="../src/core/map_printer.cpp" line="824"/>
        <source>Processing page %1...</source>
        <translation type="unfinished"></translation>
    </message>
    <message>
        <location filename="../src/core/map_printer.cpp" line="929"/>
        <source>Canceled</source>
        <translation type="unfinished"></translation>
    </message>
    <message>
        <location filename="../src/core/map_printer.cpp" line="934"/>
        <source>Error</source>
        <translation type="unfinished"></translation>
    </message>
    <message>
        <location filename="../src/core/map_printer.cpp" line="938"/>
        <source>Finished</source>
        <translation type="unfinished"></translation>
    </message>
</context>
<context>
    <name>MapWidget</name>
    <message>
        <location filename="../src/map_widget.cpp" line="526"/>
        <source>%1x</source>
        <comment>Zoom factor</comment>
        <translation type="unfinished"></translation>
    </message>
    <message>
        <location filename="../src/map_widget.cpp" line="547"/>
        <source>mm</source>
        <comment>millimeters</comment>
        <translation type="unfinished"></translation>
    </message>
    <message>
        <location filename="../src/map_widget.cpp" line="560"/>
        <source>m</source>
        <comment>meters</comment>
        <translation type="unfinished"></translation>
    </message>
    <message>
        <location filename="../src/map_widget.cpp" line="588"/>
        <source>Error</source>
        <translation type="unfinished"></translation>
    </message>
    <message>
<<<<<<< HEAD
        <location filename="../src/map_widget.cpp" line="656"/>
=======
        <location filename="../src/map_widget.cpp" line="689"/>
>>>>>>> 3b9ac58c
        <source>Empty map!

Start by defining some colors:
Select Symbols -&gt; Color window to
open the color dialog and
define the colors there.</source>
        <translation type="unfinished"></translation>
    </message>
    <message>
<<<<<<< HEAD
        <location filename="../src/map_widget.cpp" line="658"/>
=======
        <location filename="../src/map_widget.cpp" line="691"/>
>>>>>>> 3b9ac58c
        <source>No symbols!

Now define some symbols:
Right-click in the symbol bar
and select &quot;New symbol&quot;
to create one.</source>
        <translation type="unfinished"></translation>
    </message>
    <message>
<<<<<<< HEAD
        <location filename="../src/map_widget.cpp" line="660"/>
=======
        <location filename="../src/map_widget.cpp" line="693"/>
>>>>>>> 3b9ac58c
        <source>Ready to draw!

Start drawing or load a base map.
To load a base map, click
Templates -&gt; Open template...</source>
        <translation type="unfinished"></translation>
    </message>
    <message>
<<<<<<< HEAD
        <location filename="../src/map_widget.cpp" line="660"/>
=======
        <location filename="../src/map_widget.cpp" line="693"/>
>>>>>>> 3b9ac58c
        <source>Hint: Hold the middle mouse button to drag the map,
zoom using the mouse wheel, if available.</source>
        <translation type="unfinished"></translation>
    </message>
</context>
<context>
    <name>MeasureWidget</name>
    <message>
        <location filename="../src/gui/widgets/measure_widget.cpp" line="56"/>
        <source>Boundary length:</source>
        <translation type="unfinished"></translation>
    </message>
    <message>
        <location filename="../src/gui/widgets/measure_widget.cpp" line="57"/>
        <source>Length:</source>
        <translation type="unfinished"></translation>
    </message>
    <message>
        <location filename="../src/gui/widgets/measure_widget.cpp" line="66"/>
        <source>Area:</source>
        <translation type="unfinished"></translation>
    </message>
    <message>
        <location filename="../src/gui/widgets/measure_widget.cpp" line="112"/>
        <source>No object selected.</source>
        <translation type="unfinished"></translation>
    </message>
    <message>
        <location filename="../src/gui/widgets/measure_widget.cpp" line="116"/>
        <source>%1 objects selected.</source>
        <translation type="unfinished"></translation>
    </message>
    <message>
        <location filename="../src/gui/widgets/measure_widget.cpp" line="127"/>
        <source>The selected object is not a path.</source>
        <translation type="unfinished"></translation>
    </message>
    <message>
        <location filename="../src/gui/widgets/measure_widget.cpp" line="143"/>
        <source>mm</source>
        <comment>millimeters</comment>
        <translation type="unfinished"></translation>
    </message>
    <message>
        <location filename="../src/gui/widgets/measure_widget.cpp" line="144"/>
        <source>m</source>
        <comment>meters</comment>
        <translation type="unfinished"></translation>
    </message>
    <message utf8="true">
        <location filename="../src/gui/widgets/measure_widget.cpp" line="156"/>
        <source>mm²</source>
        <comment>square millimeters</comment>
        <translation type="unfinished"></translation>
    </message>
    <message utf8="true">
        <location filename="../src/gui/widgets/measure_widget.cpp" line="157"/>
        <source>m²</source>
        <comment>square meters</comment>
        <translation type="unfinished"></translation>
    </message>
    <message>
        <location filename="../src/gui/widgets/measure_widget.cpp" line="160"/>
        <source>This object is too small.</source>
        <translation type="unfinished"></translation>
    </message>
    <message>
        <location filename="../src/gui/widgets/measure_widget.cpp" line="161"/>
        <source>The minimimum area is %1 %2.</source>
        <translation type="unfinished"></translation>
    </message>
    <message utf8="true">
        <location filename="../src/gui/widgets/measure_widget.cpp" line="161"/>
        <source>mm²</source>
        <translation type="unfinished"></translation>
    </message>
    <message>
        <location filename="../src/gui/widgets/measure_widget.cpp" line="163"/>
        <source>Note: Boundary length and area are correct only if there are no self-intersections and holes are used as such.</source>
        <translation type="unfinished"></translation>
    </message>
    <message>
        <location filename="../src/gui/widgets/measure_widget.cpp" line="166"/>
        <source>This line is too short.</source>
        <translation type="unfinished"></translation>
    </message>
    <message>
        <location filename="../src/gui/widgets/measure_widget.cpp" line="167"/>
        <source>The minimum length is %1 %2.</source>
        <translation type="unfinished"></translation>
    </message>
    <message>
        <location filename="../src/gui/widgets/measure_widget.cpp" line="167"/>
        <source>mm</source>
        <translation type="unfinished"></translation>
    </message>
</context>
<context>
    <name>NewMapDialog</name>
    <message>
        <location filename="../src/map_dialog_new.cpp" line="41"/>
        <source>Create new map</source>
        <translation type="unfinished"></translation>
    </message>
    <message>
        <location filename="../src/map_dialog_new.cpp" line="43"/>
        <source>Choose the scale and symbol set for the new map.</source>
        <translation type="unfinished"></translation>
    </message>
    <message>
        <location filename="../src/map_dialog_new.cpp" line="45"/>
        <source>Scale:  1 : </source>
        <translation type="unfinished"></translation>
    </message>
    <message>
        <location filename="../src/map_dialog_new.cpp" line="50"/>
        <source>Symbol sets:</source>
        <translation type="unfinished"></translation>
    </message>
    <message>
        <location filename="../src/map_dialog_new.cpp" line="53"/>
        <source>Only show symbol sets matching the selected scale</source>
        <translation type="unfinished"></translation>
    </message>
    <message>
        <location filename="../src/map_dialog_new.cpp" line="55"/>
        <source>Cancel</source>
        <translation type="unfinished"></translation>
    </message>
    <message>
        <location filename="../src/map_dialog_new.cpp" line="56"/>
        <source>Create</source>
        <translation type="unfinished"></translation>
    </message>
    <message>
        <location filename="../src/map_dialog_new.cpp" line="144"/>
        <source>Empty symbol set</source>
        <translation type="unfinished"></translation>
    </message>
    <message>
        <location filename="../src/map_dialog_new.cpp" line="182"/>
        <location filename="../src/map_dialog_new.cpp" line="237"/>
        <source>Load symbol set from a file...</source>
        <translation type="unfinished"></translation>
    </message>
    <message>
        <location filename="../src/map_dialog_new.cpp" line="233"/>
        <source>All symbol set files</source>
        <translation type="unfinished"></translation>
    </message>
    <message>
        <location filename="../src/map_dialog_new.cpp" line="235"/>
        <source>All files</source>
        <translation type="unfinished"></translation>
    </message>
</context>
<context>
    <name>OCAD8FileExport</name>
    <message>
<<<<<<< HEAD
        <location filename="../src/file_format_ocad8.cpp" line="1471"/>
=======
        <location filename="../src/file_format_ocad8.cpp" line="1539"/>
>>>>>>> 3b9ac58c
        <source>The map contains more than 256 colors which is not supported by ocd version 8.</source>
        <translation type="unfinished"></translation>
    </message>
    <message>
<<<<<<< HEAD
        <location filename="../src/file_format_ocad8.cpp" line="1475"/>
=======
        <location filename="../src/file_format_ocad8.cpp" line="1543"/>
>>>>>>> 3b9ac58c
        <source>libocad returned %1</source>
        <translation type="unfinished"></translation>
    </message>
    <message>
<<<<<<< HEAD
        <location filename="../src/file_format_ocad8.cpp" line="1594"/>
=======
        <location filename="../src/file_format_ocad8.cpp" line="1585"/>
        <source>Registration black is exported as a regular color.</source>
        <translation type="unfinished"></translation>
    </message>
    <message>
        <location filename="../src/file_format_ocad8.cpp" line="1680"/>
>>>>>>> 3b9ac58c
        <source>Unable to export fill pattern shift for an area object</source>
        <translation type="unfinished"></translation>
    </message>
    <message>
<<<<<<< HEAD
        <location filename="../src/file_format_ocad8.cpp" line="1738"/>
=======
        <location filename="../src/file_format_ocad8.cpp" line="1824"/>
>>>>>>> 3b9ac58c
        <source>Unable to export template: file type of &quot;%1&quot; is not supported yet</source>
        <translation type="unfinished"></translation>
    </message>
    <message>
<<<<<<< HEAD
        <location filename="../src/file_format_ocad8.cpp" line="1955"/>
=======
        <location filename="../src/file_format_ocad8.cpp" line="2041"/>
>>>>>>> 3b9ac58c
        <source>In line symbol &quot;%1&quot;, cannot represent cap/join combination.</source>
        <translation type="unfinished"></translation>
    </message>
    <message>
<<<<<<< HEAD
        <location filename="../src/file_format_ocad8.cpp" line="1979"/>
=======
        <location filename="../src/file_format_ocad8.cpp" line="2065"/>
>>>>>>> 3b9ac58c
        <source>In line symbol &quot;%1&quot;, neglecting the dash grouping.</source>
        <translation type="unfinished"></translation>
    </message>
    <message>
<<<<<<< HEAD
        <location filename="../src/file_format_ocad8.cpp" line="1990"/>
=======
        <location filename="../src/file_format_ocad8.cpp" line="2076"/>
>>>>>>> 3b9ac58c
        <source>In line symbol &quot;%1&quot;, the number of dashes in a group has been reduced to 2.</source>
        <translation type="unfinished"></translation>
    </message>
    <message>
<<<<<<< HEAD
        <location filename="../src/file_format_ocad8.cpp" line="2046"/>
=======
        <location filename="../src/file_format_ocad8.cpp" line="2132"/>
>>>>>>> 3b9ac58c
        <source>In line symbol &quot;%1&quot;, cannot export the borders correctly.</source>
        <translation type="unfinished"></translation>
    </message>
    <message>
<<<<<<< HEAD
        <location filename="../src/file_format_ocad8.cpp" line="2103"/>
=======
        <location filename="../src/file_format_ocad8.cpp" line="2189"/>
>>>>>>> 3b9ac58c
        <source>In area symbol &quot;%1&quot;, skipping a fill pattern.</source>
        <translation type="unfinished"></translation>
    </message>
    <message>
<<<<<<< HEAD
        <location filename="../src/file_format_ocad8.cpp" line="2153"/>
=======
        <location filename="../src/file_format_ocad8.cpp" line="2239"/>
>>>>>>> 3b9ac58c
        <source>In area symbol &quot;%1&quot;, assuming a &quot;shifted rows&quot; point pattern. This might be correct as well as incorrect.</source>
        <translation type="unfinished"></translation>
    </message>
    <message>
<<<<<<< HEAD
        <location filename="../src/file_format_ocad8.cpp" line="2192"/>
=======
        <location filename="../src/file_format_ocad8.cpp" line="2278"/>
>>>>>>> 3b9ac58c
        <source>In text symbol %1: custom character spacing is set, its implementation does not match OCAD&apos;s behavior yet</source>
        <translation type="unfinished"></translation>
    </message>
    <message>
<<<<<<< HEAD
        <location filename="../src/file_format_ocad8.cpp" line="2199"/>
=======
        <location filename="../src/file_format_ocad8.cpp" line="2285"/>
>>>>>>> 3b9ac58c
        <source>In text symbol %1: ignoring underlining</source>
        <translation type="unfinished"></translation>
    </message>
    <message>
<<<<<<< HEAD
        <location filename="../src/file_format_ocad8.cpp" line="2201"/>
=======
        <location filename="../src/file_format_ocad8.cpp" line="2287"/>
>>>>>>> 3b9ac58c
        <source>In text symbol %1: ignoring kerning</source>
        <translation type="unfinished"></translation>
    </message>
    <message>
<<<<<<< HEAD
        <location filename="../src/file_format_ocad8.cpp" line="2578"/>
=======
        <location filename="../src/file_format_ocad8.cpp" line="2668"/>
>>>>>>> 3b9ac58c
        <source>String truncated (truncation marked with three &apos;|&apos;): %1</source>
        <translation type="unfinished"></translation>
    </message>
</context>
<context>
    <name>OCAD8FileImport</name>
    <message>
        <location filename="../src/file_format_ocad8.cpp" line="112"/>
        <source>Could not allocate buffer.</source>
        <translation type="unfinished"></translation>
    </message>
    <message>
        <location filename="../src/file_format_ocad8.cpp" line="116"/>
        <source>libocad returned %1</source>
        <translation type="unfinished"></translation>
    </message>
    <message>
        <location filename="../src/file_format_ocad8.cpp" line="119"/>
        <source>OCAD files of version %1 are not supported!</source>
        <translation type="unfinished"></translation>
    </message>
    <message numerus="yes">
        <location filename="../src/file_format_ocad8.cpp" line="143"/>
        <source>%n color separation(s) were skipped, reason: Import disabled.</source>
        <translation type="unfinished">
            <numerusform></numerusform>
        </translation>
    </message>
    <message>
        <location filename="../src/file_format_ocad8.cpp" line="148"/>
        <source>Could not load the spot color definitions, error: %1</source>
        <translation type="unfinished"></translation>
    </message>
    <message>
        <location filename="../src/file_format_ocad8.cpp" line="207"/>
<<<<<<< HEAD
=======
        <source>Color &quot;Registration black&quot; is imported as a special color.</source>
        <translation type="unfinished"></translation>
    </message>
    <message>
        <location filename="../src/file_format_ocad8.cpp" line="271"/>
>>>>>>> 3b9ac58c
        <source>Unable to import symbol &quot;%3&quot; (%1.%2)</source>
        <translation type="unfinished"></translation>
    </message>
    <message>
<<<<<<< HEAD
        <location filename="../src/file_format_ocad8.cpp" line="220"/>
=======
        <location filename="../src/file_format_ocad8.cpp" line="284"/>
>>>>>>> 3b9ac58c
        <source>OCAD import layer</source>
        <translation type="unfinished"></translation>
    </message>
    <message>
<<<<<<< HEAD
        <location filename="../src/file_format_ocad8.cpp" line="358"/>
=======
        <location filename="../src/file_format_ocad8.cpp" line="422"/>
>>>>>>> 3b9ac58c
        <source>In dashed line symbol %1, pointed cap lengths for begin and end are different (%2 and %3). Using %4.</source>
        <translation type="unfinished"></translation>
    </message>
    <message>
<<<<<<< HEAD
        <location filename="../src/file_format_ocad8.cpp" line="375"/>
=======
        <location filename="../src/file_format_ocad8.cpp" line="439"/>
>>>>>>> 3b9ac58c
        <source>In dashed line symbol %1, the end length cannot be imported correctly.</source>
        <translation type="unfinished"></translation>
    </message>
    <message>
<<<<<<< HEAD
        <location filename="../src/file_format_ocad8.cpp" line="377"/>
=======
        <location filename="../src/file_format_ocad8.cpp" line="441"/>
>>>>>>> 3b9ac58c
        <source>In dashed line symbol %1, the end gap cannot be imported correctly.</source>
        <translation type="unfinished"></translation>
    </message>
    <message>
<<<<<<< HEAD
        <location filename="../src/file_format_ocad8.cpp" line="386"/>
=======
        <location filename="../src/file_format_ocad8.cpp" line="450"/>
>>>>>>> 3b9ac58c
        <source>In dashed line symbol %1, main and end length are different (%2 and %3). Using %4.</source>
        <translation type="unfinished"></translation>
    </message>
    <message>
<<<<<<< HEAD
        <location filename="../src/file_format_ocad8.cpp" line="396"/>
=======
        <location filename="../src/file_format_ocad8.cpp" line="460"/>
>>>>>>> 3b9ac58c
        <source>In dashed line symbol %1, gaps D and E are different (%2 and %3). Using %4.</source>
        <translation type="unfinished"></translation>
    </message>
    <message>
<<<<<<< HEAD
        <location filename="../src/file_format_ocad8.cpp" line="546"/>
=======
        <location filename="../src/file_format_ocad8.cpp" line="610"/>
>>>>>>> 3b9ac58c
        <source>Line symbol %1: suppressing dash symbol at line ends.</source>
        <translation type="unfinished"></translation>
    </message>
    <message>
<<<<<<< HEAD
        <location filename="../src/file_format_ocad8.cpp" line="690"/>
=======
        <location filename="../src/file_format_ocad8.cpp" line="754"/>
>>>>>>> 3b9ac58c
        <source>During import of text symbol %1: ignoring justified alignment</source>
        <translation type="unfinished"></translation>
    </message>
    <message>
<<<<<<< HEAD
        <location filename="../src/file_format_ocad8.cpp" line="696"/>
=======
        <location filename="../src/file_format_ocad8.cpp" line="760"/>
>>>>>>> 3b9ac58c
        <source>During import of text symbol %1: ignoring custom weight (%2)</source>
        <translation type="unfinished"></translation>
    </message>
    <message>
<<<<<<< HEAD
        <location filename="../src/file_format_ocad8.cpp" line="701"/>
=======
        <location filename="../src/file_format_ocad8.cpp" line="765"/>
>>>>>>> 3b9ac58c
        <source>During import of text symbol %1: custom character spacing is set, its implementation does not match OCAD&apos;s behavior yet</source>
        <translation type="unfinished"></translation>
    </message>
    <message>
<<<<<<< HEAD
        <location filename="../src/file_format_ocad8.cpp" line="706"/>
=======
        <location filename="../src/file_format_ocad8.cpp" line="770"/>
>>>>>>> 3b9ac58c
        <source>During import of text symbol %1: ignoring custom word spacing (%2%)</source>
        <translation type="unfinished"></translation>
    </message>
    <message>
<<<<<<< HEAD
        <location filename="../src/file_format_ocad8.cpp" line="711"/>
=======
        <location filename="../src/file_format_ocad8.cpp" line="775"/>
>>>>>>> 3b9ac58c
        <source>During import of text symbol %1: ignoring custom indents (%2/%3)</source>
        <translation type="unfinished"></translation>
    </message>
    <message>
<<<<<<< HEAD
        <location filename="../src/file_format_ocad8.cpp" line="732"/>
=======
        <location filename="../src/file_format_ocad8.cpp" line="796"/>
>>>>>>> 3b9ac58c
        <source>During import of text symbol %1: ignoring text framing (mode %2)</source>
        <translation type="unfinished"></translation>
    </message>
    <message>
<<<<<<< HEAD
        <location filename="../src/file_format_ocad8.cpp" line="884"/>
=======
        <location filename="../src/file_format_ocad8.cpp" line="948"/>
>>>>>>> 3b9ac58c
        <source>Unable to load object</source>
        <translation type="unfinished"></translation>
    </message>
    <message>
<<<<<<< HEAD
        <location filename="../src/file_format_ocad8.cpp" line="891"/>
=======
        <location filename="../src/file_format_ocad8.cpp" line="955"/>
>>>>>>> 3b9ac58c
        <source>Unable to import rectangle object</source>
        <translation type="unfinished"></translation>
    </message>
    <message>
<<<<<<< HEAD
        <location filename="../src/file_format_ocad8.cpp" line="939"/>
=======
        <location filename="../src/file_format_ocad8.cpp" line="1003"/>
>>>>>>> 3b9ac58c
        <source>Not importing text symbol, couldn&apos;t figure out path&apos; (npts=%1): %2</source>
        <translation type="unfinished"></translation>
    </message>
    <message>
<<<<<<< HEAD
        <location filename="../src/file_format_ocad8.cpp" line="1130"/>
        <location filename="../src/file_format_ocad8.cpp" line="1235"/>
=======
        <location filename="../src/file_format_ocad8.cpp" line="1194"/>
        <location filename="../src/file_format_ocad8.cpp" line="1299"/>
>>>>>>> 3b9ac58c
        <source>Unable to import template: background &quot;%1&quot; doesn&apos;t seem to be a raster image</source>
        <translation type="unfinished"></translation>
    </message>
    <message>
<<<<<<< HEAD
        <location filename="../src/file_format_ocad8.cpp" line="1340"/>
=======
        <location filename="../src/file_format_ocad8.cpp" line="1404"/>
>>>>>>> 3b9ac58c
        <source>Trying to import a text object with unknown coordinate format</source>
        <translation type="unfinished"></translation>
    </message>
    <message>
<<<<<<< HEAD
        <location filename="../src/file_format_ocad8.cpp" line="1439"/>
=======
        <location filename="../src/file_format_ocad8.cpp" line="1503"/>
>>>>>>> 3b9ac58c
        <source>Color id not found: %1, ignoring this color</source>
        <translation type="unfinished"></translation>
    </message>
</context>
<context>
    <name>OcdFileImport</name>
    <message>
        <location filename="../src/fileformats/ocd_file_format.cpp" line="101"/>
        <source>In line symbol %1 &apos;%2&apos;: %3</source>
        <translation type="unfinished"></translation>
    </message>
    <message>
<<<<<<< HEAD
        <location filename="../src/fileformats/ocd_file_format.cpp" line="305"/>
        <source>Spot color information was ignored.</source>
        <translation type="unfinished"></translation>
    </message>
    <message>
        <location filename="../src/fileformats/ocd_file_format.cpp" line="426"/>
        <source>Unable to import symbol %1.%2 &quot;%3&quot;: %4</source>
        <translation type="unfinished"></translation>
    </message>
    <message>
        <location filename="../src/fileformats/ocd_file_format.cpp" line="430"/>
        <source>Unsupported type &quot;%1&quot;.</source>
        <translation type="unfinished"></translation>
    </message>
    <message>
        <location filename="../src/fileformats/ocd_file_format.cpp" line="509"/>
        <source>Unable to import template: &quot;%1&quot; is not a supported template type.</source>
        <translation type="unfinished"></translation>
    </message>
    <message>
        <location filename="../src/fileformats/ocd_file_format.cpp" line="696"/>
        <source>Unsupported line style &apos;%1&apos;.</source>
        <translation type="unfinished"></translation>
    </message>
    <message>
        <location filename="../src/fileformats/ocd_file_format.cpp" line="708"/>
        <source>Different lengths for pointed caps at begin (%1 mm) and end (%2 mm) are not supported. Using %3 mm.</source>
        <translation type="unfinished"></translation>
    </message>
    <message>
        <location filename="../src/fileformats/ocd_file_format.cpp" line="724"/>
=======
        <location filename="../src/fileformats/ocd_file_format.cpp" line="109"/>
        <source>In text symbol %1 &apos;%2&apos;: %3</source>
        <translation type="unfinished"></translation>
    </message>
    <message>
        <location filename="../src/fileformats/ocd_file_format.cpp" line="300"/>
        <location filename="../src/fileformats/ocd_file_format.cpp" line="313"/>
        <source>Spot color information was ignored.</source>
        <translation type="unfinished"></translation>
    </message>
    <message>
        <location filename="../src/fileformats/ocd_file_format.cpp" line="432"/>
        <source>Unable to import symbol %1.%2 &quot;%3&quot;: %4</source>
        <translation type="unfinished"></translation>
    </message>
    <message>
        <location filename="../src/fileformats/ocd_file_format.cpp" line="436"/>
        <source>Unsupported type &quot;%1&quot;.</source>
        <translation type="unfinished"></translation>
    </message>
    <message>
        <location filename="../src/fileformats/ocd_file_format.cpp" line="523"/>
        <source>Unable to import template: &quot;%1&quot; is not a supported template type.</source>
        <translation type="unfinished"></translation>
    </message>
    <message>
        <location filename="../src/fileformats/ocd_file_format.cpp" line="767"/>
        <source>Unsupported line style &apos;%1&apos;.</source>
        <translation type="unfinished"></translation>
    </message>
    <message>
        <location filename="../src/fileformats/ocd_file_format.cpp" line="779"/>
        <source>Different lengths for pointed caps at begin (%1 mm) and end (%2 mm) are not supported. Using %3 mm.</source>
        <translation type="unfinished"></translation>
    </message>
    <message>
        <location filename="../src/fileformats/ocd_file_format.cpp" line="795"/>
>>>>>>> 3b9ac58c
        <source>The dash pattern cannot be imported correctly.</source>
        <translation type="unfinished"></translation>
    </message>
    <message>
<<<<<<< HEAD
        <location filename="../src/fileformats/ocd_file_format.cpp" line="739"/>
        <location filename="../src/fileformats/ocd_file_format.cpp" line="771"/>
=======
        <location filename="../src/fileformats/ocd_file_format.cpp" line="810"/>
        <location filename="../src/fileformats/ocd_file_format.cpp" line="842"/>
>>>>>>> 3b9ac58c
        <source>The dash pattern&apos;s end length (%1 mm) cannot be imported correctly. Using %2 mm.</source>
        <translation type="unfinished"></translation>
    </message>
    <message>
<<<<<<< HEAD
        <location filename="../src/fileformats/ocd_file_format.cpp" line="746"/>
        <location filename="../src/fileformats/ocd_file_format.cpp" line="786"/>
=======
        <location filename="../src/fileformats/ocd_file_format.cpp" line="817"/>
        <location filename="../src/fileformats/ocd_file_format.cpp" line="857"/>
>>>>>>> 3b9ac58c
        <source>The dash pattern&apos;s end gap (%1 mm) cannot be imported correctly. Using %2 mm.</source>
        <translation type="unfinished"></translation>
    </message>
    <message>
<<<<<<< HEAD
        <location filename="../src/fileformats/ocd_file_format.cpp" line="830"/>
=======
        <location filename="../src/fileformats/ocd_file_format.cpp" line="901"/>
>>>>>>> 3b9ac58c
        <source>Unsupported framing line style &apos;%1&apos;.</source>
        <translation type="unfinished"></translation>
    </message>
    <message>
<<<<<<< HEAD
        <location filename="../src/fileformats/ocd_file_format.cpp" line="916"/>
=======
        <location filename="../src/fileformats/ocd_file_format.cpp" line="987"/>
>>>>>>> 3b9ac58c
        <source>Skipped secondary point symbol.</source>
        <translation type="unfinished"></translation>
    </message>
    <message>
<<<<<<< HEAD
        <location filename="../src/fileformats/ocd_file_format.cpp" line="951"/>
=======
        <location filename="../src/fileformats/ocd_file_format.cpp" line="1022"/>
>>>>>>> 3b9ac58c
        <source>Suppressing dash symbol at line ends.</source>
        <translation type="unfinished"></translation>
    </message>
    <message>
<<<<<<< HEAD
        <location filename="../src/fileformats/ocd_file_format.cpp" line="1097"/>
        <source>During import of text symbol %1: ignoring justified alignment</source>
        <translation type="unfinished"></translation>
    </message>
    <message>
        <location filename="../src/fileformats/ocd_file_format.cpp" line="1103"/>
        <source>During import of text symbol %1: ignoring custom weight (%2)</source>
        <translation type="unfinished"></translation>
    </message>
    <message>
        <location filename="../src/fileformats/ocd_file_format.cpp" line="1108"/>
        <source>During import of text symbol %1: custom character spacing is set, its implementation does not match OCAD&apos;s behavior yet</source>
        <translation type="unfinished"></translation>
    </message>
    <message>
        <location filename="../src/fileformats/ocd_file_format.cpp" line="1113"/>
        <source>During import of text symbol %1: ignoring custom word spacing (%2%)</source>
        <translation type="unfinished"></translation>
    </message>
    <message>
        <location filename="../src/fileformats/ocd_file_format.cpp" line="1118"/>
        <source>During import of text symbol %1: ignoring custom indents (%2/%3)</source>
        <translation type="unfinished"></translation>
    </message>
    <message>
        <location filename="../src/fileformats/ocd_file_format.cpp" line="1139"/>
        <source>During import of text symbol %1: ignoring text framing (mode %2)</source>
        <translation type="unfinished"></translation>
    </message>
    <message>
        <location filename="../src/fileformats/ocd_file_format.cpp" line="1313"/>
=======
        <location filename="../src/fileformats/ocd_file_format.cpp" line="1167"/>
        <location filename="../src/fileformats/ocd_file_format.cpp" line="1256"/>
        <source>Justified alignment is not supported.</source>
        <translation type="unfinished"></translation>
    </message>
    <message>
        <location filename="../src/fileformats/ocd_file_format.cpp" line="1178"/>
        <location filename="../src/fileformats/ocd_file_format.cpp" line="1267"/>
        <source>Vertical alignment &apos;%1&apos; is not supported.</source>
        <translation type="unfinished"></translation>
    </message>
    <message>
        <location filename="../src/fileformats/ocd_file_format.cpp" line="1184"/>
        <location filename="../src/fileformats/ocd_file_format.cpp" line="1273"/>
        <source>Ignoring custom weight (%1).</source>
        <translation type="unfinished"></translation>
    </message>
    <message>
        <location filename="../src/fileformats/ocd_file_format.cpp" line="1188"/>
        <location filename="../src/fileformats/ocd_file_format.cpp" line="1277"/>
        <source>Custom character spacing may be incorrect.</source>
        <translation type="unfinished"></translation>
    </message>
    <message>
        <location filename="../src/fileformats/ocd_file_format.cpp" line="1192"/>
        <location filename="../src/fileformats/ocd_file_format.cpp" line="1281"/>
        <source>Ignoring custom word spacing (%1 %).</source>
        <translation type="unfinished"></translation>
    </message>
    <message>
        <location filename="../src/fileformats/ocd_file_format.cpp" line="1196"/>
        <source>Ignoring custom indents (%1/%2).</source>
        <translation type="unfinished"></translation>
    </message>
    <message>
        <location filename="../src/fileformats/ocd_file_format.cpp" line="1216"/>
        <location filename="../src/fileformats/ocd_file_format.cpp" line="1301"/>
        <source>Ignoring text framing (mode %1).</source>
        <translation type="unfinished"></translation>
    </message>
    <message>
        <location filename="../src/fileformats/ocd_file_format.cpp" line="1307"/>
        <source>Line text symbols are not yet supported. Marking the symbol as hidden.</source>
        <translation type="unfinished"></translation>
    </message>
    <message>
        <location filename="../src/fileformats/ocd_file_format.cpp" line="1470"/>
>>>>>>> 3b9ac58c
        <source>Unable to load object</source>
        <translation type="unfinished"></translation>
    </message>
    <message>
<<<<<<< HEAD
        <location filename="../src/fileformats/ocd_file_format.cpp" line="1323"/>
=======
        <location filename="../src/fileformats/ocd_file_format.cpp" line="1480"/>
>>>>>>> 3b9ac58c
        <source>Unable to import rectangle object</source>
        <translation type="unfinished"></translation>
    </message>
    <message>
<<<<<<< HEAD
        <location filename="../src/fileformats/ocd_file_format.cpp" line="1368"/>
=======
        <location filename="../src/fileformats/ocd_file_format.cpp" line="1521"/>
>>>>>>> 3b9ac58c
        <source>Not importing text symbol, couldn&apos;t figure out path&apos; (npts=%1): %2</source>
        <translation type="unfinished"></translation>
    </message>
    <message>
<<<<<<< HEAD
        <location filename="../src/fileformats/ocd_file_format.cpp" line="1613"/>
=======
        <location filename="../src/fileformats/ocd_file_format.cpp" line="1797"/>
>>>>>>> 3b9ac58c
        <source>Trying to import a text object with unknown coordinate format</source>
        <translation type="unfinished"></translation>
    </message>
    <message>
<<<<<<< HEAD
        <location filename="../src/fileformats/ocd_file_format.cpp" line="1634"/>
        <location filename="../src/fileformats/ocd_file_format.cpp" line="1638"/>
=======
        <location filename="../src/fileformats/ocd_file_format.cpp" line="1818"/>
        <location filename="../src/fileformats/ocd_file_format.cpp" line="1822"/>
>>>>>>> 3b9ac58c
        <source>Invalid data.</source>
        <translation type="unfinished"></translation>
    </message>
    <message>
<<<<<<< HEAD
        <location filename="../src/fileformats/ocd_file_format.cpp" line="1650"/>
        <location filename="../src/fileformats/ocd_file_format.cpp" line="1659"/>
        <location filename="../src/fileformats/ocd_file_format.cpp" line="1663"/>
        <location filename="../src/fileformats/ocd_file_format.cpp" line="1667"/>
=======
        <location filename="../src/fileformats/ocd_file_format.cpp" line="1834"/>
        <location filename="../src/fileformats/ocd_file_format.cpp" line="1843"/>
        <location filename="../src/fileformats/ocd_file_format.cpp" line="1847"/>
        <location filename="../src/fileformats/ocd_file_format.cpp" line="1851"/>
>>>>>>> 3b9ac58c
        <source>Untested file importer for format: OCD %1</source>
        <translation type="unfinished"></translation>
    </message>
    <message>
<<<<<<< HEAD
        <location filename="../src/fileformats/ocd_file_format.cpp" line="1673"/>
=======
        <location filename="../src/fileformats/ocd_file_format.cpp" line="1857"/>
>>>>>>> 3b9ac58c
        <source>OCD files of version %1 are not supported!</source>
        <translation type="unfinished"></translation>
    </message>
</context>
<context>
    <name>PaintOnTemplateSelectDialog</name>
    <message>
        <location filename="../src/template_tool_paint.cpp" line="206"/>
        <source>Select template to draw onto</source>
        <translation type="unfinished"></translation>
    </message>
    <message>
        <location filename="../src/template_tool_paint.cpp" line="220"/>
        <source>Cancel</source>
        <translation type="unfinished"></translation>
    </message>
    <message>
        <location filename="../src/template_tool_paint.cpp" line="221"/>
        <source>Draw</source>
        <translation type="unfinished"></translation>
    </message>
</context>
<context>
    <name>PaintOnTemplateTool</name>
    <message>
        <location filename="../src/template_tool_paint.cpp" line="58"/>
        <source>&lt;b&gt;Click and drag&lt;/b&gt;: Paint. &lt;b&gt;Right click and drag&lt;/b&gt;: Erase. </source>
        <translation type="unfinished"></translation>
    </message>
    <message>
        <location filename="../src/template_tool_paint.cpp" line="60"/>
        <source>Color selection</source>
        <translation type="unfinished"></translation>
    </message>
</context>
<context>
    <name>PanTool</name>
    <message>
        <location filename="../src/tool_pan.cpp" line="56"/>
        <location filename="../src/gui/print_tool.cpp" line="348"/>
        <source>&lt;b&gt;Drag&lt;/b&gt;: Move the map. </source>
        <translation type="unfinished"></translation>
    </message>
</context>
<context>
    <name>PercentageDelegate</name>
    <message>
        <location filename="../src/util/item_delegates.cpp" line="147"/>
        <location filename="../src/util/item_delegates.cpp" line="154"/>
        <source>%</source>
        <translation type="unfinished"></translation>
    </message>
</context>
<context>
    <name>PointSymbolEditorTool</name>
    <message>
        <location filename="../src/symbol_point_editor.cpp" line="968"/>
        <source>&lt;b&gt;Click&lt;/b&gt;: Add a coordinate. &lt;b&gt;%1+Click&lt;/b&gt;: Change the selected coordinate. </source>
        <translation type="unfinished"></translation>
    </message>
</context>
<context>
    <name>PointSymbolEditorWidget</name>
    <message>
        <location filename="../src/symbol_point_editor.cpp" line="55"/>
        <source>Always oriented to north (not rotatable)</source>
        <translation type="unfinished"></translation>
    </message>
    <message>
        <location filename="../src/symbol_point_editor.cpp" line="58"/>
        <source>Elements</source>
        <translation type="unfinished"></translation>
    </message>
    <message>
        <location filename="../src/symbol_point_editor.cpp" line="70"/>
        <location filename="../src/symbol_point_editor.cpp" line="927"/>
        <source>Point</source>
        <translation type="unfinished"></translation>
    </message>
    <message>
        <location filename="../src/symbol_point_editor.cpp" line="71"/>
        <location filename="../src/symbol_point_editor.cpp" line="929"/>
        <source>Line</source>
        <translation type="unfinished"></translation>
    </message>
    <message>
        <location filename="../src/symbol_point_editor.cpp" line="72"/>
        <location filename="../src/symbol_point_editor.cpp" line="931"/>
        <source>Area</source>
        <translation type="unfinished"></translation>
    </message>
    <message>
        <location filename="../src/symbol_point_editor.cpp" line="75"/>
        <source>Center all elements</source>
        <translation type="unfinished"></translation>
    </message>
    <message>
        <location filename="../src/symbol_point_editor.cpp" line="77"/>
        <source>Current element</source>
        <translation type="unfinished"></translation>
    </message>
    <message>
        <location filename="../src/symbol_point_editor.cpp" line="83"/>
        <source>Diameter &lt;b&gt;a&lt;/b&gt;:</source>
        <translation type="unfinished"></translation>
    </message>
    <message>
        <location filename="../src/symbol_point_editor.cpp" line="84"/>
        <location filename="../src/symbol_point_editor.cpp" line="90"/>
        <location filename="../src/symbol_point_editor.cpp" line="118"/>
        <source>mm</source>
        <translation type="unfinished"></translation>
    </message>
    <message>
        <location filename="../src/symbol_point_editor.cpp" line="86"/>
        <source>Inner color:</source>
        <translation type="unfinished"></translation>
    </message>
    <message>
        <location filename="../src/symbol_point_editor.cpp" line="89"/>
        <source>Outer width &lt;b&gt;b&lt;/b&gt;:</source>
        <translation type="unfinished"></translation>
    </message>
    <message>
        <location filename="../src/symbol_point_editor.cpp" line="92"/>
        <source>Outer color:</source>
        <translation type="unfinished"></translation>
    </message>
    <message>
        <location filename="../src/symbol_point_editor.cpp" line="117"/>
        <source>Line width:</source>
        <translation type="unfinished"></translation>
    </message>
    <message>
        <location filename="../src/symbol_point_editor.cpp" line="120"/>
        <source>Line color:</source>
        <translation type="unfinished"></translation>
    </message>
    <message>
        <location filename="../src/symbol_point_editor.cpp" line="123"/>
        <source>Line cap:</source>
        <translation type="unfinished"></translation>
    </message>
    <message>
        <location filename="../src/symbol_point_editor.cpp" line="125"/>
        <source>flat</source>
        <translation type="unfinished"></translation>
    </message>
    <message>
        <location filename="../src/symbol_point_editor.cpp" line="126"/>
        <location filename="../src/symbol_point_editor.cpp" line="133"/>
        <source>round</source>
        <translation type="unfinished"></translation>
    </message>
    <message>
        <location filename="../src/symbol_point_editor.cpp" line="127"/>
        <source>square</source>
        <translation type="unfinished"></translation>
    </message>
    <message>
        <location filename="../src/symbol_point_editor.cpp" line="130"/>
        <source>Line join:</source>
        <translation type="unfinished"></translation>
    </message>
    <message>
        <location filename="../src/symbol_point_editor.cpp" line="132"/>
        <source>miter</source>
        <translation type="unfinished"></translation>
    </message>
    <message>
        <location filename="../src/symbol_point_editor.cpp" line="134"/>
        <source>bevel</source>
        <translation type="unfinished"></translation>
    </message>
    <message>
        <location filename="../src/symbol_point_editor.cpp" line="136"/>
        <source>Line closed</source>
        <translation type="unfinished"></translation>
    </message>
    <message>
        <location filename="../src/symbol_point_editor.cpp" line="156"/>
        <source>Area color:</source>
        <translation type="unfinished"></translation>
    </message>
    <message>
        <location filename="../src/symbol_point_editor.cpp" line="169"/>
        <source>Coordinates:</source>
        <translation type="unfinished"></translation>
    </message>
    <message>
        <location filename="../src/symbol_point_editor.cpp" line="174"/>
        <source>X</source>
        <translation type="unfinished"></translation>
    </message>
    <message>
        <location filename="../src/symbol_point_editor.cpp" line="174"/>
        <source>Y</source>
        <translation type="unfinished"></translation>
    </message>
    <message>
        <location filename="../src/symbol_point_editor.cpp" line="174"/>
        <source>Curve start</source>
        <translation type="unfinished"></translation>
    </message>
    <message>
        <location filename="../src/symbol_point_editor.cpp" line="192"/>
        <source>Center by coordinate average</source>
        <translation type="unfinished"></translation>
    </message>
    <message>
        <location filename="../src/symbol_point_editor.cpp" line="372"/>
        <source>[Midpoint]</source>
        <translation type="unfinished"></translation>
    </message>
    <message>
        <location filename="../src/symbol_point_editor.cpp" line="934"/>
        <source>Unknown</source>
        <translation type="unfinished"></translation>
    </message>
</context>
<context>
    <name>PointSymbolSettings</name>
    <message>
        <location filename="../src/symbol_point.cpp" line="443"/>
        <source>Point symbol</source>
        <translation type="unfinished"></translation>
    </message>
</context>
<context>
    <name>PrintTool</name>
    <message>
<<<<<<< HEAD
        <location filename="../src/gui/print_tool.cpp" line="50"/>
        <location filename="../src/gui/print_tool.cpp" line="344"/>
        <location filename="../src/gui/print_tool.cpp" line="353"/>
        <location filename="../src/gui/print_tool.cpp" line="358"/>
        <location filename="../src/gui/print_tool.cpp" line="363"/>
        <location filename="../src/gui/print_tool.cpp" line="368"/>
        <location filename="../src/gui/print_tool.cpp" line="372"/>
        <source>&lt;b&gt;Drag&lt;/b&gt;: Move the print area or its borders. </source>
=======
        <location filename="../src/gui/print_tool.cpp" line="49"/>
        <location filename="../src/gui/print_tool.cpp" line="371"/>
        <source>&lt;b&gt;Drag&lt;/b&gt;: Move the map, the print area or the area&apos;s borders. </source>
        <translation type="unfinished"></translation>
    </message>
    <message>
        <location filename="../src/gui/print_tool.cpp" line="343"/>
        <source>&lt;b&gt;Drag&lt;/b&gt;: Move the print area. </source>
        <translation type="unfinished"></translation>
    </message>
    <message>
        <location filename="../src/gui/print_tool.cpp" line="347"/>
        <source>&lt;b&gt;Drag&lt;/b&gt;: Move the map. </source>
        <translation type="unfinished"></translation>
    </message>
    <message>
        <location filename="../src/gui/print_tool.cpp" line="352"/>
        <location filename="../src/gui/print_tool.cpp" line="357"/>
        <source>&lt;b&gt;Drag&lt;/b&gt;: Move the print area&apos;s border. </source>
        <translation type="unfinished"></translation>
    </message>
    <message>
        <location filename="../src/gui/print_tool.cpp" line="362"/>
        <location filename="../src/gui/print_tool.cpp" line="367"/>
        <source>&lt;b&gt;Drag&lt;/b&gt;: Move the print area&apos;s borders. </source>
>>>>>>> 3b9ac58c
        <translation type="unfinished"></translation>
    </message>
</context>
<context>
    <name>PrintWidget</name>
    <message>
<<<<<<< HEAD
        <location filename="../src/gui/print_widget.cpp" line="372"/>
=======
        <location filename="../src/gui/print_widget.cpp" line="384"/>
>>>>>>> 3b9ac58c
        <source>Export to PDF or PS</source>
        <translation type="unfinished"></translation>
    </message>
    <message>
<<<<<<< HEAD
        <location filename="../src/gui/print_widget.cpp" line="141"/>
=======
        <location filename="../src/gui/print_widget.cpp" line="152"/>
>>>>>>> 3b9ac58c
        <source>Show templates</source>
        <translation type="unfinished"></translation>
    </message>
    <message>
<<<<<<< HEAD
        <location filename="../src/gui/print_widget.cpp" line="144"/>
=======
        <location filename="../src/gui/print_widget.cpp" line="155"/>
>>>>>>> 3b9ac58c
        <source>Show grid</source>
        <translation type="unfinished"></translation>
    </message>
    <message>
<<<<<<< HEAD
        <location filename="../src/gui/print_widget.cpp" line="90"/>
=======
        <location filename="../src/gui/print_widget.cpp" line="89"/>
>>>>>>> 3b9ac58c
        <source>Page orientation:</source>
        <translation type="unfinished"></translation>
    </message>
    <message>
<<<<<<< HEAD
        <location filename="../src/gui/print_widget.cpp" line="61"/>
=======
        <location filename="../src/gui/print_widget.cpp" line="60"/>
>>>>>>> 3b9ac58c
        <source>Printer:</source>
        <translation type="unfinished"></translation>
    </message>
    <message>
<<<<<<< HEAD
        <location filename="../src/gui/print_widget.cpp" line="83"/>
=======
        <location filename="../src/gui/print_widget.cpp" line="82"/>
>>>>>>> 3b9ac58c
        <source>Portrait</source>
        <translation type="unfinished"></translation>
    </message>
    <message>
<<<<<<< HEAD
        <location filename="../src/gui/print_widget.cpp" line="85"/>
=======
        <location filename="../src/gui/print_widget.cpp" line="84"/>
>>>>>>> 3b9ac58c
        <source>Landscape</source>
        <translation type="unfinished"></translation>
    </message>
    <message>
<<<<<<< HEAD
        <location filename="../src/gui/print_widget.cpp" line="64"/>
=======
        <location filename="../src/gui/print_widget.cpp" line="63"/>
>>>>>>> 3b9ac58c
        <source>Page format:</source>
        <translation type="unfinished"></translation>
    </message>
    <message>
<<<<<<< HEAD
        <location filename="../src/gui/print_widget.cpp" line="93"/>
=======
        <location filename="../src/gui/print_widget.cpp" line="92"/>
>>>>>>> 3b9ac58c
        <source>Copies:</source>
        <translation type="unfinished"></translation>
    </message>
    <message>
<<<<<<< HEAD
        <location filename="../src/gui/print_widget.cpp" line="106"/>
=======
        <location filename="../src/gui/print_widget.cpp" line="105"/>
>>>>>>> 3b9ac58c
        <source>Left:</source>
        <translation type="unfinished"></translation>
    </message>
    <message>
<<<<<<< HEAD
        <location filename="../src/gui/print_widget.cpp" line="109"/>
=======
        <location filename="../src/gui/print_widget.cpp" line="108"/>
>>>>>>> 3b9ac58c
        <source>Top:</source>
        <translation type="unfinished"></translation>
    </message>
    <message>
<<<<<<< HEAD
        <location filename="../src/gui/print_widget.cpp" line="112"/>
=======
        <location filename="../src/gui/print_widget.cpp" line="111"/>
>>>>>>> 3b9ac58c
        <source>Width:</source>
        <translation type="unfinished"></translation>
    </message>
    <message>
<<<<<<< HEAD
        <location filename="../src/gui/print_widget.cpp" line="115"/>
=======
        <location filename="../src/gui/print_widget.cpp" line="114"/>
>>>>>>> 3b9ac58c
        <source>Height:</source>
        <translation type="unfinished"></translation>
    </message>
    <message>
<<<<<<< HEAD
        <location filename="../src/gui/print_widget.cpp" line="153"/>
=======
        <location filename="../src/gui/print_widget.cpp" line="164"/>
>>>>>>> 3b9ac58c
        <source>Preview...</source>
        <translation type="unfinished"></translation>
    </message>
    <message>
<<<<<<< HEAD
        <location filename="../src/gui/print_widget.cpp" line="98"/>
=======
        <location filename="../src/gui/print_widget.cpp" line="97"/>
>>>>>>> 3b9ac58c
        <source>Single page</source>
        <translation type="unfinished"></translation>
    </message>
    <message>
<<<<<<< HEAD
        <location filename="../src/gui/print_widget.cpp" line="99"/>
=======
        <location filename="../src/gui/print_widget.cpp" line="98"/>
>>>>>>> 3b9ac58c
        <source>Custom area</source>
        <translation type="unfinished"></translation>
    </message>
    <message>
<<<<<<< HEAD
        <location filename="../src/gui/print_widget.cpp" line="100"/>
=======
        <location filename="../src/gui/print_widget.cpp" line="99"/>
>>>>>>> 3b9ac58c
        <source>Map area:</source>
        <translation type="unfinished"></translation>
    </message>
    <message>
<<<<<<< HEAD
        <location filename="../src/gui/print_widget.cpp" line="102"/>
=======
        <location filename="../src/gui/print_widget.cpp" line="101"/>
>>>>>>> 3b9ac58c
        <source>Center print area</source>
        <translation type="unfinished"></translation>
    </message>
    <message>
<<<<<<< HEAD
        <location filename="../src/gui/print_widget.cpp" line="70"/>
        <location filename="../src/gui/print_widget.cpp" line="74"/>
        <location filename="../src/gui/print_widget.cpp" line="105"/>
        <location filename="../src/gui/print_widget.cpp" line="108"/>
        <location filename="../src/gui/print_widget.cpp" line="111"/>
        <location filename="../src/gui/print_widget.cpp" line="114"/>
        <location filename="../src/gui/print_widget.cpp" line="117"/>
=======
        <location filename="../src/gui/print_widget.cpp" line="69"/>
        <location filename="../src/gui/print_widget.cpp" line="73"/>
        <location filename="../src/gui/print_widget.cpp" line="104"/>
        <location filename="../src/gui/print_widget.cpp" line="107"/>
        <location filename="../src/gui/print_widget.cpp" line="110"/>
        <location filename="../src/gui/print_widget.cpp" line="113"/>
        <location filename="../src/gui/print_widget.cpp" line="116"/>
>>>>>>> 3b9ac58c
        <source>mm</source>
        <translation type="unfinished"></translation>
    </message>
    <message>
<<<<<<< HEAD
        <location filename="../src/gui/print_widget.cpp" line="118"/>
=======
        <location filename="../src/gui/print_widget.cpp" line="117"/>
>>>>>>> 3b9ac58c
        <source>Page overlap:</source>
        <translation type="unfinished"></translation>
    </message>
    <message>
<<<<<<< HEAD
        <location filename="../src/gui/print_widget.cpp" line="122"/>
=======
        <location filename="../src/gui/print_widget.cpp" line="121"/>
>>>>>>> 3b9ac58c
        <source>Options</source>
        <translation type="unfinished"></translation>
    </message>
    <message>
<<<<<<< HEAD
        <location filename="../src/gui/print_widget.cpp" line="128"/>
=======
        <location filename="../src/gui/print_widget.cpp" line="127"/>
        <source>Normal output</source>
        <translation type="unfinished"></translation>
    </message>
    <message>
        <location filename="../src/gui/print_widget.cpp" line="129"/>
        <source>Color separations</source>
        <translation type="unfinished"></translation>
    </message>
    <message>
        <location filename="../src/gui/print_widget.cpp" line="139"/>
>>>>>>> 3b9ac58c
        <source>Resolution:</source>
        <translation type="unfinished"></translation>
    </message>
    <message>
<<<<<<< HEAD
        <location filename="../src/gui/print_widget.cpp" line="130"/>
=======
        <location filename="../src/gui/print_widget.cpp" line="141"/>
>>>>>>> 3b9ac58c
        <source>Print in different scale:</source>
        <translation type="unfinished"></translation>
    </message>
    <message>
<<<<<<< HEAD
        <location filename="../src/gui/print_widget.cpp" line="147"/>
=======
        <location filename="../src/gui/print_widget.cpp" line="158"/>
>>>>>>> 3b9ac58c
        <source>Simulate overprinting</source>
        <translation type="unfinished"></translation>
    </message>
    <message>
<<<<<<< HEAD
        <location filename="../src/gui/print_widget.cpp" line="155"/>
        <location filename="../src/gui/print_widget.cpp" line="253"/>
=======
        <location filename="../src/gui/print_widget.cpp" line="166"/>
        <location filename="../src/gui/print_widget.cpp" line="265"/>
>>>>>>> 3b9ac58c
        <source>Print</source>
        <translation type="unfinished"></translation>
    </message>
    <message>
<<<<<<< HEAD
        <location filename="../src/gui/print_widget.cpp" line="159"/>
=======
        <location filename="../src/gui/print_widget.cpp" line="170"/>
>>>>>>> 3b9ac58c
        <source>Export...</source>
        <translation type="unfinished"></translation>
    </message>
    <message>
<<<<<<< HEAD
        <location filename="../src/gui/print_widget.cpp" line="258"/>
=======
        <location filename="../src/gui/print_widget.cpp" line="270"/>
>>>>>>> 3b9ac58c
        <source>PDF export</source>
        <translation type="unfinished"></translation>
    </message>
    <message>
<<<<<<< HEAD
        <location filename="../src/gui/print_widget.cpp" line="269"/>
=======
        <location filename="../src/gui/print_widget.cpp" line="281"/>
>>>>>>> 3b9ac58c
        <source>Image export</source>
        <translation type="unfinished"></translation>
    </message>
    <message>
<<<<<<< HEAD
        <location filename="../src/gui/print_widget.cpp" line="374"/>
=======
        <location filename="../src/gui/print_widget.cpp" line="386"/>
>>>>>>> 3b9ac58c
        <source>Save to PDF</source>
        <translation type="unfinished"></translation>
    </message>
    <message>
<<<<<<< HEAD
        <location filename="../src/gui/print_widget.cpp" line="697"/>
        <location filename="../src/gui/print_widget.cpp" line="737"/>
=======
        <location filename="../src/gui/print_widget.cpp" line="728"/>
        <location filename="../src/gui/print_widget.cpp" line="768"/>
>>>>>>> 3b9ac58c
        <source>dpi</source>
        <translation type="unfinished"></translation>
    </message>
    <message>
<<<<<<< HEAD
        <location filename="../src/gui/print_widget.cpp" line="840"/>
=======
        <location filename="../src/gui/print_widget.cpp" line="860"/>
        <source>Print Preview Progress</source>
        <translation type="unfinished"></translation>
    </message>
    <message>
        <location filename="../src/gui/print_widget.cpp" line="889"/>
>>>>>>> 3b9ac58c
        <source>Warning</source>
        <translation type="unfinished"></translation>
    </message>
    <message>
<<<<<<< HEAD
        <location filename="../src/gui/print_widget.cpp" line="840"/>
=======
        <location filename="../src/gui/print_widget.cpp" line="889"/>
>>>>>>> 3b9ac58c
        <source>A non-standard view mode is activated. Are you sure to print / export the map like this?</source>
        <translation type="unfinished"></translation>
    </message>
    <message>
<<<<<<< HEAD
        <location filename="../src/gui/print_widget.cpp" line="851"/>
=======
        <location filename="../src/gui/print_widget.cpp" line="900"/>
>>>>>>> 3b9ac58c
        <source>PNG</source>
        <translation type="unfinished"></translation>
    </message>
    <message>
<<<<<<< HEAD
        <location filename="../src/gui/print_widget.cpp" line="852"/>
=======
        <location filename="../src/gui/print_widget.cpp" line="901"/>
>>>>>>> 3b9ac58c
        <source>BMP</source>
        <translation type="unfinished"></translation>
    </message>
    <message>
<<<<<<< HEAD
        <location filename="../src/gui/print_widget.cpp" line="853"/>
=======
        <location filename="../src/gui/print_widget.cpp" line="902"/>
>>>>>>> 3b9ac58c
        <source>TIFF</source>
        <translation type="unfinished"></translation>
    </message>
    <message>
<<<<<<< HEAD
        <location filename="../src/gui/print_widget.cpp" line="854"/>
=======
        <location filename="../src/gui/print_widget.cpp" line="903"/>
>>>>>>> 3b9ac58c
        <source>JPEG</source>
        <translation type="unfinished"></translation>
    </message>
    <message>
<<<<<<< HEAD
        <location filename="../src/gui/print_widget.cpp" line="858"/>
=======
        <location filename="../src/gui/print_widget.cpp" line="907"/>
>>>>>>> 3b9ac58c
        <source>PDF</source>
        <translation type="unfinished"></translation>
    </message>
    <message>
<<<<<<< HEAD
        <location filename="../src/gui/print_widget.cpp" line="861"/>
=======
        <location filename="../src/gui/print_widget.cpp" line="910"/>
>>>>>>> 3b9ac58c
        <source>Export map ...</source>
        <translation type="unfinished"></translation>
    </message>
    <message>
<<<<<<< HEAD
        <location filename="../src/gui/print_widget.cpp" line="860"/>
=======
        <location filename="../src/gui/print_widget.cpp" line="909"/>
>>>>>>> 3b9ac58c
        <source>All files (*.*)</source>
        <translation type="unfinished"></translation>
    </message>
    <message>
<<<<<<< HEAD
        <location filename="../src/gui/print_widget.cpp" line="885"/>
        <location filename="../src/gui/print_widget.cpp" line="979"/>
=======
        <location filename="../src/gui/print_widget.cpp" line="916"/>
        <source>Printing Progress</source>
        <translation type="unfinished"></translation>
    </message>
    <message>
        <location filename="../src/gui/print_widget.cpp" line="940"/>
        <location filename="../src/gui/print_widget.cpp" line="1052"/>
>>>>>>> 3b9ac58c
        <source>Error</source>
        <translation type="unfinished"></translation>
    </message>
    <message>
<<<<<<< HEAD
        <location filename="../src/gui/print_widget.cpp" line="885"/>
=======
        <location filename="../src/gui/print_widget.cpp" line="940"/>
>>>>>>> 3b9ac58c
        <source>Failed to save the image. Does the path exist? Do you have sufficient rights?</source>
        <translation type="unfinished"></translation>
    </message>
    <message>
<<<<<<< HEAD
        <location filename="../src/gui/print_widget.cpp" line="889"/>
        <location filename="../src/gui/print_widget.cpp" line="920"/>
=======
        <location filename="../src/gui/print_widget.cpp" line="944"/>
        <location filename="../src/gui/print_widget.cpp" line="991"/>
>>>>>>> 3b9ac58c
        <source>Exported successfully to %1</source>
        <translation type="unfinished"></translation>
    </message>
    <message>
<<<<<<< HEAD
        <location filename="../src/gui/print_widget.cpp" line="918"/>
=======
        <location filename="../src/gui/print_widget.cpp" line="975"/>
        <source>Canceled.</source>
        <translation type="unfinished"></translation>
    </message>
    <message>
        <location filename="../src/gui/print_widget.cpp" line="980"/>
        <source>Printing</source>
        <translation type="unfinished"></translation>
    </message>
    <message>
        <location filename="../src/gui/print_widget.cpp" line="981"/>
        <source>The print job could not be stopped.</source>
        <translation type="unfinished"></translation>
    </message>
    <message>
        <location filename="../src/gui/print_widget.cpp" line="987"/>
>>>>>>> 3b9ac58c
        <source>Successfully created print job</source>
        <translation type="unfinished"></translation>
    </message>
    <message>
<<<<<<< HEAD
        <location filename="../src/gui/print_widget.cpp" line="972"/>
=======
        <location filename="../src/gui/print_widget.cpp" line="1045"/>
>>>>>>> 3b9ac58c
        <source>Unknown</source>
        <comment>Paper size</comment>
        <translation type="unfinished"></translation>
    </message>
    <message>
<<<<<<< HEAD
        <location filename="../src/gui/print_widget.cpp" line="979"/>
=======
        <location filename="../src/gui/print_widget.cpp" line="1052"/>
>>>>>>> 3b9ac58c
        <source>The map area is empty. Output canceled.</source>
        <translation type="unfinished"></translation>
    </message>
</context>
<context>
    <name>ProjectedCRSSelector</name>
    <message>
        <location filename="../src/georeferencing_dialog.cpp" line="846"/>
        <source>&amp;Coordinate reference system:</source>
        <translation type="unfinished"></translation>
    </message>
</context>
<context>
    <name>QApplication</name>
    <message>
        <location filename="../src/dxfparser.cpp" line="36"/>
        <source>Could not open the file.</source>
        <comment>DXFParser</comment>
        <translation type="unfinished"></translation>
    </message>
    <message>
        <location filename="../src/dxfparser.cpp" line="52"/>
        <source>The file is not an DXF file.</source>
        <comment>DXFParser</comment>
<<<<<<< HEAD
=======
        <translation type="unfinished"></translation>
    </message>
    <message>
        <location filename="../src/core/map_color.cpp" line="73"/>
        <source>Registration black (all printed colors)</source>
        <comment>MapColor</comment>
>>>>>>> 3b9ac58c
        <translation type="unfinished"></translation>
    </message>
</context>
<context>
    <name>QFile</name>
    <message>
<<<<<<< HEAD
        <location filename="../src/util.cpp" line="226"/>
=======
        <location filename="../src/util.cpp" line="227"/>
>>>>>>> 3b9ac58c
        <location filename="../src/util.cpp" line="234"/>
        <location filename="../src/util.cpp" line="263"/>
        <source>Error</source>
        <translation type="unfinished"></translation>
    </message>
    <message>
<<<<<<< HEAD
        <location filename="../src/util.cpp" line="234"/>
=======
        <location filename="../src/util.cpp" line="227"/>
>>>>>>> 3b9ac58c
        <source>Failed to locate the help files.</source>
        <translation type="unfinished"></translation>
    </message>
    <message>
<<<<<<< HEAD
        <location filename="../src/util.cpp" line="226"/>
=======
        <location filename="../src/util.cpp" line="234"/>
>>>>>>> 3b9ac58c
        <source>Failed to locate the help browser (&quot;Qt Assistant&quot;).</source>
        <translation type="unfinished"></translation>
    </message>
    <message>
        <location filename="../src/util.cpp" line="264"/>
        <source>Failed to launch the help browser (&quot;Qt Assistant&quot;).</source>
        <translation type="unfinished"></translation>
    </message>
</context>
<context>
    <name>ReopenTemplateDialog</name>
    <message>
        <location filename="../src/template_dialog_reopen.cpp" line="36"/>
        <source>Reopen template</source>
        <translation type="unfinished"></translation>
    </message>
    <message>
        <location filename="../src/template_dialog_reopen.cpp" line="38"/>
        <source>Drag items from the left list to the desired spot in the right list to reload them.</source>
        <translation type="unfinished"></translation>
    </message>
    <message>
        <location filename="../src/template_dialog_reopen.cpp" line="40"/>
        <source>Closed templates:</source>
        <translation type="unfinished"></translation>
    </message>
    <message>
        <location filename="../src/template_dialog_reopen.cpp" line="43"/>
        <source>Clear list</source>
        <translation type="unfinished"></translation>
    </message>
    <message>
        <location filename="../src/template_dialog_reopen.cpp" line="46"/>
        <source>Active templates:</source>
        <translation type="unfinished"></translation>
    </message>
    <message>
        <location filename="../src/template_dialog_reopen.cpp" line="55"/>
        <source>- Map -</source>
        <translation type="unfinished"></translation>
    </message>
</context>
<context>
    <name>ReplaceSymbolSetDialog</name>
    <message>
        <location filename="../src/symbol_dialog_replace.cpp" line="41"/>
        <source>Replace symbol set</source>
        <translation type="unfinished"></translation>
    </message>
    <message>
        <location filename="../src/symbol_dialog_replace.cpp" line="43"/>
        <source>Configure how the symbols should be replaced, and which.</source>
        <translation type="unfinished"></translation>
    </message>
    <message>
        <location filename="../src/symbol_dialog_replace.cpp" line="45"/>
        <source>Import all new symbols, even if not used as replacement</source>
        <translation type="unfinished"></translation>
    </message>
    <message>
        <location filename="../src/symbol_dialog_replace.cpp" line="47"/>
        <source>Delete original symbols which are unused after the replacement</source>
        <translation type="unfinished"></translation>
    </message>
    <message>
        <location filename="../src/symbol_dialog_replace.cpp" line="49"/>
        <source>Delete unused colors after the replacement</source>
        <translation type="unfinished"></translation>
    </message>
    <message>
        <location filename="../src/symbol_dialog_replace.cpp" line="52"/>
        <source>Symbol mapping:</source>
        <translation type="unfinished"></translation>
    </message>
    <message>
        <location filename="../src/symbol_dialog_replace.cpp" line="53"/>
        <source>Match replacement symbols by symbol number</source>
        <translation type="unfinished"></translation>
    </message>
    <message>
        <location filename="../src/symbol_dialog_replace.cpp" line="59"/>
        <source>Original</source>
        <translation type="unfinished"></translation>
    </message>
    <message>
        <location filename="../src/symbol_dialog_replace.cpp" line="59"/>
        <source>Replacement</source>
        <translation type="unfinished"></translation>
    </message>
    <message>
        <location filename="../src/symbol_dialog_replace.cpp" line="284"/>
        <source>- None -</source>
        <translation type="unfinished"></translation>
    </message>
    <message>
        <location filename="../src/symbol_dialog_replace.cpp" line="316"/>
        <source>Choose map file to load symbols from</source>
        <translation type="unfinished"></translation>
    </message>
    <message>
        <location filename="../src/symbol_dialog_replace.cpp" line="324"/>
        <source>Error</source>
        <translation type="unfinished"></translation>
    </message>
    <message>
        <location filename="../src/symbol_dialog_replace.cpp" line="324"/>
        <source>Cannot load map file, aborting.</source>
        <translation type="unfinished"></translation>
    </message>
    <message>
        <location filename="../src/symbol_dialog_replace.cpp" line="330"/>
        <source>Warning</source>
        <translation type="unfinished"></translation>
    </message>
    <message>
        <location filename="../src/symbol_dialog_replace.cpp" line="331"/>
        <source>The chosen symbol set has a scale of 1:%1, while the map scale is 1:%2. Do you really want to choose this set?</source>
        <translation type="unfinished"></translation>
    </message>
</context>
<context>
    <name>RotateMapDialog</name>
    <message>
        <location filename="../src/map_dialog_rotate.cpp" line="40"/>
        <source>Rotate map</source>
        <translation type="unfinished"></translation>
    </message>
    <message>
        <location filename="../src/map_dialog_rotate.cpp" line="47"/>
        <source>Angle (counter-clockwise):</source>
        <translation type="unfinished"></translation>
    </message>
    <message utf8="true">
        <location filename="../src/map_dialog_rotate.cpp" line="46"/>
        <source>°</source>
        <translation type="unfinished"></translation>
    </message>
    <message>
        <location filename="../src/map_dialog_rotate.cpp" line="44"/>
        <source>Rotation parameters</source>
        <translation type="unfinished"></translation>
    </message>
    <message>
        <location filename="../src/map_dialog_rotate.cpp" line="49"/>
        <source>Rotate around:</source>
        <translation type="unfinished"></translation>
    </message>
    <message>
        <location filename="../src/map_dialog_rotate.cpp" line="51"/>
        <source>Map coordinate system origin</source>
        <comment>Rotation center point</comment>
        <translation type="unfinished"></translation>
    </message>
    <message>
        <location filename="../src/map_dialog_rotate.cpp" line="55"/>
        <source>Georeferencing reference point</source>
        <comment>Rotation center point</comment>
        <translation type="unfinished"></translation>
    </message>
    <message>
        <location filename="../src/map_dialog_rotate.cpp" line="60"/>
        <source>Other point,</source>
        <comment>Rotation center point</comment>
        <translation type="unfinished"></translation>
    </message>
    <message>
        <location filename="../src/map_dialog_rotate.cpp" line="61"/>
        <location filename="../src/map_dialog_rotate.cpp" line="62"/>
        <source>mm</source>
        <translation type="unfinished"></translation>
    </message>
    <message>
        <location filename="../src/map_dialog_rotate.cpp" line="65"/>
        <source>X:</source>
        <comment>x coordinate</comment>
        <translation type="unfinished"></translation>
    </message>
    <message>
        <location filename="../src/map_dialog_rotate.cpp" line="67"/>
        <source>Y:</source>
        <comment>y coordinate</comment>
        <translation type="unfinished"></translation>
    </message>
    <message>
        <location filename="../src/map_dialog_rotate.cpp" line="73"/>
        <source>Options</source>
        <translation type="unfinished"></translation>
    </message>
    <message>
        <location filename="../src/map_dialog_rotate.cpp" line="75"/>
        <source>Adjust georeferencing reference point</source>
        <translation type="unfinished"></translation>
    </message>
    <message>
        <location filename="../src/map_dialog_rotate.cpp" line="82"/>
        <source>Adjust georeferencing declination</source>
        <translation type="unfinished"></translation>
    </message>
    <message>
        <location filename="../src/map_dialog_rotate.cpp" line="89"/>
        <source>Rotate non-georeferenced templates</source>
        <translation type="unfinished"></translation>
    </message>
</context>
<context>
    <name>RotatePatternTool</name>
    <message utf8="true">
        <location filename="../src/tool_rotate_pattern.cpp" line="156"/>
        <source>&lt;b&gt;Angle:&lt;/b&gt; %1° </source>
        <translation type="unfinished"></translation>
    </message>
    <message>
        <location filename="../src/tool_rotate_pattern.cpp" line="157"/>
        <source>&lt;b&gt;%1&lt;/b&gt;: Fixed angles. </source>
        <translation type="unfinished"></translation>
    </message>
    <message>
        <location filename="../src/tool_rotate_pattern.cpp" line="161"/>
        <source>&lt;b&gt;Drag&lt;/b&gt;: Set the direction of area fill patterns or point objects. </source>
        <translation type="unfinished"></translation>
    </message>
</context>
<context>
    <name>RotateTool</name>
    <message utf8="true">
        <location filename="../src/tool_rotate.cpp" line="184"/>
        <source>&lt;b&gt;Rotation:&lt;/b&gt; %1° </source>
        <translation type="unfinished"></translation>
    </message>
    <message>
        <location filename="../src/tool_rotate.cpp" line="185"/>
        <source>&lt;b&gt;%1&lt;/b&gt;: Fixed angles. </source>
        <translation type="unfinished"></translation>
    </message>
    <message>
        <location filename="../src/tool_rotate.cpp" line="189"/>
        <location filename="../src/tool_rotate.cpp" line="193"/>
        <source>&lt;b&gt;Click&lt;/b&gt;: Set the center of rotation. </source>
        <translation type="unfinished"></translation>
    </message>
    <message>
        <location filename="../src/tool_rotate.cpp" line="194"/>
        <source>&lt;b&gt;Drag&lt;/b&gt;: Rotate the selected objects. </source>
        <translation type="unfinished"></translation>
    </message>
</context>
<context>
    <name>ScaleMapDialog</name>
    <message>
        <location filename="../src/map_dialog_scale.cpp" line="39"/>
        <source>Change map scale</source>
        <translation type="unfinished"></translation>
    </message>
    <message>
        <location filename="../src/map_dialog_scale.cpp" line="43"/>
        <source>Scaling parameters</source>
        <translation type="unfinished"></translation>
    </message>
    <message>
        <location filename="../src/map_dialog_scale.cpp" line="47"/>
        <source>New scale:  1 :</source>
        <translation type="unfinished"></translation>
    </message>
    <message>
        <location filename="../src/map_dialog_scale.cpp" line="49"/>
        <source>Scaling center:</source>
        <translation type="unfinished"></translation>
    </message>
    <message>
        <location filename="../src/map_dialog_scale.cpp" line="51"/>
        <source>Map coordinate system origin</source>
        <comment>Scaling center point</comment>
        <translation type="unfinished"></translation>
    </message>
    <message>
        <location filename="../src/map_dialog_scale.cpp" line="55"/>
        <source>Georeferencing reference point</source>
        <comment>Scaling center point</comment>
        <translation type="unfinished"></translation>
    </message>
    <message>
        <location filename="../src/map_dialog_scale.cpp" line="60"/>
        <source>Other point,</source>
        <comment>Scaling center point</comment>
        <translation type="unfinished"></translation>
    </message>
    <message>
        <location filename="../src/map_dialog_scale.cpp" line="61"/>
        <location filename="../src/map_dialog_scale.cpp" line="62"/>
        <source>mm</source>
        <translation type="unfinished"></translation>
    </message>
    <message>
        <location filename="../src/map_dialog_scale.cpp" line="65"/>
        <source>X:</source>
        <comment>x coordinate</comment>
        <translation type="unfinished"></translation>
    </message>
    <message>
        <location filename="../src/map_dialog_scale.cpp" line="67"/>
        <source>Y:</source>
        <comment>y coordinate</comment>
        <translation type="unfinished"></translation>
    </message>
    <message>
        <location filename="../src/map_dialog_scale.cpp" line="73"/>
        <source>Options</source>
        <translation type="unfinished"></translation>
    </message>
    <message>
        <location filename="../src/map_dialog_scale.cpp" line="75"/>
        <source>Scale symbol sizes</source>
        <translation type="unfinished"></translation>
    </message>
    <message>
        <location filename="../src/map_dialog_scale.cpp" line="82"/>
        <source>Scale map object positions</source>
        <translation type="unfinished"></translation>
    </message>
    <message>
        <location filename="../src/map_dialog_scale.cpp" line="89"/>
        <source>Adjust georeferencing reference point</source>
        <translation type="unfinished"></translation>
    </message>
    <message>
        <location filename="../src/map_dialog_scale.cpp" line="96"/>
        <source>Scale non-georeferenced templates</source>
        <translation type="unfinished"></translation>
    </message>
</context>
<context>
    <name>ScaleTool</name>
    <message>
        <location filename="../src/tool_scale.cpp" line="187"/>
        <source>&lt;b&gt;Scaling:&lt;/b&gt; %1%</source>
        <translation type="unfinished"></translation>
    </message>
    <message>
        <location filename="../src/tool_scale.cpp" line="189"/>
        <location filename="../src/tool_scale.cpp" line="191"/>
        <source>&lt;b&gt;Click&lt;/b&gt;: Set the scaling center. </source>
        <translation type="unfinished"></translation>
    </message>
    <message>
        <location filename="../src/tool_scale.cpp" line="192"/>
        <source>&lt;b&gt;Drag&lt;/b&gt;: Scale the selected objects. </source>
        <translation type="unfinished"></translation>
    </message>
</context>
<context>
    <name>SelectCRSDialog</name>
    <message>
        <location filename="../src/georeferencing_dialog.cpp" line="879"/>
        <source>Select coordinate reference system</source>
        <translation type="unfinished"></translation>
    </message>
    <message>
        <location filename="../src/georeferencing_dialog.cpp" line="885"/>
        <source>Same as map&apos;s</source>
        <translation type="unfinished"></translation>
    </message>
    <message>
        <location filename="../src/georeferencing_dialog.cpp" line="889"/>
        <source>Local</source>
        <translation type="unfinished"></translation>
    </message>
    <message>
        <location filename="../src/georeferencing_dialog.cpp" line="891"/>
        <source>Geographic coordinates (WGS84)</source>
        <translation type="unfinished"></translation>
    </message>
    <message>
        <location filename="../src/georeferencing_dialog.cpp" line="893"/>
        <source>From list</source>
        <translation type="unfinished"></translation>
    </message>
    <message>
        <location filename="../src/georeferencing_dialog.cpp" line="898"/>
        <source>From specification</source>
        <translation type="unfinished"></translation>
    </message>
    <message>
        <location filename="../src/georeferencing_dialog.cpp" line="908"/>
        <source>(local)</source>
        <translation type="unfinished"></translation>
    </message>
    <message>
        <location filename="../src/georeferencing_dialog.cpp" line="921"/>
        <source>CRS Specification:</source>
        <translation type="unfinished"></translation>
    </message>
    <message>
        <location filename="../src/georeferencing_dialog.cpp" line="922"/>
        <source>Status:</source>
        <translation type="unfinished"></translation>
    </message>
    <message>
        <location filename="../src/georeferencing_dialog.cpp" line="1003"/>
        <source>valid</source>
        <translation type="unfinished"></translation>
    </message>
</context>
<context>
    <name>SettingsDialog</name>
    <message>
        <location filename="../src/gui/settings_dialog.cpp" line="43"/>
        <source>Settings</source>
        <translation type="unfinished"></translation>
    </message>
</context>
<context>
    <name>SymbolDropDown</name>
    <message>
        <location filename="../src/symbol.cpp" line="665"/>
        <source>- none -</source>
        <translation type="unfinished"></translation>
    </message>
</context>
<context>
    <name>SymbolDropDownDelegate</name>
    <message>
        <location filename="../src/symbol.cpp" line="763"/>
        <source>- None -</source>
        <translation type="unfinished"></translation>
    </message>
</context>
<context>
    <name>SymbolPropertiesWidget</name>
    <message>
        <location filename="../src/symbol_properties_widget.cpp" line="39"/>
        <source>Number:</source>
        <translation type="unfinished"></translation>
    </message>
    <message>
        <location filename="../src/symbol_properties_widget.cpp" line="47"/>
        <source>Name:</source>
        <translation type="unfinished"></translation>
    </message>
    <message>
        <location filename="../src/symbol_properties_widget.cpp" line="49"/>
        <source>Description:</source>
        <translation type="unfinished"></translation>
    </message>
    <message>
        <location filename="../src/symbol_properties_widget.cpp" line="51"/>
        <source>Helper symbol (not shown in finished map)</source>
        <translation type="unfinished"></translation>
    </message>
    <message>
        <location filename="../src/symbol_properties_widget.cpp" line="86"/>
        <source>General</source>
        <translation type="unfinished"></translation>
    </message>
</context>
<context>
    <name>SymbolRenderWidget</name>
    <message>
        <location filename="../src/symbol_dock_widget.cpp" line="120"/>
        <source>For symbols with description, press F1 while the tooltip is visible to show it</source>
        <translation type="unfinished"></translation>
    </message>
    <message>
        <location filename="../src/symbol_dock_widget.cpp" line="124"/>
        <source>New symbol</source>
        <translation type="unfinished"></translation>
    </message>
    <message>
        <location filename="../src/symbol_dock_widget.cpp" line="126"/>
        <source>Point</source>
        <translation type="unfinished"></translation>
    </message>
    <message>
        <location filename="../src/symbol_dock_widget.cpp" line="127"/>
        <source>Line</source>
        <translation type="unfinished"></translation>
    </message>
    <message>
        <location filename="../src/symbol_dock_widget.cpp" line="128"/>
        <source>Area</source>
        <translation type="unfinished"></translation>
    </message>
    <message>
        <location filename="../src/symbol_dock_widget.cpp" line="129"/>
        <source>Text</source>
        <translation type="unfinished"></translation>
    </message>
    <message>
        <location filename="../src/symbol_dock_widget.cpp" line="130"/>
        <source>Combined</source>
        <translation type="unfinished"></translation>
    </message>
    <message>
        <location filename="../src/symbol_dock_widget.cpp" line="133"/>
        <source>Edit</source>
        <translation type="unfinished"></translation>
    </message>
    <message>
        <location filename="../src/symbol_dock_widget.cpp" line="134"/>
        <source>Duplicate</source>
        <translation type="unfinished"></translation>
    </message>
    <message>
        <location filename="../src/symbol_dock_widget.cpp" line="135"/>
        <source>Delete</source>
        <translation type="unfinished"></translation>
    </message>
    <message>
        <location filename="../src/symbol_dock_widget.cpp" line="136"/>
        <source>Scale...</source>
        <translation type="unfinished"></translation>
    </message>
    <message>
        <location filename="../src/symbol_dock_widget.cpp" line="138"/>
        <source>Copy</source>
        <translation type="unfinished"></translation>
    </message>
    <message>
        <location filename="../src/symbol_dock_widget.cpp" line="139"/>
        <source>Paste</source>
        <translation type="unfinished"></translation>
    </message>
    <message>
        <location filename="../src/symbol_dock_widget.cpp" line="141"/>
        <source>Switch symbol of selected object(s)</source>
        <translation type="unfinished"></translation>
    </message>
    <message>
        <location filename="../src/symbol_dock_widget.cpp" line="142"/>
        <source>Fill / Create border for selected object(s)</source>
        <translation type="unfinished"></translation>
    </message>
    <message>
        <location filename="../src/symbol_dock_widget.cpp" line="153"/>
        <source>Select symbols</source>
        <translation type="unfinished"></translation>
    </message>
    <message>
<<<<<<< HEAD
        <location filename="../src/symbol_dock_widget.cpp" line="769"/>
        <location filename="../src/symbol_dock_widget.cpp" line="783"/>
        <location filename="../src/symbol_dock_widget.cpp" line="796"/>
=======
        <location filename="../src/symbol_dock_widget.cpp" line="711"/>
        <source>Scale symbol(s)</source>
        <translation type="unfinished"></translation>
    </message>
    <message>
        <location filename="../src/symbol_dock_widget.cpp" line="773"/>
        <location filename="../src/symbol_dock_widget.cpp" line="787"/>
        <location filename="../src/symbol_dock_widget.cpp" line="800"/>
>>>>>>> 3b9ac58c
        <source>Error</source>
        <translation type="unfinished"></translation>
    </message>
    <message>
<<<<<<< HEAD
        <location filename="../src/symbol_dock_widget.cpp" line="769"/>
        <location filename="../src/symbol_dock_widget.cpp" line="796"/>
=======
        <location filename="../src/symbol_dock_widget.cpp" line="773"/>
        <location filename="../src/symbol_dock_widget.cpp" line="800"/>
>>>>>>> 3b9ac58c
        <source>An internal error occurred, sorry!</source>
        <translation type="unfinished"></translation>
    </message>
    <message>
<<<<<<< HEAD
        <location filename="../src/symbol_dock_widget.cpp" line="783"/>
=======
        <location filename="../src/symbol_dock_widget.cpp" line="787"/>
>>>>>>> 3b9ac58c
        <source>There are no symbols in clipboard which could be pasted!</source>
        <translation type="unfinished"></translation>
    </message>
    <message>
<<<<<<< HEAD
        <location filename="../src/symbol_dock_widget.cpp" line="937"/>
=======
        <location filename="../src/symbol_dock_widget.cpp" line="941"/>
>>>>>>> 3b9ac58c
        <source>Select all objects with this symbol</source>
        <translation type="unfinished"></translation>
    </message>
    <message>
<<<<<<< HEAD
        <location filename="../src/symbol_dock_widget.cpp" line="938"/>
=======
        <location filename="../src/symbol_dock_widget.cpp" line="942"/>
>>>>>>> 3b9ac58c
        <source>Add all objects with this symbol to selection</source>
        <translation type="unfinished"></translation>
    </message>
    <message>
<<<<<<< HEAD
        <location filename="../src/symbol_dock_widget.cpp" line="939"/>
=======
        <location filename="../src/symbol_dock_widget.cpp" line="943"/>
>>>>>>> 3b9ac58c
        <source>Hide objects with this symbol</source>
        <translation type="unfinished"></translation>
    </message>
    <message>
<<<<<<< HEAD
        <location filename="../src/symbol_dock_widget.cpp" line="940"/>
=======
        <location filename="../src/symbol_dock_widget.cpp" line="944"/>
>>>>>>> 3b9ac58c
        <source>Protect objects with this symbol</source>
        <translation type="unfinished"></translation>
    </message>
    <message>
<<<<<<< HEAD
        <location filename="../src/symbol_dock_widget.cpp" line="945"/>
=======
        <location filename="../src/symbol_dock_widget.cpp" line="949"/>
>>>>>>> 3b9ac58c
        <source>Add all objects with selected symbols to selection</source>
        <translation type="unfinished"></translation>
    </message>
    <message>
<<<<<<< HEAD
        <location filename="../src/symbol_dock_widget.cpp" line="946"/>
=======
        <location filename="../src/symbol_dock_widget.cpp" line="950"/>
>>>>>>> 3b9ac58c
        <source>Hide objects with selected symbols</source>
        <translation type="unfinished"></translation>
    </message>
    <message>
<<<<<<< HEAD
        <location filename="../src/symbol_dock_widget.cpp" line="947"/>
=======
        <location filename="../src/symbol_dock_widget.cpp" line="951"/>
>>>>>>> 3b9ac58c
        <source>Protect objects with selected symbols</source>
        <translation type="unfinished"></translation>
    </message>
    <message>
        <location filename="../src/symbol_dock_widget.cpp" line="157"/>
        <source>Invert selection</source>
        <translation type="unfinished"></translation>
    </message>
    <message>
        <location filename="../src/symbol_dock_widget.cpp" line="115"/>
        <source>F1</source>
        <comment>Shortcut for displaying the symbol&apos;s description</comment>
        <translation type="unfinished"></translation>
    </message>
    <message>
        <location filename="../src/symbol_dock_widget.cpp" line="154"/>
        <source>Select all</source>
        <translation type="unfinished"></translation>
    </message>
    <message>
        <location filename="../src/symbol_dock_widget.cpp" line="155"/>
        <source>Select unused</source>
        <translation type="unfinished"></translation>
    </message>
    <message>
        <location filename="../src/symbol_dock_widget.cpp" line="160"/>
        <source>Sort symbols</source>
        <translation type="unfinished"></translation>
    </message>
    <message>
        <location filename="../src/symbol_dock_widget.cpp" line="161"/>
        <source>Sort by number</source>
        <translation type="unfinished"></translation>
    </message>
    <message>
        <location filename="../src/symbol_dock_widget.cpp" line="162"/>
        <source>Sort by primary color</source>
        <translation type="unfinished"></translation>
    </message>
    <message>
        <location filename="../src/symbol_dock_widget.cpp" line="163"/>
        <source>Sort by primary color priority</source>
        <translation type="unfinished"></translation>
    </message>
    <message>
<<<<<<< HEAD
        <location filename="../src/symbol_dock_widget.cpp" line="712"/>
        <source>Scale symbol %1</source>
        <translation type="unfinished"></translation>
    </message>
    <message>
        <location filename="../src/symbol_dock_widget.cpp" line="712"/>
=======
        <location filename="../src/symbol_dock_widget.cpp" line="711"/>
>>>>>>> 3b9ac58c
        <source>Scale to percentage:</source>
        <translation type="unfinished"></translation>
    </message>
    <message>
<<<<<<< HEAD
        <location filename="../src/symbol_dock_widget.cpp" line="728"/>
=======
        <location filename="../src/symbol_dock_widget.cpp" line="732"/>
>>>>>>> 3b9ac58c
        <source>Confirmation</source>
        <translation type="unfinished"></translation>
    </message>
    <message>
<<<<<<< HEAD
        <location filename="../src/symbol_dock_widget.cpp" line="728"/>
=======
        <location filename="../src/symbol_dock_widget.cpp" line="732"/>
>>>>>>> 3b9ac58c
        <source>The map contains objects with the symbol &quot;%1&quot;. Deleting it will delete those objects and clear the undo history! Do you really want to do that?</source>
        <translation type="unfinished"></translation>
    </message>
    <message>
<<<<<<< HEAD
        <location filename="../src/symbol_dock_widget.cpp" line="944"/>
=======
        <location filename="../src/symbol_dock_widget.cpp" line="948"/>
>>>>>>> 3b9ac58c
        <source>Select all objects with selected symbols</source>
        <translation type="unfinished"></translation>
    </message>
</context>
<context>
    <name>SymbolSettingDialog</name>
    <message>
        <location filename="../src/symbol_setting_dialog.cpp" line="54"/>
        <source>Symbol settings</source>
        <translation type="unfinished"></translation>
    </message>
    <message>
        <location filename="../src/symbol_setting_dialog.cpp" line="97"/>
        <source>&lt;b&gt;Template:&lt;/b&gt; </source>
        <translation type="unfinished"></translation>
    </message>
    <message>
        <location filename="../src/symbol_setting_dialog.cpp" line="98"/>
        <source>(none)</source>
        <translation type="unfinished"></translation>
    </message>
    <message>
        <location filename="../src/symbol_setting_dialog.cpp" line="99"/>
        <source>Open...</source>
        <translation type="unfinished"></translation>
    </message>
    <message>
        <location filename="../src/symbol_setting_dialog.cpp" line="102"/>
        <source>Center template...</source>
        <translation type="unfinished"></translation>
    </message>
    <message>
        <location filename="../src/symbol_setting_dialog.cpp" line="107"/>
        <source>bounding box on origin</source>
        <translation type="unfinished"></translation>
    </message>
    <message>
        <location filename="../src/symbol_setting_dialog.cpp" line="108"/>
        <source>center of gravity on origin</source>
        <translation type="unfinished"></translation>
    </message>
    <message>
        <location filename="../src/symbol_setting_dialog.cpp" line="233"/>
        <source>Select background color</source>
        <translation type="unfinished"></translation>
    </message>
    <message>
        <location filename="../src/symbol_setting_dialog.cpp" line="418"/>
        <source>The quick brown fox
takes the routechoice
to jump over the lazy dog
1234567890</source>
        <translation type="unfinished"></translation>
    </message>
</context>
<context>
    <name>SymbolToolTip</name>
    <message>
<<<<<<< HEAD
        <location filename="../src/symbol_dock_widget.cpp" line="1201"/>
=======
        <location filename="../src/symbol_dock_widget.cpp" line="1205"/>
>>>>>>> 3b9ac58c
        <source>No description!</source>
        <translation type="unfinished"></translation>
    </message>
</context>
<context>
    <name>TagsDialog</name>
    <message>
        <location filename="../src/gui/tags_dialog.cpp" line="39"/>
        <source>Add</source>
        <translation type="unfinished"></translation>
    </message>
    <message>
        <location filename="../src/gui/tags_dialog.cpp" line="40"/>
        <source>Remove</source>
        <translation type="unfinished"></translation>
    </message>
    <message>
        <location filename="../src/gui/tags_dialog.cpp" line="41"/>
        <source>Close</source>
        <translation type="unfinished"></translation>
    </message>
    <message>
        <location filename="../src/gui/tags_dialog.cpp" line="59"/>
        <source>Key</source>
        <translation type="unfinished"></translation>
    </message>
    <message>
        <location filename="../src/gui/tags_dialog.cpp" line="59"/>
        <source>Value</source>
        <translation type="unfinished"></translation>
    </message>
    <message>
        <location filename="../src/gui/tags_dialog.cpp" line="74"/>
        <source>key</source>
        <translation type="unfinished"></translation>
    </message>
    <message>
        <location filename="../src/gui/tags_dialog.cpp" line="77"/>
        <source>key %0</source>
        <translation type="unfinished"></translation>
    </message>
</context>
<context>
    <name>Template</name>
    <message>
        <location filename="../src/template.cpp" line="368"/>
        <source>Find the moved template file</source>
        <translation type="unfinished"></translation>
    </message>
    <message>
        <location filename="../src/template.cpp" line="369"/>
        <source>All files (*.*)</source>
        <translation type="unfinished"></translation>
    </message>
    <message>
        <location filename="../src/template.cpp" line="384"/>
        <source>Error</source>
        <translation type="unfinished"></translation>
    </message>
    <message>
        <location filename="../src/template.cpp" line="384"/>
        <source>Cannot change the template to this file! Is the format of the file correct for this template type?</source>
        <translation type="unfinished"></translation>
    </message>
</context>
<context>
    <name>TemplateAdjustActivity</name>
    <message>
        <location filename="../src/template_adjust.cpp" line="55"/>
        <source>Template adjustment</source>
        <translation type="unfinished"></translation>
    </message>
    <message>
        <location filename="../src/template_adjust.cpp" line="132"/>
        <source>Error</source>
        <translation type="unfinished"></translation>
    </message>
    <message>
        <location filename="../src/template_adjust.cpp" line="132"/>
        <source>Failed to calculate adjustment!</source>
        <translation type="unfinished"></translation>
    </message>
</context>
<context>
    <name>TemplateAdjustAddTool</name>
    <message>
        <location filename="../src/template_adjust.cpp" line="566"/>
        <source>&lt;b&gt;Click&lt;/b&gt;: Set the template position of the pass point. </source>
        <translation type="unfinished"></translation>
    </message>
    <message>
        <location filename="../src/template_adjust.cpp" line="581"/>
        <source>&lt;b&gt;Click&lt;/b&gt;: Set the map position of the pass point. </source>
        <translation type="unfinished"></translation>
    </message>
</context>
<context>
    <name>TemplateAdjustDeleteTool</name>
    <message>
        <location filename="../src/template_adjust.cpp" line="782"/>
        <source>&lt;b&gt;Click&lt;/b&gt;: Delete pass points. </source>
        <translation type="unfinished"></translation>
    </message>
</context>
<context>
    <name>TemplateAdjustMoveTool</name>
    <message>
        <location filename="../src/template_adjust.cpp" line="663"/>
        <source>&lt;b&gt;Drag&lt;/b&gt;: Move pass points. </source>
        <translation type="unfinished"></translation>
    </message>
</context>
<context>
    <name>TemplateAdjustWidget</name>
    <message>
        <location filename="../src/template_adjust.cpp" line="178"/>
        <source>Pass points:</source>
        <translation type="unfinished"></translation>
    </message>
    <message>
        <location filename="../src/template_adjust.cpp" line="180"/>
        <source>New</source>
        <translation type="unfinished"></translation>
    </message>
    <message>
        <location filename="../src/template_adjust.cpp" line="184"/>
        <source>Move</source>
        <translation type="unfinished"></translation>
    </message>
    <message>
        <location filename="../src/template_adjust.cpp" line="188"/>
        <source>Delete</source>
        <translation type="unfinished"></translation>
    </message>
    <message>
        <location filename="../src/template_adjust.cpp" line="195"/>
        <source>Template X</source>
        <translation type="unfinished"></translation>
    </message>
    <message>
        <location filename="../src/template_adjust.cpp" line="195"/>
        <source>Template Y</source>
        <translation type="unfinished"></translation>
    </message>
    <message>
        <location filename="../src/template_adjust.cpp" line="195"/>
        <source>Map X</source>
        <translation type="unfinished"></translation>
    </message>
    <message>
        <location filename="../src/template_adjust.cpp" line="195"/>
        <source>Map Y</source>
        <translation type="unfinished"></translation>
    </message>
    <message>
        <location filename="../src/template_adjust.cpp" line="195"/>
        <source>Error</source>
        <translation type="unfinished"></translation>
    </message>
    <message>
        <location filename="../src/template_adjust.cpp" line="212"/>
        <source>Apply pass points</source>
        <translation type="unfinished"></translation>
    </message>
    <message>
        <location filename="../src/template_adjust.cpp" line="214"/>
        <source>Help</source>
        <translation type="unfinished"></translation>
    </message>
    <message>
        <location filename="../src/template_adjust.cpp" line="215"/>
        <source>Apply &amp;&amp; clear all</source>
        <translation type="unfinished"></translation>
    </message>
    <message>
        <location filename="../src/template_adjust.cpp" line="216"/>
        <source>Clear all</source>
        <translation type="unfinished"></translation>
    </message>
</context>
<context>
    <name>TemplateImage</name>
    <message>
        <location filename="../src/template_image.cpp" line="132"/>
        <source>Warning</source>
        <translation type="unfinished"></translation>
    </message>
    <message>
        <location filename="../src/template_image.cpp" line="132"/>
        <source>Loading a GIF image template.
Saving GIF files is not supported. This means that drawings on this template won&apos;t be saved!
If you do not intend to draw on this template however, that is no problem.</source>
        <translation type="unfinished"></translation>
    </message>
    <message>
        <location filename="../src/template_image.cpp" line="170"/>
        <source>Select the coordinate reference system of the coordinates in the world file</source>
        <translation type="unfinished"></translation>
    </message>
</context>
<context>
    <name>TemplateImageOpenDialog</name>
    <message>
        <location filename="../src/template_image.cpp" line="443"/>
        <source>Opening %1</source>
        <translation type="unfinished"></translation>
    </message>
    <message>
        <location filename="../src/template_image.cpp" line="445"/>
        <source>Image size:</source>
        <translation type="unfinished"></translation>
    </message>
    <message>
        <location filename="../src/template_image.cpp" line="448"/>
        <source>Specify how to position or scale the image:</source>
        <translation type="unfinished"></translation>
    </message>
    <message>
        <location filename="../src/template_image.cpp" line="458"/>
        <source>World file</source>
        <translation type="unfinished"></translation>
    </message>
    <message>
        <location filename="../src/template_image.cpp" line="460"/>
        <source>GeoTiff</source>
        <translation type="unfinished"></translation>
    </message>
    <message>
        <location filename="../src/template_image.cpp" line="462"/>
        <source>no georeferencing information</source>
        <translation type="unfinished"></translation>
    </message>
    <message>
        <location filename="../src/template_image.cpp" line="464"/>
        <source>Georeferenced</source>
        <translation type="unfinished"></translation>
    </message>
    <message>
        <location filename="../src/template_image.cpp" line="468"/>
        <source>Meters per pixel:</source>
        <translation type="unfinished"></translation>
    </message>
    <message>
        <location filename="../src/template_image.cpp" line="472"/>
        <source>Scanned with</source>
        <translation type="unfinished"></translation>
    </message>
    <message>
        <location filename="../src/template_image.cpp" line="475"/>
        <source>dpi</source>
        <translation type="unfinished"></translation>
    </message>
    <message>
        <location filename="../src/template_image.cpp" line="477"/>
        <source>Template scale:  1 :</source>
        <translation type="unfinished"></translation>
    </message>
    <message>
        <location filename="../src/template_image.cpp" line="503"/>
        <source>Cancel</source>
        <translation type="unfinished"></translation>
    </message>
    <message>
        <location filename="../src/template_image.cpp" line="504"/>
        <source>Open</source>
        <translation type="unfinished"></translation>
    </message>
</context>
<context>
    <name>TemplateMoveTool</name>
    <message>
        <location filename="../src/template_tool_move.cpp" line="40"/>
        <source>&lt;b&gt;Drag&lt;/b&gt; to move the current template</source>
        <translation type="unfinished"></translation>
    </message>
</context>
<context>
    <name>TemplatePositionDockWidget</name>
    <message>
        <location filename="../src/template_position_dock_widget.cpp" line="37"/>
        <source>Positioning</source>
        <translation type="unfinished"></translation>
    </message>
    <message>
        <location filename="../src/template_position_dock_widget.cpp" line="41"/>
        <source>X:</source>
        <translation type="unfinished"></translation>
    </message>
    <message>
        <location filename="../src/template_position_dock_widget.cpp" line="44"/>
        <source>Y:</source>
        <translation type="unfinished"></translation>
    </message>
    <message>
        <location filename="../src/template_position_dock_widget.cpp" line="47"/>
        <source>X-Scale:</source>
        <translation type="unfinished"></translation>
    </message>
    <message>
        <location filename="../src/template_position_dock_widget.cpp" line="50"/>
        <source>Y-Scale:</source>
        <translation type="unfinished"></translation>
    </message>
    <message>
        <location filename="../src/template_position_dock_widget.cpp" line="53"/>
        <source>Rotation:</source>
        <translation type="unfinished"></translation>
    </message>
</context>
<context>
    <name>TemplateTrack</name>
    <message>
        <location filename="../src/template_track.cpp" line="127"/>
        <source>Select the coordinate reference system of the track coordinates</source>
        <translation type="unfinished"></translation>
    </message>
    <message>
        <location filename="../src/template_track.cpp" line="145"/>
        <source>Opening track ...</source>
        <translation type="unfinished"></translation>
    </message>
    <message>
        <location filename="../src/template_track.cpp" line="146"/>
        <source>Load the track in georeferenced or non-georeferenced mode?</source>
        <translation type="unfinished"></translation>
    </message>
    <message>
        <location filename="../src/template_track.cpp" line="148"/>
        <source>Positions the track according to the map&apos;s georeferencing settings.</source>
        <translation type="unfinished"></translation>
    </message>
    <message>
        <location filename="../src/template_track.cpp" line="150"/>
        <source>These are not configured yet, so they will be shown as the next step.</source>
        <translation type="unfinished"></translation>
    </message>
    <message>
        <location filename="../src/template_track.cpp" line="151"/>
        <source>Georeferenced</source>
        <translation type="unfinished"></translation>
    </message>
    <message>
        <location filename="../src/template_track.cpp" line="152"/>
        <source>Non-georeferenced</source>
        <translation type="unfinished"></translation>
    </message>
    <message>
        <location filename="../src/template_track.cpp" line="152"/>
        <source>Projects the track using an orthographic projection with center at the track&apos;s coordinate average. Allows adjustment of the transformation and setting the map georeferencing using the adjusted track position.</source>
        <translation type="unfinished"></translation>
    </message>
    <message>
<<<<<<< HEAD
        <location filename="../src/template_gps.cpp" line="376"/>
        <location filename="../src/gps_track.cpp" line="536"/>
        <location filename="../src/gps_track.cpp" line="541"/>
=======
        <location filename="../src/template_track.cpp" line="377"/>
        <location filename="../src/gps_track.cpp" line="482"/>
        <location filename="../src/gps_track.cpp" line="491"/>
        <location filename="../src/gps_track.cpp" line="496"/>
>>>>>>> 3b9ac58c
        <source>Error</source>
        <translation type="unfinished"></translation>
    </message>
    <message>
<<<<<<< HEAD
        <location filename="../src/template_gps.cpp" line="376"/>
=======
        <location filename="../src/template_track.cpp" line="377"/>
>>>>>>> 3b9ac58c
        <source>The path is empty, there is nothing to import!</source>
        <translation type="unfinished"></translation>
    </message>
    <message>
<<<<<<< HEAD
        <location filename="../src/template_gps.cpp" line="388"/>
=======
        <location filename="../src/template_track.cpp" line="390"/>
>>>>>>> 3b9ac58c
        <source>Question</source>
        <translation type="unfinished"></translation>
    </message>
    <message>
<<<<<<< HEAD
        <location filename="../src/template_gps.cpp" line="388"/>
=======
        <location filename="../src/template_track.cpp" line="390"/>
>>>>>>> 3b9ac58c
        <source>Should the waypoints be imported as a line going through all points?</source>
        <translation type="unfinished"></translation>
    </message>
    <message>
<<<<<<< HEAD
        <location filename="../src/template_gps.cpp" line="444"/>
=======
        <location filename="../src/template_track.cpp" line="457"/>
>>>>>>> 3b9ac58c
        <source>Import problems</source>
        <translation type="unfinished"></translation>
    </message>
    <message numerus="yes">
<<<<<<< HEAD
        <location filename="../src/template_gps.cpp" line="445"/>
=======
        <location filename="../src/template_track.cpp" line="458"/>
>>>>>>> 3b9ac58c
        <source>%n path object(s) could not be imported (reason: missing coordinates).</source>
        <translation type="unfinished">
            <numerusform></numerusform>
        </translation>
    </message>
    <message>
<<<<<<< HEAD
        <location filename="../src/gps_track.cpp" line="383"/>
=======
        <location filename="../src/gps_track.cpp" line="403"/>
>>>>>>> 3b9ac58c
        <source>Error reading</source>
        <translation type="unfinished"></translation>
    </message>
    <message>
<<<<<<< HEAD
        <location filename="../src/gps_track.cpp" line="383"/>
        <source>There was an error reading the DXF file %1:

%2</source>
        <translation type="unfinished"></translation>
    </message>
    <message>
        <location filename="../src/gps_track.cpp" line="536"/>
=======
        <location filename="../src/gps_track.cpp" line="403"/>
        <source>There was an error reading the DXF file %1:

%2</source>
        <translation type="unfinished"></translation>
    </message>
    <message>
        <location filename="../src/gps_track.cpp" line="482"/>
        <source>%1:
Not an OSM file.</source>
        <translation type="unfinished"></translation>
    </message>
    <message>
        <location filename="../src/gps_track.cpp" line="491"/>
>>>>>>> 3b9ac58c
        <source>The OSM file has version %1.
The minimum supported version is %2.</source>
        <translation type="unfinished"></translation>
    </message>
    <message>
<<<<<<< HEAD
        <location filename="../src/gps_track.cpp" line="541"/>
=======
        <location filename="../src/gps_track.cpp" line="496"/>
>>>>>>> 3b9ac58c
        <source>The OSM file has version %1.
The maximum supported version is %2.</source>
        <translation type="unfinished"></translation>
    </message>
    <message>
<<<<<<< HEAD
        <location filename="../src/gps_track.cpp" line="553"/>
=======
        <location filename="../src/gps_track.cpp" line="595"/>
>>>>>>> 3b9ac58c
        <source>Problems</source>
        <translation type="unfinished"></translation>
    </message>
    <message>
<<<<<<< HEAD
        <location filename="../src/gps_track.cpp" line="553"/>
=======
        <location filename="../src/gps_track.cpp" line="595"/>
>>>>>>> 3b9ac58c
        <source>%1 nodes could not be processed correctly.</source>
        <translation type="unfinished"></translation>
    </message>
</context>
<context>
    <name>TemplateWidget</name>
    <message>
        <location filename="../src/template_dock_widget.cpp" line="103"/>
        <source>Show</source>
        <translation type="unfinished"></translation>
    </message>
    <message>
        <location filename="../src/template_dock_widget.cpp" line="96"/>
        <source>Opacity</source>
        <translation type="unfinished"></translation>
    </message>
    <message>
        <location filename="../src/template_dock_widget.cpp" line="96"/>
        <source>Group</source>
        <translation type="unfinished"></translation>
    </message>
    <message>
        <location filename="../src/template_dock_widget.cpp" line="96"/>
        <source>Filename</source>
        <translation type="unfinished"></translation>
    </message>
    <message>
        <location filename="../src/template_dock_widget.cpp" line="144"/>
        <location filename="../src/template_dock_widget.cpp" line="392"/>
        <source>Sketch</source>
        <translation type="unfinished"></translation>
    </message>
    <message>
        <location filename="../src/template_dock_widget.cpp" line="146"/>
        <location filename="../src/template_dock_widget.cpp" line="396"/>
        <source>GPS</source>
        <translation type="unfinished"></translation>
    </message>
    <message>
        <location filename="../src/template_dock_widget.cpp" line="140"/>
        <source>Open...</source>
        <translation type="unfinished"></translation>
    </message>
    <message>
        <location filename="../src/template_dock_widget.cpp" line="172"/>
        <source>Georeferenced: %1</source>
        <translation type="unfinished"></translation>
    </message>
    <message>
        <location filename="../src/template_dock_widget.cpp" line="793"/>
        <source>Delete</source>
        <translation type="unfinished"></translation>
    </message>
    <message>
        <location filename="../src/template_dock_widget.cpp" line="793"/>
        <source>Close</source>
        <translation type="unfinished"></translation>
    </message>
    <message>
        <location filename="../src/template_dock_widget.cpp" line="142"/>
        <source>Duplicate</source>
        <translation type="unfinished"></translation>
    </message>
    <message>
        <location filename="../src/template_dock_widget.cpp" line="150"/>
        <source>Add template...</source>
        <translation type="unfinished"></translation>
    </message>
    <message>
        <location filename="../src/template_dock_widget.cpp" line="162"/>
        <source>Move Up</source>
        <translation type="unfinished"></translation>
    </message>
    <message>
        <location filename="../src/template_dock_widget.cpp" line="164"/>
        <source>Move Down</source>
        <translation type="unfinished"></translation>
    </message>
    <message>
        <location filename="../src/template_dock_widget.cpp" line="187"/>
        <source>Import and remove</source>
        <translation type="unfinished"></translation>
    </message>
    <message>
        <location filename="../src/template_dock_widget.cpp" line="207"/>
        <source>Help</source>
        <translation type="unfinished"></translation>
    </message>
    <message>
        <location filename="../src/template_dock_widget.cpp" line="177"/>
        <source>Move by hand</source>
        <translation type="unfinished"></translation>
    </message>
    <message>
        <location filename="../src/template_dock_widget.cpp" line="318"/>
        <source>Open image, GPS track or DXF file</source>
        <translation type="unfinished"></translation>
    </message>
    <message>
        <location filename="../src/template_dock_widget.cpp" line="185"/>
        <source>Positioning...</source>
        <translation type="unfinished"></translation>
    </message>
    <message>
        <location filename="../src/template_dock_widget.cpp" line="318"/>
        <source>Template files</source>
        <translation type="unfinished"></translation>
    </message>
    <message>
        <location filename="../src/template_dock_widget.cpp" line="318"/>
        <source>All files</source>
        <translation type="unfinished"></translation>
    </message>
    <message>
        <location filename="../src/template_dock_widget.cpp" line="181"/>
        <source>Adjust...</source>
        <translation type="unfinished"></translation>
    </message>
    <message>
        <location filename="../src/template_dock_widget.cpp" line="328"/>
        <location filename="../src/template_dock_widget.cpp" line="340"/>
        <location filename="../src/template_dock_widget.cpp" line="616"/>
        <source>Error</source>
        <translation type="unfinished"></translation>
    </message>
    <message>
        <location filename="../src/template_dock_widget.cpp" line="328"/>
        <source>Cannot open template:
%1

File format not recognized.</source>
        <translation type="unfinished"></translation>
    </message>
    <message>
        <location filename="../src/template_dock_widget.cpp" line="340"/>
        <source>Cannot open template:
%1

Failed to load template. Does the file exist and is it valid?</source>
        <translation type="unfinished"></translation>
    </message>
    <message>
        <location filename="../src/template_dock_widget.cpp" line="616"/>
        <source>Please enter a valid integer number to set a group or leave the field empty to ungroup the template!</source>
        <translation type="unfinished"></translation>
    </message>
    <message>
        <location filename="../src/template_dock_widget.cpp" line="863"/>
        <source>Don&apos;t scale</source>
        <translation type="unfinished"></translation>
    </message>
    <message>
        <location filename="../src/template_dock_widget.cpp" line="864"/>
        <source>Scale by nominal map scale ratio (%1 %)</source>
        <translation type="unfinished"></translation>
    </message>
    <message>
        <location filename="../src/template_dock_widget.cpp" line="865"/>
        <source>Scale by current template scaling (%1 %)</source>
        <translation type="unfinished"></translation>
    </message>
    <message>
        <location filename="../src/template_dock_widget.cpp" line="867"/>
        <source>Template import</source>
        <translation type="unfinished"></translation>
    </message>
    <message>
        <location filename="../src/template_dock_widget.cpp" line="868"/>
        <source>How shall the symbols of the imported template map be scaled?</source>
        <translation type="unfinished"></translation>
    </message>
    <message>
        <location filename="../src/template_dock_widget.cpp" line="961"/>
        <source>- Map -</source>
        <translation type="unfinished"></translation>
    </message>
</context>
<context>
    <name>TextObjectAlignmentDockWidget</name>
    <message>
        <location filename="../src/tool_draw_text.cpp" line="364"/>
        <source>Alignment</source>
        <translation type="unfinished"></translation>
    </message>
    <message>
        <location filename="../src/tool_draw_text.cpp" line="447"/>
        <source>Left</source>
        <translation type="unfinished"></translation>
    </message>
    <message>
        <location filename="../src/tool_draw_text.cpp" line="447"/>
        <location filename="../src/tool_draw_text.cpp" line="463"/>
        <source>Center</source>
        <translation type="unfinished"></translation>
    </message>
    <message>
        <location filename="../src/tool_draw_text.cpp" line="447"/>
        <source>Right</source>
        <translation type="unfinished"></translation>
    </message>
    <message>
        <location filename="../src/tool_draw_text.cpp" line="463"/>
        <source>Top</source>
        <translation type="unfinished"></translation>
    </message>
    <message>
        <location filename="../src/tool_draw_text.cpp" line="463"/>
        <source>Baseline</source>
        <translation type="unfinished"></translation>
    </message>
    <message>
        <location filename="../src/tool_draw_text.cpp" line="463"/>
        <source>Bottom</source>
        <translation type="unfinished"></translation>
    </message>
</context>
<context>
    <name>TextSymbolSettings</name>
    <message>
        <location filename="../src/symbol_text.cpp" line="551"/>
        <source>Text settings</source>
        <translation type="unfinished"></translation>
    </message>
    <message>
        <location filename="../src/symbol_text.cpp" line="557"/>
        <source>Font family:</source>
        <translation type="unfinished"></translation>
    </message>
    <message>
        <location filename="../src/symbol_text.cpp" line="576"/>
        <source>Font size:</source>
        <translation type="unfinished"></translation>
    </message>
    <message>
        <location filename="../src/symbol_text.cpp" line="572"/>
        <source>Determine size...</source>
        <translation type="unfinished"></translation>
    </message>
    <message>
        <location filename="../src/symbol_text.cpp" line="505"/>
        <source>A</source>
        <comment>First capital letter of the local alphabet</comment>
        <translation type="unfinished"></translation>
    </message>
    <message>
        <location filename="../src/symbol_text.cpp" line="567"/>
        <location filename="../src/symbol_text.cpp" line="596"/>
        <location filename="../src/symbol_text.cpp" line="656"/>
        <location filename="../src/symbol_text.cpp" line="662"/>
        <location filename="../src/symbol_text.cpp" line="923"/>
        <location filename="../src/symbol_text.cpp" line="940"/>
        <location filename="../src/symbol_text.cpp" line="1029"/>
        <source>mm</source>
        <translation type="unfinished"></translation>
    </message>
    <message>
        <location filename="../src/symbol_text.cpp" line="568"/>
        <source>pt</source>
        <translation type="unfinished"></translation>
    </message>
    <message>
        <location filename="../src/symbol_text.cpp" line="579"/>
        <source>Text color:</source>
        <translation type="unfinished"></translation>
    </message>
    <message>
        <location filename="../src/symbol_text.cpp" line="582"/>
        <source>bold</source>
        <translation type="unfinished"></translation>
    </message>
    <message>
        <location filename="../src/symbol_text.cpp" line="584"/>
        <source>italic</source>
        <translation type="unfinished"></translation>
    </message>
    <message>
        <location filename="../src/symbol_text.cpp" line="586"/>
        <source>underlined</source>
        <translation type="unfinished"></translation>
    </message>
    <message>
        <location filename="../src/symbol_text.cpp" line="589"/>
        <source>Text style:</source>
        <translation type="unfinished"></translation>
    </message>
    <message>
        <location filename="../src/symbol_text.cpp" line="593"/>
        <location filename="../src/symbol_text.cpp" line="599"/>
        <source>%</source>
        <translation type="unfinished"></translation>
    </message>
    <message>
        <location filename="../src/symbol_text.cpp" line="594"/>
        <source>Line spacing:</source>
        <translation type="unfinished"></translation>
    </message>
    <message>
        <location filename="../src/symbol_text.cpp" line="597"/>
        <source>Paragraph spacing:</source>
        <translation type="unfinished"></translation>
    </message>
    <message>
        <location filename="../src/symbol_text.cpp" line="600"/>
        <source>Character spacing:</source>
        <translation type="unfinished"></translation>
    </message>
    <message>
        <location filename="../src/symbol_text.cpp" line="602"/>
        <source>Kerning</source>
        <translation type="unfinished"></translation>
    </message>
    <message>
        <location filename="../src/symbol_text.cpp" line="609"/>
        <source>Symbol icon text:</source>
        <translation type="unfinished"></translation>
    </message>
    <message>
        <location filename="../src/symbol_text.cpp" line="613"/>
        <location filename="../src/symbol_text.cpp" line="621"/>
        <source>Framing</source>
        <translation type="unfinished"></translation>
    </message>
    <message>
        <location filename="../src/symbol_text.cpp" line="616"/>
        <source>OCAD compatibility settings</source>
        <translation type="unfinished"></translation>
    </message>
    <message>
        <location filename="../src/symbol_text.cpp" line="627"/>
        <source>Framing color:</source>
        <translation type="unfinished"></translation>
    </message>
    <message>
        <location filename="../src/symbol_text.cpp" line="629"/>
        <source>Line framing</source>
        <translation type="unfinished"></translation>
    </message>
    <message>
        <location filename="../src/symbol_text.cpp" line="633"/>
        <source>Width:</source>
        <translation type="unfinished"></translation>
    </message>
    <message>
        <location filename="../src/symbol_text.cpp" line="635"/>
        <source>Shadow framing</source>
        <translation type="unfinished"></translation>
    </message>
    <message>
        <location filename="../src/symbol_text.cpp" line="639"/>
        <source>Left/Right Offset:</source>
        <translation type="unfinished"></translation>
    </message>
    <message>
        <location filename="../src/symbol_text.cpp" line="642"/>
        <source>Top/Down Offset:</source>
        <translation type="unfinished"></translation>
    </message>
    <message>
        <location filename="../src/symbol_text.cpp" line="646"/>
        <source>OCAD compatibility</source>
        <translation type="unfinished"></translation>
    </message>
    <message>
        <location filename="../src/symbol_text.cpp" line="653"/>
        <source>enabled</source>
        <translation type="unfinished"></translation>
    </message>
    <message>
        <location filename="../src/symbol_text.cpp" line="657"/>
        <source>Line width:</source>
        <translation type="unfinished"></translation>
    </message>
    <message>
        <location filename="../src/symbol_text.cpp" line="660"/>
        <source>Line color:</source>
        <translation type="unfinished"></translation>
    </message>
    <message>
        <location filename="../src/symbol_text.cpp" line="923"/>
        <source>Position:</source>
        <translation type="unfinished"></translation>
    </message>
    <message>
        <location filename="../src/symbol_text.cpp" line="651"/>
        <source>Line below paragraphs</source>
        <translation type="unfinished"></translation>
    </message>
    <message>
        <location filename="../src/symbol_text.cpp" line="663"/>
        <source>Distance from baseline:</source>
        <translation type="unfinished"></translation>
    </message>
    <message>
        <location filename="../src/symbol_text.cpp" line="667"/>
        <source>Custom tabulator positions</source>
        <translation type="unfinished"></translation>
    </message>
    <message>
        <location filename="../src/symbol_text.cpp" line="923"/>
        <source>Add custom tabulator</source>
        <translation type="unfinished"></translation>
    </message>
</context>
<context>
    <name>UndoManager</name>
    <message>
        <location filename="../src/undo.cpp" line="355"/>
        <location filename="../src/undo.cpp" line="394"/>
        <source>Error</source>
        <translation type="unfinished"></translation>
    </message>
    <message>
        <location filename="../src/undo.cpp" line="355"/>
        <source>Cannot undo because the last undo step became invalid. This can for example happen if you change the symbol of an object to another and then delete the old symbol.</source>
        <translation type="unfinished"></translation>
    </message>
    <message>
        <location filename="../src/undo.cpp" line="362"/>
        <source>Confirmation</source>
        <translation type="unfinished"></translation>
    </message>
    <message>
        <location filename="../src/undo.cpp" line="362"/>
        <source>Undoing this step will go beyond the point where the file was loaded. Are you sure?</source>
        <translation type="unfinished"></translation>
    </message>
    <message>
        <location filename="../src/undo.cpp" line="394"/>
        <source>Cannot redo because the first redo step became invalid. This can for example happen if you delete the symbol of an object you have drawn.</source>
        <translation type="unfinished"></translation>
    </message>
</context>
<context>
    <name>XMLFileImporter</name>
    <message>
        <location filename="../src/file_format_xml.cpp" line="290"/>
        <source>Unsupported element: %1 (line %2 column %3)</source>
        <translation type="unfinished"></translation>
    </message>
    <message>
        <location filename="../src/file_format_xml.cpp" line="479"/>
        <source>Expected %1 colors, found %2.</source>
        <translation type="unfinished"></translation>
    </message>
    <message>
        <location filename="../src/file_format_xml.cpp" line="495"/>
        <source>Spot color %1 not found while processing %2 (%3).</source>
        <translation type="unfinished"></translation>
    </message>
    <message>
        <location filename="../src/file_format_xml.cpp" line="540"/>
        <source>Expected %1 symbols, found %2.</source>
        <translation type="unfinished"></translation>
    </message>
    <message>
        <location filename="../src/file_format_xml.cpp" line="570"/>
        <source>Expected %1 map parts, found %2.</source>
        <translation type="unfinished"></translation>
    </message>
</context>
</TS><|MERGE_RESOLUTION|>--- conflicted
+++ resolved
@@ -622,11 +622,7 @@
 <context>
     <name>CutHoleTool</name>
     <message>
-<<<<<<< HEAD
-        <location filename="../src/tool_cut_hole.cpp" line="217"/>
-=======
         <location filename="../src/tool_cut_hole.cpp" line="219"/>
->>>>>>> 3b9ac58c
         <source>&lt;b&gt;Click or drag&lt;/b&gt;: Start drawing the hole. </source>
         <translation type="unfinished"></translation>
     </message>
@@ -896,20 +892,12 @@
 <context>
     <name>EditLineTool</name>
     <message>
-<<<<<<< HEAD
-        <location filename="../src/tool_edit_line.cpp" line="401"/>
-=======
         <location filename="../src/tool_edit_line.cpp" line="412"/>
->>>>>>> 3b9ac58c
         <source>&lt;b&gt;%1&lt;/b&gt;: Free movement. </source>
         <translation type="unfinished"></translation>
     </message>
     <message>
-<<<<<<< HEAD
-        <location filename="../src/tool_edit_line.cpp" line="420"/>
-=======
         <location filename="../src/tool_edit_line.cpp" line="431"/>
->>>>>>> 3b9ac58c
         <source>&lt;b&gt;%1+Click&lt;/b&gt; on segment: Toggle between straight and curved. </source>
         <translation type="unfinished"></translation>
     </message>
@@ -917,38 +905,22 @@
 <context>
     <name>EditPointTool</name>
     <message>
-<<<<<<< HEAD
-        <location filename="../src/tool_edit_point.cpp" line="577"/>
-=======
         <location filename="../src/tool_edit_point.cpp" line="588"/>
->>>>>>> 3b9ac58c
         <source>&lt;b&gt;%1&lt;/b&gt;: Keep opposite handle positions. </source>
         <translation type="unfinished"></translation>
     </message>
     <message>
-<<<<<<< HEAD
-        <location filename="../src/tool_edit_point.cpp" line="598"/>
-=======
         <location filename="../src/tool_edit_point.cpp" line="609"/>
->>>>>>> 3b9ac58c
         <source>&lt;b&gt;%1+Click&lt;/b&gt; on point: Delete it; on path: Add a new dash point; with &lt;b&gt;%2&lt;/b&gt;: Add a normal point. </source>
         <translation type="unfinished"></translation>
     </message>
     <message>
-<<<<<<< HEAD
-        <location filename="../src/tool_edit_point.cpp" line="601"/>
-=======
         <location filename="../src/tool_edit_point.cpp" line="612"/>
->>>>>>> 3b9ac58c
         <source>&lt;b&gt;%1+Click&lt;/b&gt; on point: Delete it; on path: Add a new point; with &lt;b&gt;%2&lt;/b&gt;: Add a dash point. </source>
         <translation type="unfinished"></translation>
     </message>
     <message>
-<<<<<<< HEAD
-        <location filename="../src/tool_edit_point.cpp" line="605"/>
-=======
         <location filename="../src/tool_edit_point.cpp" line="616"/>
->>>>>>> 3b9ac58c
         <source>&lt;b&gt;%1+Click&lt;/b&gt; on point to switch between dash and normal point. </source>
         <translation type="unfinished"></translation>
     </message>
@@ -956,57 +928,32 @@
 <context>
     <name>EditTool</name>
     <message>
-<<<<<<< HEAD
-        <location filename="../src/tool_edit_point.cpp" line="561"/>
-        <location filename="../src/tool_edit_line.cpp" line="392"/>
-=======
         <location filename="../src/tool_edit_point.cpp" line="572"/>
         <location filename="../src/tool_edit_line.cpp" line="403"/>
->>>>>>> 3b9ac58c
         <source>&lt;b&gt;Coordinate offset:&lt;/b&gt; %1, %2 mm  &lt;b&gt;Distance:&lt;/b&gt; %3 m </source>
         <translation type="unfinished"></translation>
     </message>
     <message>
-<<<<<<< HEAD
-        <location filename="../src/tool_edit_point.cpp" line="568"/>
-        <location filename="../src/tool_edit_line.cpp" line="403"/>
-=======
         <location filename="../src/tool_edit_point.cpp" line="579"/>
         <location filename="../src/tool_edit_line.cpp" line="414"/>
->>>>>>> 3b9ac58c
         <source>&lt;b&gt;%1&lt;/b&gt;: Fixed angles. </source>
         <translation type="unfinished"></translation>
     </message>
     <message>
-<<<<<<< HEAD
-        <location filename="../src/tool_edit_point.cpp" line="581"/>
-        <location filename="../src/tool_edit_line.cpp" line="407"/>
-=======
         <location filename="../src/tool_edit_point.cpp" line="592"/>
         <location filename="../src/tool_edit_line.cpp" line="418"/>
->>>>>>> 3b9ac58c
         <source>&lt;b&gt;%1&lt;/b&gt;: Snap to existing objects. </source>
         <translation type="unfinished"></translation>
     </message>
     <message>
-<<<<<<< HEAD
-        <location filename="../src/tool_edit_point.cpp" line="587"/>
-        <location filename="../src/tool_edit_line.cpp" line="412"/>
-=======
         <location filename="../src/tool_edit_point.cpp" line="598"/>
         <location filename="../src/tool_edit_line.cpp" line="423"/>
->>>>>>> 3b9ac58c
         <source>&lt;b&gt;Click&lt;/b&gt;: Select a single object. &lt;b&gt;Drag&lt;/b&gt;: Select multiple objects. &lt;b&gt;%1+Click&lt;/b&gt;: Toggle selection. </source>
         <translation type="unfinished"></translation>
     </message>
     <message>
-<<<<<<< HEAD
-        <location filename="../src/tool_edit_point.cpp" line="590"/>
-        <location filename="../src/tool_edit_line.cpp" line="415"/>
-=======
         <location filename="../src/tool_edit_point.cpp" line="601"/>
         <location filename="../src/tool_edit_line.cpp" line="426"/>
->>>>>>> 3b9ac58c
         <source>&lt;b&gt;%1&lt;/b&gt;: Delete selected objects. </source>
         <translation type="unfinished"></translation>
     </message>
@@ -1125,11 +1072,7 @@
 <context>
     <name>Exporter</name>
     <message>
-<<<<<<< HEAD
-        <location filename="../src/file_format_ocad8.cpp" line="1475"/>
-=======
         <location filename="../src/file_format_ocad8.cpp" line="1543"/>
->>>>>>> 3b9ac58c
         <source>Could not create new file: %1</source>
         <translation type="unfinished"></translation>
     </message>
@@ -1610,20 +1553,12 @@
         <translation type="unfinished"></translation>
     </message>
     <message>
-<<<<<<< HEAD
-        <location filename="../src/object.cpp" line="447"/>
-=======
         <location filename="../src/object.cpp" line="477"/>
->>>>>>> 3b9ac58c
         <source>Unable to find symbol for object at %1:%2.</source>
         <translation type="unfinished"></translation>
     </message>
     <message>
-<<<<<<< HEAD
-        <location filename="../src/object.cpp" line="382"/>
-=======
         <location filename="../src/object.cpp" line="398"/>
->>>>>>> 3b9ac58c
         <source>Point object with undefined or wrong symbol at %1:%2.</source>
         <translation type="unfinished"></translation>
     </message>
@@ -1717,17 +1652,10 @@
         <location filename="../src/file_format_ocad8.cpp" line="114"/>
         <location filename="../src/file_format_ocad8.cpp" line="116"/>
         <location filename="../src/file_format_ocad8.cpp" line="119"/>
-<<<<<<< HEAD
-        <location filename="../src/fileformats/ocd_file_format.cpp" line="1631"/>
-        <location filename="../src/fileformats/ocd_file_format.cpp" line="1634"/>
-        <location filename="../src/fileformats/ocd_file_format.cpp" line="1638"/>
-        <location filename="../src/fileformats/ocd_file_format.cpp" line="1672"/>
-=======
         <location filename="../src/fileformats/ocd_file_format.cpp" line="1815"/>
         <location filename="../src/fileformats/ocd_file_format.cpp" line="1818"/>
         <location filename="../src/fileformats/ocd_file_format.cpp" line="1822"/>
         <location filename="../src/fileformats/ocd_file_format.cpp" line="1856"/>
->>>>>>> 3b9ac58c
         <source>Could not read file: %1</source>
         <translation type="unfinished"></translation>
     </message>
@@ -1936,13 +1864,8 @@
         <location filename="../src/symbol_line.cpp" line="1668"/>
         <location filename="../src/symbol_line.cpp" line="2316"/>
         <location filename="../src/symbol_line.cpp" line="2774"/>
-<<<<<<< HEAD
-        <location filename="../src/file_format_ocad8.cpp" line="527"/>
-        <location filename="../src/fileformats/ocd_file_format.cpp" line="929"/>
-=======
         <location filename="../src/file_format_ocad8.cpp" line="591"/>
         <location filename="../src/fileformats/ocd_file_format.cpp" line="1000"/>
->>>>>>> 3b9ac58c
         <source>Start symbol</source>
         <translation type="unfinished"></translation>
     </message>
@@ -1957,11 +1880,7 @@
         <location filename="../src/symbol_line.cpp" line="1676"/>
         <location filename="../src/symbol_line.cpp" line="2316"/>
         <location filename="../src/symbol_line.cpp" line="2774"/>
-<<<<<<< HEAD
-        <location filename="../src/fileformats/ocd_file_format.cpp" line="936"/>
-=======
         <location filename="../src/fileformats/ocd_file_format.cpp" line="1007"/>
->>>>>>> 3b9ac58c
         <source>End symbol</source>
         <translation type="unfinished"></translation>
     </message>
@@ -1970,13 +1889,8 @@
         <location filename="../src/symbol_line.cpp" line="2294"/>
         <location filename="../src/symbol_line.cpp" line="2316"/>
         <location filename="../src/symbol_line.cpp" line="2774"/>
-<<<<<<< HEAD
-        <location filename="../src/file_format_ocad8.cpp" line="521"/>
-        <location filename="../src/fileformats/ocd_file_format.cpp" line="922"/>
-=======
         <location filename="../src/file_format_ocad8.cpp" line="585"/>
         <location filename="../src/fileformats/ocd_file_format.cpp" line="993"/>
->>>>>>> 3b9ac58c
         <source>Dash symbol</source>
         <translation type="unfinished"></translation>
     </message>
@@ -2034,48 +1948,28 @@
 <context>
     <name>LocalCRSPositioningDialog</name>
     <message>
-<<<<<<< HEAD
-        <location filename="../src/template_gps.cpp" line="477"/>
-=======
         <location filename="../src/template_track.cpp" line="490"/>
->>>>>>> 3b9ac58c
         <source>Track scaling and positioning</source>
         <translation type="unfinished"></translation>
     </message>
     <message>
-<<<<<<< HEAD
-        <location filename="../src/template_gps.cpp" line="481"/>
-=======
         <location filename="../src/template_track.cpp" line="494"/>
->>>>>>> 3b9ac58c
         <source>m</source>
         <comment>meters</comment>
         <translation type="unfinished"></translation>
     </message>
     <message>
-<<<<<<< HEAD
-        <location filename="../src/template_gps.cpp" line="483"/>
-=======
         <location filename="../src/template_track.cpp" line="496"/>
->>>>>>> 3b9ac58c
         <source>One coordinate unit equals:</source>
         <translation type="unfinished"></translation>
     </message>
     <message>
-<<<<<<< HEAD
-        <location filename="../src/template_gps.cpp" line="485"/>
-=======
         <location filename="../src/template_track.cpp" line="498"/>
->>>>>>> 3b9ac58c
         <source>Position track at given coordinates</source>
         <translation type="unfinished"></translation>
     </message>
     <message>
-<<<<<<< HEAD
-        <location filename="../src/template_gps.cpp" line="488"/>
-=======
         <location filename="../src/template_track.cpp" line="501"/>
->>>>>>> 3b9ac58c
         <source>Position track at view center</source>
         <translation type="unfinished"></translation>
     </message>
@@ -2281,11 +2175,7 @@
     </message>
     <message>
         <location filename="../src/gui/main_window.cpp" line="550"/>
-<<<<<<< HEAD
-        <location filename="../src/gui/main_window.cpp" line="735"/>
-=======
         <location filename="../src/gui/main_window.cpp" line="737"/>
->>>>>>> 3b9ac58c
         <source>Error</source>
         <translation type="unfinished"></translation>
     </message>
@@ -2316,29 +2206,17 @@
         <translation type="unfinished"></translation>
     </message>
     <message>
-<<<<<<< HEAD
-        <location filename="../src/gui/main_window.cpp" line="736"/>
-=======
         <location filename="../src/gui/main_window.cpp" line="738"/>
->>>>>>> 3b9ac58c
         <source>File could not be saved:</source>
         <translation type="unfinished"></translation>
     </message>
     <message>
-<<<<<<< HEAD
-        <location filename="../src/gui/main_window.cpp" line="737"/>
-=======
         <location filename="../src/gui/main_window.cpp" line="739"/>
->>>>>>> 3b9ac58c
         <source>There was a problem in determining the file format.</source>
         <translation type="unfinished"></translation>
     </message>
     <message>
-<<<<<<< HEAD
-        <location filename="../src/gui/main_window.cpp" line="738"/>
-=======
         <location filename="../src/gui/main_window.cpp" line="740"/>
->>>>>>> 3b9ac58c
         <source>Please report this as a bug.</source>
         <translation type="unfinished"></translation>
     </message>
@@ -2346,15 +2224,6 @@
 <context>
     <name>Map</name>
     <message>
-<<<<<<< HEAD
-        <location filename="../src/map.cpp" line="520"/>
-        <location filename="../src/map.cpp" line="522"/>
-        <location filename="../src/map.cpp" line="548"/>
-        <location filename="../src/map.cpp" line="597"/>
-        <location filename="../src/map.cpp" line="633"/>
-        <location filename="../src/map.cpp" line="707"/>
-        <location filename="../src/map.cpp" line="725"/>
-=======
         <location filename="../src/map.cpp" line="521"/>
         <location filename="../src/map.cpp" line="523"/>
         <location filename="../src/map.cpp" line="549"/>
@@ -2362,107 +2231,65 @@
         <location filename="../src/map.cpp" line="634"/>
         <location filename="../src/map.cpp" line="708"/>
         <location filename="../src/map.cpp" line="726"/>
->>>>>>> 3b9ac58c
         <source>Error</source>
         <translation type="unfinished"></translation>
     </message>
     <message>
-<<<<<<< HEAD
-        <location filename="../src/map.cpp" line="520"/>
-=======
         <location filename="../src/map.cpp" line="521"/>
->>>>>>> 3b9ac58c
         <source>Cannot export the map as
 &quot;%1&quot;
 because saving as %2 (.%3) is not supported.</source>
         <translation type="unfinished"></translation>
     </message>
     <message>
-<<<<<<< HEAD
-        <location filename="../src/map.cpp" line="522"/>
-=======
         <location filename="../src/map.cpp" line="523"/>
->>>>>>> 3b9ac58c
         <source>Cannot export the map as
 &quot;%1&quot;
 because the format is unknown.</source>
         <translation type="unfinished"></translation>
     </message>
     <message>
-<<<<<<< HEAD
-        <location filename="../src/map.cpp" line="548"/>
-=======
         <location filename="../src/map.cpp" line="549"/>
->>>>>>> 3b9ac58c
         <source>File does not exist or insufficient permissions to open:
 %1</source>
         <translation type="unfinished"></translation>
     </message>
     <message>
-<<<<<<< HEAD
-        <location filename="../src/map.cpp" line="590"/>
-        <location filename="../src/map.cpp" line="681"/>
-=======
         <location filename="../src/map.cpp" line="591"/>
         <location filename="../src/map.cpp" line="682"/>
->>>>>>> 3b9ac58c
         <source>Warning</source>
         <translation type="unfinished"></translation>
     </message>
     <message>
-<<<<<<< HEAD
-        <location filename="../src/map.cpp" line="590"/>
-=======
         <location filename="../src/map.cpp" line="591"/>
->>>>>>> 3b9ac58c
         <source>The map export generated warnings.</source>
         <translation type="unfinished"></translation>
     </message>
     <message>
-<<<<<<< HEAD
-        <location filename="../src/map.cpp" line="597"/>
-=======
         <location filename="../src/map.cpp" line="598"/>
->>>>>>> 3b9ac58c
         <source>Internal error while saving:
 %1</source>
         <translation type="unfinished"></translation>
     </message>
     <message>
-<<<<<<< HEAD
-        <location filename="../src/map.cpp" line="681"/>
-=======
         <location filename="../src/map.cpp" line="682"/>
->>>>>>> 3b9ac58c
         <source>The map import generated warnings.</source>
         <translation type="unfinished"></translation>
     </message>
     <message>
-<<<<<<< HEAD
-        <location filename="../src/map.cpp" line="633"/>
-=======
         <location filename="../src/map.cpp" line="634"/>
->>>>>>> 3b9ac58c
         <source>Cannot open file:
 %1
 for reading.</source>
         <translation type="unfinished"></translation>
     </message>
     <message>
-<<<<<<< HEAD
-        <location filename="../src/map.cpp" line="646"/>
-=======
         <location filename="../src/map.cpp" line="647"/>
->>>>>>> 3b9ac58c
         <source>Invalid file type.</source>
         <translation type="unfinished"></translation>
     </message>
     <message>
-<<<<<<< HEAD
-        <location filename="../src/map.cpp" line="707"/>
-=======
         <location filename="../src/map.cpp" line="708"/>
->>>>>>> 3b9ac58c
         <source>Cannot open file:
 %1
 
@@ -2470,49 +2297,29 @@
         <translation type="unfinished"></translation>
     </message>
     <message>
-<<<<<<< HEAD
-        <location filename="../src/map.cpp" line="725"/>
-=======
         <location filename="../src/map.cpp" line="726"/>
->>>>>>> 3b9ac58c
         <source>Nothing to import.</source>
         <translation type="unfinished"></translation>
     </message>
     <message>
-<<<<<<< HEAD
-        <location filename="../src/map.cpp" line="732"/>
-=======
         <location filename="../src/map.cpp" line="733"/>
->>>>>>> 3b9ac58c
         <source>Question</source>
         <translation type="unfinished"></translation>
     </message>
     <message>
-<<<<<<< HEAD
-        <location filename="../src/map.cpp" line="733"/>
-=======
         <location filename="../src/map.cpp" line="734"/>
->>>>>>> 3b9ac58c
         <source>The scale of the imported data is 1:%1 which is different from this map&apos;s scale of 1:%2.
 
 Rescale the imported data?</source>
         <translation type="unfinished"></translation>
     </message>
     <message>
-<<<<<<< HEAD
-        <location filename="../src/map.cpp" line="896"/>
-=======
         <location filename="../src/map.cpp" line="897"/>
->>>>>>> 3b9ac58c
         <source>default part</source>
         <translation type="unfinished"></translation>
     </message>
     <message>
-<<<<<<< HEAD
-        <location filename="../src/map.cpp" line="1253"/>
-=======
         <location filename="../src/map.cpp" line="1257"/>
->>>>>>> 3b9ac58c
         <source>New color</source>
         <translation type="unfinished"></translation>
     </message>
@@ -2520,767 +2327,425 @@
 <context>
     <name>MapEditorController</name>
     <message>
-<<<<<<< HEAD
-        <location filename="../src/map_editor.cpp" line="458"/>
-=======
         <location filename="../src/map_editor.cpp" line="478"/>
->>>>>>> 3b9ac58c
         <source>Undo</source>
         <translation type="unfinished"></translation>
     </message>
     <message>
-<<<<<<< HEAD
-        <location filename="../src/map_editor.cpp" line="458"/>
-=======
         <location filename="../src/map_editor.cpp" line="478"/>
->>>>>>> 3b9ac58c
         <source>Undo the last step</source>
         <translation type="unfinished"></translation>
     </message>
     <message>
-<<<<<<< HEAD
-        <location filename="../src/map_editor.cpp" line="459"/>
-=======
         <location filename="../src/map_editor.cpp" line="479"/>
->>>>>>> 3b9ac58c
         <source>Redo</source>
         <translation type="unfinished"></translation>
     </message>
     <message>
-<<<<<<< HEAD
-        <location filename="../src/map_editor.cpp" line="459"/>
-=======
         <location filename="../src/map_editor.cpp" line="479"/>
->>>>>>> 3b9ac58c
         <source>Redo the last step</source>
         <translation type="unfinished"></translation>
     </message>
     <message>
-<<<<<<< HEAD
-        <location filename="../src/map_editor.cpp" line="460"/>
-=======
         <location filename="../src/map_editor.cpp" line="480"/>
->>>>>>> 3b9ac58c
         <source>Cu&amp;t</source>
         <translation type="unfinished"></translation>
     </message>
     <message>
-<<<<<<< HEAD
-        <location filename="../src/map_editor.cpp" line="461"/>
-=======
         <location filename="../src/map_editor.cpp" line="481"/>
->>>>>>> 3b9ac58c
         <source>C&amp;opy</source>
         <translation type="unfinished"></translation>
     </message>
     <message>
-<<<<<<< HEAD
-        <location filename="../src/map_editor.cpp" line="462"/>
-=======
         <location filename="../src/map_editor.cpp" line="482"/>
->>>>>>> 3b9ac58c
         <source>&amp;Paste</source>
         <translation type="unfinished"></translation>
     </message>
     <message>
-<<<<<<< HEAD
-        <location filename="../src/map_editor.cpp" line="468"/>
-=======
         <location filename="../src/map_editor.cpp" line="488"/>
->>>>>>> 3b9ac58c
         <source>Zoom in</source>
         <translation type="unfinished"></translation>
     </message>
     <message>
-<<<<<<< HEAD
-        <location filename="../src/map_editor.cpp" line="469"/>
-=======
         <location filename="../src/map_editor.cpp" line="489"/>
->>>>>>> 3b9ac58c
         <source>Zoom out</source>
         <translation type="unfinished"></translation>
     </message>
     <message>
-<<<<<<< HEAD
-        <location filename="../src/map_editor.cpp" line="471"/>
-=======
         <location filename="../src/map_editor.cpp" line="491"/>
->>>>>>> 3b9ac58c
         <source>Toggle fullscreen mode</source>
         <translation type="unfinished"></translation>
     </message>
     <message>
-<<<<<<< HEAD
-        <location filename="../src/map_editor.cpp" line="472"/>
-=======
         <location filename="../src/map_editor.cpp" line="492"/>
->>>>>>> 3b9ac58c
         <source>Set custom zoom factor...</source>
         <translation type="unfinished"></translation>
     </message>
     <message>
-<<<<<<< HEAD
-        <location filename="../src/map_editor.cpp" line="479"/>
-=======
         <location filename="../src/map_editor.cpp" line="499"/>
->>>>>>> 3b9ac58c
         <source>Symbol window</source>
         <translation type="unfinished"></translation>
     </message>
     <message>
-<<<<<<< HEAD
-        <location filename="../src/map_editor.cpp" line="479"/>
-=======
         <location filename="../src/map_editor.cpp" line="499"/>
->>>>>>> 3b9ac58c
         <source>Show/Hide the symbol window</source>
         <translation type="unfinished"></translation>
     </message>
     <message>
-<<<<<<< HEAD
-        <location filename="../src/map_editor.cpp" line="480"/>
-=======
         <location filename="../src/map_editor.cpp" line="500"/>
->>>>>>> 3b9ac58c
         <source>Color window</source>
         <translation type="unfinished"></translation>
     </message>
     <message>
-<<<<<<< HEAD
-        <location filename="../src/map_editor.cpp" line="480"/>
-=======
         <location filename="../src/map_editor.cpp" line="500"/>
->>>>>>> 3b9ac58c
         <source>Show/Hide the color window</source>
         <translation type="unfinished"></translation>
     </message>
     <message>
-<<<<<<< HEAD
-        <location filename="../src/map_editor.cpp" line="481"/>
-=======
         <location filename="../src/map_editor.cpp" line="501"/>
->>>>>>> 3b9ac58c
         <source>Replace the symbols with those from another map file</source>
         <translation type="unfinished"></translation>
     </message>
     <message>
-<<<<<<< HEAD
-        <location filename="../src/map_editor.cpp" line="484"/>
-=======
         <location filename="../src/map_editor.cpp" line="504"/>
->>>>>>> 3b9ac58c
         <source>Scale all symbols...</source>
         <translation type="unfinished"></translation>
     </message>
     <message>
-<<<<<<< HEAD
-        <location filename="../src/map_editor.cpp" line="484"/>
-=======
         <location filename="../src/map_editor.cpp" line="504"/>
->>>>>>> 3b9ac58c
         <source>Scale the whole symbol set</source>
         <translation type="unfinished"></translation>
     </message>
     <message>
-<<<<<<< HEAD
-        <location filename="../src/map_editor.cpp" line="486"/>
-=======
         <location filename="../src/map_editor.cpp" line="506"/>
->>>>>>> 3b9ac58c
         <source>Change map scale...</source>
         <translation type="unfinished"></translation>
     </message>
     <message>
-<<<<<<< HEAD
-        <location filename="../src/map_editor.cpp" line="486"/>
-=======
         <location filename="../src/map_editor.cpp" line="506"/>
->>>>>>> 3b9ac58c
         <source>Change the map scale and adjust map objects and symbol sizes</source>
         <translation type="unfinished"></translation>
     </message>
     <message>
-<<<<<<< HEAD
-        <location filename="../src/map_editor.cpp" line="488"/>
-=======
         <location filename="../src/map_editor.cpp" line="508"/>
->>>>>>> 3b9ac58c
         <source>Map notes...</source>
         <translation type="unfinished"></translation>
     </message>
     <message>
-<<<<<<< HEAD
+        <location filename="../src/map_editor.cpp" line="510"/>
+        <source>Template setup window</source>
+        <translation type="unfinished"></translation>
+    </message>
+    <message>
+        <location filename="../src/map_editor.cpp" line="510"/>
+        <source>Show/Hide the template window</source>
+        <translation type="unfinished"></translation>
+    </message>
+    <message>
+        <location filename="../src/map_editor.cpp" line="513"/>
+        <source>Open template...</source>
+        <translation type="unfinished"></translation>
+    </message>
+    <message>
         <location filename="../src/map_editor.cpp" line="490"/>
-=======
-        <location filename="../src/map_editor.cpp" line="510"/>
->>>>>>> 3b9ac58c
-        <source>Template setup window</source>
-        <translation type="unfinished"></translation>
-    </message>
-    <message>
-<<<<<<< HEAD
-        <location filename="../src/map_editor.cpp" line="490"/>
-=======
-        <location filename="../src/map_editor.cpp" line="510"/>
->>>>>>> 3b9ac58c
-        <source>Show/Hide the template window</source>
-        <translation type="unfinished"></translation>
-    </message>
-    <message>
-<<<<<<< HEAD
-        <location filename="../src/map_editor.cpp" line="493"/>
-=======
-        <location filename="../src/map_editor.cpp" line="513"/>
->>>>>>> 3b9ac58c
-        <source>Open template...</source>
-        <translation type="unfinished"></translation>
-    </message>
-    <message>
-<<<<<<< HEAD
-        <location filename="../src/map_editor.cpp" line="470"/>
-=======
-        <location filename="../src/map_editor.cpp" line="490"/>
->>>>>>> 3b9ac58c
         <source>Show whole map</source>
         <translation type="unfinished"></translation>
     </message>
     <message>
-<<<<<<< HEAD
-        <location filename="../src/map_editor.cpp" line="496"/>
-=======
         <location filename="../src/map_editor.cpp" line="516"/>
->>>>>>> 3b9ac58c
         <source>Edit objects</source>
         <translation type="unfinished"></translation>
     </message>
     <message>
-<<<<<<< HEAD
-        <location filename="../src/map_editor.cpp" line="498"/>
-=======
         <location filename="../src/map_editor.cpp" line="518"/>
->>>>>>> 3b9ac58c
         <source>Set point objects</source>
         <translation type="unfinished"></translation>
     </message>
     <message>
-<<<<<<< HEAD
-        <location filename="../src/map_editor.cpp" line="499"/>
-=======
         <location filename="../src/map_editor.cpp" line="519"/>
->>>>>>> 3b9ac58c
         <source>Draw paths</source>
         <translation type="unfinished"></translation>
     </message>
     <message>
-<<<<<<< HEAD
-        <location filename="../src/map_editor.cpp" line="500"/>
-=======
         <location filename="../src/map_editor.cpp" line="520"/>
->>>>>>> 3b9ac58c
         <source>Draw circles and ellipses</source>
         <translation type="unfinished"></translation>
     </message>
     <message>
-<<<<<<< HEAD
-        <location filename="../src/map_editor.cpp" line="502"/>
-=======
         <location filename="../src/map_editor.cpp" line="522"/>
->>>>>>> 3b9ac58c
         <source>Write text</source>
         <translation type="unfinished"></translation>
     </message>
     <message>
-<<<<<<< HEAD
-        <location filename="../src/map_editor.cpp" line="503"/>
-=======
         <location filename="../src/map_editor.cpp" line="523"/>
->>>>>>> 3b9ac58c
         <source>Duplicate</source>
         <translation type="unfinished"></translation>
     </message>
     <message>
-<<<<<<< HEAD
-        <location filename="../src/map_editor.cpp" line="504"/>
-=======
         <location filename="../src/map_editor.cpp" line="524"/>
->>>>>>> 3b9ac58c
         <source>Switch symbol</source>
         <translation type="unfinished"></translation>
     </message>
     <message>
-<<<<<<< HEAD
-        <location filename="../src/map_editor.cpp" line="505"/>
-=======
         <location filename="../src/map_editor.cpp" line="525"/>
->>>>>>> 3b9ac58c
         <source>Fill / Create border</source>
         <translation type="unfinished"></translation>
     </message>
     <message>
-<<<<<<< HEAD
-        <location filename="../src/map_editor.cpp" line="506"/>
-=======
         <location filename="../src/map_editor.cpp" line="526"/>
->>>>>>> 3b9ac58c
         <source>Switch dash direction</source>
         <translation type="unfinished"></translation>
     </message>
     <message>
-<<<<<<< HEAD
-        <location filename="../src/map_editor.cpp" line="507"/>
-=======
         <location filename="../src/map_editor.cpp" line="527"/>
->>>>>>> 3b9ac58c
         <source>Connect paths</source>
         <translation type="unfinished"></translation>
     </message>
     <message>
-<<<<<<< HEAD
-        <location filename="../src/map_editor.cpp" line="508"/>
-=======
         <location filename="../src/map_editor.cpp" line="528"/>
->>>>>>> 3b9ac58c
         <source>Cut object</source>
         <translation type="unfinished"></translation>
     </message>
     <message>
-<<<<<<< HEAD
-        <location filename="../src/map_editor.cpp" line="518"/>
-=======
         <location filename="../src/map_editor.cpp" line="538"/>
->>>>>>> 3b9ac58c
         <source>Rotate object(s)</source>
         <translation type="unfinished"></translation>
     </message>
     <message>
-<<<<<<< HEAD
-        <location filename="../src/map_editor.cpp" line="521"/>
-=======
         <location filename="../src/map_editor.cpp" line="541"/>
->>>>>>> 3b9ac58c
         <source>Measure lengths and areas</source>
         <translation type="unfinished"></translation>
     </message>
     <message>
-<<<<<<< HEAD
-        <location filename="../src/map_editor.cpp" line="537"/>
-=======
         <location filename="../src/map_editor.cpp" line="558"/>
->>>>>>> 3b9ac58c
         <source>Import...</source>
         <translation type="unfinished"></translation>
     </message>
     <message>
-<<<<<<< HEAD
-        <location filename="../src/map_editor.cpp" line="578"/>
-=======
         <location filename="../src/map_editor.cpp" line="599"/>
->>>>>>> 3b9ac58c
         <location filename="../src/color_dock_widget.cpp" line="76"/>
         <location filename="../src/template_dock_widget.cpp" line="189"/>
         <source>&amp;Edit</source>
         <translation type="unfinished"></translation>
     </message>
     <message>
-<<<<<<< HEAD
-        <location filename="../src/map_editor.cpp" line="590"/>
-=======
         <location filename="../src/map_editor.cpp" line="611"/>
->>>>>>> 3b9ac58c
         <source>&amp;View</source>
         <translation type="unfinished"></translation>
     </message>
     <message>
-<<<<<<< HEAD
-        <location filename="../src/map_editor.cpp" line="618"/>
-=======
         <location filename="../src/map_editor.cpp" line="639"/>
->>>>>>> 3b9ac58c
         <source>&amp;Tools</source>
         <translation type="unfinished"></translation>
     </message>
     <message>
-<<<<<<< HEAD
-        <location filename="../src/map_editor.cpp" line="663"/>
-=======
         <location filename="../src/map_editor.cpp" line="685"/>
->>>>>>> 3b9ac58c
         <source>Sy&amp;mbols</source>
         <translation type="unfinished"></translation>
     </message>
     <message>
-<<<<<<< HEAD
-        <location filename="../src/map_editor.cpp" line="653"/>
-=======
         <location filename="../src/map_editor.cpp" line="675"/>
->>>>>>> 3b9ac58c
         <source>M&amp;ap</source>
         <translation type="unfinished"></translation>
     </message>
     <message>
-<<<<<<< HEAD
-        <location filename="../src/map_editor.cpp" line="673"/>
-=======
         <location filename="../src/map_editor.cpp" line="695"/>
->>>>>>> 3b9ac58c
         <source>&amp;Templates</source>
         <translation type="unfinished"></translation>
     </message>
     <message>
-<<<<<<< HEAD
-        <location filename="../src/map_editor.cpp" line="721"/>
-=======
         <location filename="../src/map_editor.cpp" line="743"/>
->>>>>>> 3b9ac58c
         <source>Drawing</source>
         <translation type="unfinished"></translation>
     </message>
     <message>
-<<<<<<< HEAD
-        <location filename="../src/map_editor.cpp" line="531"/>
-=======
         <location filename="../src/map_editor.cpp" line="552"/>
->>>>>>> 3b9ac58c
         <source>Paint on template</source>
         <translation type="unfinished"></translation>
     </message>
     <message>
-<<<<<<< HEAD
-        <location filename="../src/map_editor.cpp" line="255"/>
-=======
         <location filename="../src/map_editor.cpp" line="257"/>
->>>>>>> 3b9ac58c
         <source>Editing in progress</source>
         <translation type="unfinished"></translation>
     </message>
     <message>
-<<<<<<< HEAD
-        <location filename="../src/map_editor.cpp" line="255"/>
-=======
         <location filename="../src/map_editor.cpp" line="257"/>
->>>>>>> 3b9ac58c
         <source>The map is currently being edited. Please finish the edit operation before saving.</source>
         <translation type="unfinished"></translation>
     </message>
     <message>
-<<<<<<< HEAD
-        <location filename="../src/map_editor.cpp" line="465"/>
-=======
         <location filename="../src/map_editor.cpp" line="485"/>
->>>>>>> 3b9ac58c
         <source>Show grid</source>
         <translation type="unfinished"></translation>
     </message>
     <message>
-<<<<<<< HEAD
-        <location filename="../src/map_editor.cpp" line="466"/>
-        <location filename="../src/map_editor.cpp" line="708"/>
-=======
         <location filename="../src/map_editor.cpp" line="486"/>
         <location filename="../src/map_editor.cpp" line="730"/>
->>>>>>> 3b9ac58c
         <source>Configure grid...</source>
         <translation type="unfinished"></translation>
     </message>
     <message>
-<<<<<<< HEAD
-        <location filename="../src/map_editor.cpp" line="474"/>
-=======
         <location filename="../src/map_editor.cpp" line="494"/>
->>>>>>> 3b9ac58c
         <source>Hatch areas</source>
         <translation type="unfinished"></translation>
     </message>
     <message>
-<<<<<<< HEAD
-        <location filename="../src/map_editor.cpp" line="475"/>
-=======
         <location filename="../src/map_editor.cpp" line="495"/>
->>>>>>> 3b9ac58c
         <source>Baseline view</source>
         <translation type="unfinished"></translation>
     </message>
     <message>
-<<<<<<< HEAD
-        <location filename="../src/map_editor.cpp" line="476"/>
-=======
         <location filename="../src/map_editor.cpp" line="496"/>
->>>>>>> 3b9ac58c
         <location filename="../src/template_dock_widget.cpp" line="87"/>
         <source>Hide all templates</source>
         <translation type="unfinished"></translation>
     </message>
     <message>
-<<<<<<< HEAD
-        <location filename="../src/map_editor.cpp" line="481"/>
-=======
         <location filename="../src/map_editor.cpp" line="501"/>
->>>>>>> 3b9ac58c
         <source>Replace symbol set...</source>
         <translation type="unfinished"></translation>
     </message>
     <message>
-<<<<<<< HEAD
-        <location filename="../src/map_editor.cpp" line="485"/>
-=======
         <location filename="../src/map_editor.cpp" line="505"/>
->>>>>>> 3b9ac58c
         <source>Georeferencing...</source>
         <translation type="unfinished"></translation>
     </message>
     <message>
-<<<<<<< HEAD
-        <location filename="../src/map_editor.cpp" line="487"/>
-=======
         <location filename="../src/map_editor.cpp" line="507"/>
->>>>>>> 3b9ac58c
         <source>Rotate map...</source>
         <translation type="unfinished"></translation>
     </message>
     <message>
-<<<<<<< HEAD
-        <location filename="../src/map_editor.cpp" line="487"/>
-=======
         <location filename="../src/map_editor.cpp" line="507"/>
->>>>>>> 3b9ac58c
         <source>Rotate the whole map</source>
         <translation type="unfinished"></translation>
     </message>
     <message>
-<<<<<<< HEAD
-        <location filename="../src/map_editor.cpp" line="494"/>
-        <location filename="../src/template_dock_widget.cpp" line="141"/>
-=======
         <location filename="../src/map_editor.cpp" line="514"/>
->>>>>>> 3b9ac58c
         <source>Reopen template...</source>
         <translation type="unfinished"></translation>
     </message>
     <message>
-<<<<<<< HEAD
-        <location filename="../src/map_editor.cpp" line="501"/>
-=======
         <location filename="../src/map_editor.cpp" line="521"/>
->>>>>>> 3b9ac58c
         <source>Draw rectangles</source>
         <translation type="unfinished"></translation>
     </message>
     <message>
-<<<<<<< HEAD
-        <location filename="../src/map_editor.cpp" line="509"/>
-=======
         <location filename="../src/map_editor.cpp" line="529"/>
->>>>>>> 3b9ac58c
         <source>Cut free form hole</source>
         <translation type="unfinished"></translation>
     </message>
     <message>
-<<<<<<< HEAD
-        <location filename="../src/map_editor.cpp" line="510"/>
-=======
         <location filename="../src/map_editor.cpp" line="530"/>
->>>>>>> 3b9ac58c
         <source>Cut round hole</source>
         <translation type="unfinished"></translation>
     </message>
     <message>
-<<<<<<< HEAD
-        <location filename="../src/map_editor.cpp" line="514"/>
-=======
         <location filename="../src/map_editor.cpp" line="534"/>
->>>>>>> 3b9ac58c
         <source>Cut rectangular hole</source>
         <translation type="unfinished"></translation>
     </message>
     <message>
-<<<<<<< HEAD
-        <location filename="../src/map_editor.cpp" line="519"/>
-=======
         <location filename="../src/map_editor.cpp" line="539"/>
->>>>>>> 3b9ac58c
         <source>Rotate pattern</source>
         <translation type="unfinished"></translation>
     </message>
     <message>
-<<<<<<< HEAD
-        <location filename="../src/map_editor.cpp" line="520"/>
-=======
         <location filename="../src/map_editor.cpp" line="540"/>
->>>>>>> 3b9ac58c
         <source>Scale object(s)</source>
         <translation type="unfinished"></translation>
     </message>
     <message>
-<<<<<<< HEAD
-        <location filename="../src/map_editor.cpp" line="522"/>
-=======
         <location filename="../src/map_editor.cpp" line="542"/>
->>>>>>> 3b9ac58c
         <source>Unify areas</source>
         <translation type="unfinished"></translation>
     </message>
     <message>
-<<<<<<< HEAD
-        <location filename="../src/map_editor.cpp" line="523"/>
-=======
         <location filename="../src/map_editor.cpp" line="543"/>
->>>>>>> 3b9ac58c
         <source>Intersect areas</source>
         <translation type="unfinished"></translation>
     </message>
     <message>
-<<<<<<< HEAD
-        <location filename="../src/map_editor.cpp" line="524"/>
-=======
         <location filename="../src/map_editor.cpp" line="544"/>
->>>>>>> 3b9ac58c
         <source>Area difference</source>
         <translation type="unfinished"></translation>
     </message>
     <message>
-<<<<<<< HEAD
-        <location filename="../src/map_editor.cpp" line="525"/>
-=======
         <location filename="../src/map_editor.cpp" line="545"/>
->>>>>>> 3b9ac58c
         <source>Area XOr</source>
         <translation type="unfinished"></translation>
     </message>
     <message>
-<<<<<<< HEAD
-        <location filename="../src/map_editor.cpp" line="528"/>
-=======
         <location filename="../src/map_editor.cpp" line="548"/>
->>>>>>> 3b9ac58c
         <source>Cutout</source>
         <translation type="unfinished"></translation>
     </message>
     <message>
-<<<<<<< HEAD
-        <location filename="../src/map_editor.cpp" line="529"/>
-=======
         <location filename="../src/map_editor.cpp" line="549"/>
->>>>>>> 3b9ac58c
         <source>Cut away</source>
         <translation type="unfinished"></translation>
     </message>
     <message>
-<<<<<<< HEAD
-        <location filename="../src/map_editor.cpp" line="539"/>
-=======
         <location filename="../src/map_editor.cpp" line="550"/>
         <source>Distribute points along path</source>
         <translation type="unfinished"></translation>
     </message>
     <message>
         <location filename="../src/map_editor.cpp" line="560"/>
->>>>>>> 3b9ac58c
         <source>Map coordinates</source>
         <translation type="unfinished"></translation>
     </message>
     <message>
-<<<<<<< HEAD
-        <location filename="../src/map_editor.cpp" line="541"/>
-=======
         <location filename="../src/map_editor.cpp" line="562"/>
->>>>>>> 3b9ac58c
         <source>Projected coordinates</source>
         <translation type="unfinished"></translation>
     </message>
     <message>
-<<<<<<< HEAD
-        <location filename="../src/map_editor.cpp" line="543"/>
-=======
         <location filename="../src/map_editor.cpp" line="564"/>
->>>>>>> 3b9ac58c
         <source>Latitude/Longitude (Dec)</source>
         <translation type="unfinished"></translation>
     </message>
     <message>
-<<<<<<< HEAD
-        <location filename="../src/map_editor.cpp" line="545"/>
-=======
         <location filename="../src/map_editor.cpp" line="566"/>
->>>>>>> 3b9ac58c
         <source>Latitude/Longitude (DMS)</source>
         <translation type="unfinished"></translation>
     </message>
     <message>
-<<<<<<< HEAD
-        <location filename="../src/map_editor.cpp" line="604"/>
-=======
         <location filename="../src/map_editor.cpp" line="625"/>
->>>>>>> 3b9ac58c
         <source>Display coordinates as...</source>
         <translation type="unfinished"></translation>
     </message>
     <message>
-<<<<<<< HEAD
-        <location filename="../src/map_editor.cpp" line="637"/>
-=======
         <location filename="../src/map_editor.cpp" line="658"/>
->>>>>>> 3b9ac58c
         <source>Cut hole</source>
         <translation type="unfinished"></translation>
     </message>
     <message>
-<<<<<<< HEAD
-        <location filename="../src/map_editor.cpp" line="685"/>
-=======
         <location filename="../src/map_editor.cpp" line="707"/>
->>>>>>> 3b9ac58c
         <source>Dummy</source>
         <translation type="unfinished"></translation>
     </message>
     <message>
-<<<<<<< HEAD
-        <location filename="../src/map_editor.cpp" line="701"/>
-=======
         <location filename="../src/map_editor.cpp" line="723"/>
->>>>>>> 3b9ac58c
         <source>View</source>
         <translation type="unfinished"></translation>
     </message>
     <message>
-<<<<<<< HEAD
-        <location filename="../src/map_editor.cpp" line="737"/>
-=======
         <location filename="../src/map_editor.cpp" line="759"/>
->>>>>>> 3b9ac58c
         <source>Select template...</source>
         <translation type="unfinished"></translation>
     </message>
     <message>
-<<<<<<< HEAD
-        <location filename="../src/map_editor.cpp" line="743"/>
-=======
         <location filename="../src/map_editor.cpp" line="765"/>
->>>>>>> 3b9ac58c
         <source>Editing</source>
         <translation type="unfinished"></translation>
     </message>
     <message>
-<<<<<<< HEAD
-        <location filename="../src/map_editor.cpp" line="767"/>
-=======
         <location filename="../src/map_editor.cpp" line="789"/>
->>>>>>> 3b9ac58c
         <source>Advanced editing</source>
         <translation type="unfinished"></translation>
     </message>
     <message>
-<<<<<<< HEAD
-        <location filename="../src/map_editor.cpp" line="871"/>
-        <location filename="../src/map_editor.cpp" line="982"/>
-        <location filename="../src/map_editor.cpp" line="1002"/>
-        <location filename="../src/map_editor.cpp" line="1015"/>
-        <location filename="../src/map_editor.cpp" line="2102"/>
-        <location filename="../src/map_editor.cpp" line="2109"/>
-        <location filename="../src/map_editor.cpp" line="2116"/>
-        <location filename="../src/map_editor.cpp" line="2123"/>
-        <location filename="../src/map_editor.cpp" line="2402"/>
-        <location filename="../src/map_editor.cpp" line="2420"/>
-=======
         <location filename="../src/map_editor.cpp" line="895"/>
         <location filename="../src/map_editor.cpp" line="1006"/>
         <location filename="../src/map_editor.cpp" line="1026"/>
@@ -3291,256 +2756,144 @@
         <location filename="../src/map_editor.cpp" line="2160"/>
         <location filename="../src/map_editor.cpp" line="2479"/>
         <location filename="../src/map_editor.cpp" line="2497"/>
->>>>>>> 3b9ac58c
         <source>Error</source>
         <translation type="unfinished"></translation>
     </message>
     <message>
-<<<<<<< HEAD
-        <location filename="../src/map_editor.cpp" line="871"/>
-=======
         <location filename="../src/map_editor.cpp" line="895"/>
->>>>>>> 3b9ac58c
         <source>No undo steps available.</source>
         <translation type="unfinished"></translation>
     </message>
     <message>
-<<<<<<< HEAD
-        <location filename="../src/map_editor.cpp" line="938"/>
-=======
         <location filename="../src/map_editor.cpp" line="962"/>
->>>>>>> 3b9ac58c
         <source>Cut %1 object(s)</source>
         <translation type="unfinished"></translation>
     </message>
     <message>
-<<<<<<< HEAD
-        <location filename="../src/map_editor.cpp" line="982"/>
-        <location filename="../src/map_editor.cpp" line="1015"/>
-=======
         <location filename="../src/map_editor.cpp" line="1006"/>
         <location filename="../src/map_editor.cpp" line="1039"/>
->>>>>>> 3b9ac58c
         <source>An internal error occurred, sorry!</source>
         <translation type="unfinished"></translation>
     </message>
     <message>
-<<<<<<< HEAD
-        <location filename="../src/map_editor.cpp" line="993"/>
-=======
         <location filename="../src/map_editor.cpp" line="1017"/>
->>>>>>> 3b9ac58c
         <source>Copied %1 object(s)</source>
         <translation type="unfinished"></translation>
     </message>
     <message>
-<<<<<<< HEAD
-        <location filename="../src/map_editor.cpp" line="1002"/>
-=======
         <location filename="../src/map_editor.cpp" line="1026"/>
->>>>>>> 3b9ac58c
         <source>There are no objects in clipboard which could be pasted!</source>
         <translation type="unfinished"></translation>
     </message>
     <message>
-<<<<<<< HEAD
-        <location filename="../src/map_editor.cpp" line="1033"/>
-=======
         <location filename="../src/map_editor.cpp" line="1057"/>
->>>>>>> 3b9ac58c
         <source>Pasted %1 object(s)</source>
         <translation type="unfinished"></translation>
     </message>
     <message>
-<<<<<<< HEAD
-        <location filename="../src/map_editor.cpp" line="1092"/>
-=======
         <location filename="../src/map_editor.cpp" line="1116"/>
->>>>>>> 3b9ac58c
         <source>Set custom zoom factor</source>
         <translation type="unfinished"></translation>
     </message>
     <message>
-<<<<<<< HEAD
-        <location filename="../src/map_editor.cpp" line="1092"/>
-=======
         <location filename="../src/map_editor.cpp" line="1116"/>
->>>>>>> 3b9ac58c
         <source>Zoom factor:</source>
         <translation type="unfinished"></translation>
     </message>
     <message>
-<<<<<<< HEAD
-        <location filename="../src/map_editor.cpp" line="1170"/>
-=======
         <location filename="../src/map_editor.cpp" line="1194"/>
->>>>>>> 3b9ac58c
         <source>Symbols</source>
         <translation type="unfinished"></translation>
     </message>
     <message>
-<<<<<<< HEAD
-        <location filename="../src/map_editor.cpp" line="1197"/>
-=======
         <location filename="../src/map_editor.cpp" line="1221"/>
->>>>>>> 3b9ac58c
         <source>Colors</source>
         <translation type="unfinished"></translation>
     </message>
     <message>
-<<<<<<< HEAD
-        <location filename="../src/map_editor.cpp" line="1221"/>
-=======
         <location filename="../src/map_editor.cpp" line="1245"/>
->>>>>>> 3b9ac58c
         <source>Scale all symbols</source>
         <translation type="unfinished"></translation>
     </message>
     <message>
-<<<<<<< HEAD
-        <location filename="../src/map_editor.cpp" line="1221"/>
-=======
         <location filename="../src/map_editor.cpp" line="1245"/>
->>>>>>> 3b9ac58c
         <source>Scale to percentage:</source>
         <translation type="unfinished"></translation>
     </message>
     <message>
-<<<<<<< HEAD
-        <location filename="../src/map_editor.cpp" line="1245"/>
-=======
         <location filename="../src/map_editor.cpp" line="1269"/>
->>>>>>> 3b9ac58c
         <source>Map notes</source>
         <translation type="unfinished"></translation>
     </message>
     <message>
-<<<<<<< HEAD
-        <location filename="../src/map_editor.cpp" line="1250"/>
-=======
         <location filename="../src/map_editor.cpp" line="1274"/>
->>>>>>> 3b9ac58c
         <source>Cancel</source>
         <translation type="unfinished"></translation>
     </message>
     <message>
-<<<<<<< HEAD
-        <location filename="../src/map_editor.cpp" line="1251"/>
-=======
         <location filename="../src/map_editor.cpp" line="1275"/>
->>>>>>> 3b9ac58c
         <source>OK</source>
         <translation type="unfinished"></translation>
     </message>
     <message>
-<<<<<<< HEAD
-        <location filename="../src/map_editor.cpp" line="1283"/>
-=======
         <location filename="../src/map_editor.cpp" line="1307"/>
->>>>>>> 3b9ac58c
         <source>Templates</source>
         <translation type="unfinished"></translation>
     </message>
     <message>
-<<<<<<< HEAD
-        <location filename="../src/map_editor.cpp" line="1354"/>
-=======
         <location filename="../src/map_editor.cpp" line="1378"/>
->>>>>>> 3b9ac58c
         <source>Place point objects on the map.</source>
         <translation type="unfinished"></translation>
     </message>
     <message>
-<<<<<<< HEAD
-        <location filename="../src/map_editor.cpp" line="1354"/>
-=======
         <location filename="../src/map_editor.cpp" line="1378"/>
->>>>>>> 3b9ac58c
         <source>Select a point symbol to be able to use this tool.</source>
         <translation type="unfinished"></translation>
     </message>
     <message>
-<<<<<<< HEAD
-        <location filename="../src/map_editor.cpp" line="1356"/>
-=======
         <location filename="../src/map_editor.cpp" line="1380"/>
->>>>>>> 3b9ac58c
         <source>Draw polygonal and curved lines.</source>
         <translation type="unfinished"></translation>
     </message>
     <message>
-<<<<<<< HEAD
-        <location filename="../src/map_editor.cpp" line="1356"/>
-        <location filename="../src/map_editor.cpp" line="1358"/>
-        <location filename="../src/map_editor.cpp" line="1360"/>
-=======
         <location filename="../src/map_editor.cpp" line="1380"/>
         <location filename="../src/map_editor.cpp" line="1382"/>
         <location filename="../src/map_editor.cpp" line="1384"/>
->>>>>>> 3b9ac58c
         <source>Select a line, area or combined symbol to be able to use this tool.</source>
         <translation type="unfinished"></translation>
     </message>
     <message>
-<<<<<<< HEAD
-        <location filename="../src/map_editor.cpp" line="1358"/>
-=======
         <location filename="../src/map_editor.cpp" line="1382"/>
->>>>>>> 3b9ac58c
         <source>Draw circles and ellipses.</source>
         <translation type="unfinished"></translation>
     </message>
     <message>
-<<<<<<< HEAD
-        <location filename="../src/map_editor.cpp" line="1469"/>
-=======
         <location filename="../src/map_editor.cpp" line="1493"/>
->>>>>>> 3b9ac58c
         <source>Set the direction of area fill patterns or point objects.</source>
         <translation type="unfinished"></translation>
     </message>
     <message>
-<<<<<<< HEAD
-        <location filename="../src/map_editor.cpp" line="1469"/>
-=======
         <location filename="../src/map_editor.cpp" line="1493"/>
->>>>>>> 3b9ac58c
         <source>Select an area object with rotatable fill pattern or a rotatable point object to activate this tool.</source>
         <translation type="unfinished"></translation>
     </message>
     <message>
-<<<<<<< HEAD
-        <location filename="../src/map_editor.cpp" line="1485"/>
-=======
         <location filename="../src/map_editor.cpp" line="1509"/>
->>>>>>> 3b9ac58c
         <source>Create a cutout of some objects or the whole map.</source>
         <translation type="unfinished"></translation>
     </message>
     <message>
-<<<<<<< HEAD
-        <location filename="../src/map_editor.cpp" line="1485"/>
-        <location filename="../src/map_editor.cpp" line="1487"/>
-=======
         <location filename="../src/map_editor.cpp" line="1509"/>
         <location filename="../src/map_editor.cpp" line="1511"/>
->>>>>>> 3b9ac58c
         <source>Select a closed path object as cutout shape to activate this tool.</source>
         <translation type="unfinished"></translation>
     </message>
     <message>
-<<<<<<< HEAD
-        <location filename="../src/map_editor.cpp" line="1487"/>
-=======
         <location filename="../src/map_editor.cpp" line="1511"/>
->>>>>>> 3b9ac58c
         <source>Cut away some objects or everything in a limited area.</source>
         <translation type="unfinished"></translation>
     </message>
     <message>
-<<<<<<< HEAD
-        <location filename="../src/map_editor.cpp" line="2420"/>
-=======
         <location filename="../src/map_editor.cpp" line="1547"/>
         <source>Places evenly spaced point objects along an existing path object</source>
         <translation type="unfinished"></translation>
@@ -3552,480 +2905,268 @@
     </message>
     <message>
         <location filename="../src/map_editor.cpp" line="2497"/>
->>>>>>> 3b9ac58c
         <source>Cannot import the selected map file because it could not be loaded.</source>
         <translation type="unfinished"></translation>
     </message>
     <message>
-<<<<<<< HEAD
-        <location filename="../src/map_editor.cpp" line="1360"/>
-=======
         <location filename="../src/map_editor.cpp" line="1384"/>
->>>>>>> 3b9ac58c
         <source>Draw rectangles.</source>
         <translation type="unfinished"></translation>
     </message>
     <message>
-<<<<<<< HEAD
-        <location filename="../src/map_editor.cpp" line="451"/>
-=======
         <location filename="../src/map_editor.cpp" line="471"/>
->>>>>>> 3b9ac58c
         <source>Print...</source>
         <translation type="unfinished"></translation>
     </message>
     <message>
-<<<<<<< HEAD
-        <location filename="../src/map_editor.cpp" line="453"/>
-=======
         <location filename="../src/map_editor.cpp" line="473"/>
->>>>>>> 3b9ac58c
         <source>&amp;Image</source>
         <translation type="unfinished"></translation>
     </message>
     <message>
-<<<<<<< HEAD
-        <location filename="../src/map_editor.cpp" line="455"/>
-=======
         <location filename="../src/map_editor.cpp" line="475"/>
->>>>>>> 3b9ac58c
         <source>&amp;PDF</source>
         <translation type="unfinished"></translation>
     </message>
     <message>
-<<<<<<< HEAD
-        <location filename="../src/map_editor.cpp" line="463"/>
-=======
         <location filename="../src/map_editor.cpp" line="483"/>
->>>>>>> 3b9ac58c
         <source>Clear undo / redo history</source>
         <translation type="unfinished"></translation>
     </message>
     <message>
-<<<<<<< HEAD
-        <location filename="../src/map_editor.cpp" line="463"/>
-=======
         <location filename="../src/map_editor.cpp" line="483"/>
->>>>>>> 3b9ac58c
         <source>Clear the undo / redo history to reduce map file size.</source>
         <translation type="unfinished"></translation>
     </message>
     <message>
-<<<<<<< HEAD
-        <location filename="../src/map_editor.cpp" line="467"/>
-=======
         <location filename="../src/map_editor.cpp" line="487"/>
->>>>>>> 3b9ac58c
         <source>Pan</source>
         <translation type="unfinished"></translation>
     </message>
     <message>
-<<<<<<< HEAD
-        <location filename="../src/map_editor.cpp" line="477"/>
-=======
         <location filename="../src/map_editor.cpp" line="497"/>
->>>>>>> 3b9ac58c
         <source>Overprinting simulation</source>
         <translation type="unfinished"></translation>
     </message>
     <message>
-<<<<<<< HEAD
-        <location filename="../src/map_editor.cpp" line="497"/>
-=======
         <location filename="../src/map_editor.cpp" line="517"/>
->>>>>>> 3b9ac58c
         <source>Edit lines</source>
         <translation type="unfinished"></translation>
     </message>
     <message>
-<<<<<<< HEAD
-        <location filename="../src/map_editor.cpp" line="526"/>
-=======
         <location filename="../src/map_editor.cpp" line="546"/>
->>>>>>> 3b9ac58c
         <source>Convert to curves</source>
         <translation type="unfinished"></translation>
     </message>
     <message>
-<<<<<<< HEAD
-        <location filename="../src/map_editor.cpp" line="527"/>
-=======
         <location filename="../src/map_editor.cpp" line="547"/>
->>>>>>> 3b9ac58c
         <source>Simplify path</source>
         <translation type="unfinished"></translation>
     </message>
     <message>
-<<<<<<< HEAD
-        <location filename="../src/map_editor.cpp" line="571"/>
-=======
         <location filename="../src/map_editor.cpp" line="592"/>
->>>>>>> 3b9ac58c
         <source>&amp;Export as...</source>
         <translation type="unfinished"></translation>
     </message>
     <message>
-<<<<<<< HEAD
-        <location filename="../src/map_editor.cpp" line="1362"/>
-=======
         <location filename="../src/map_editor.cpp" line="1386"/>
->>>>>>> 3b9ac58c
         <source>Write text on the map.</source>
         <translation type="unfinished"></translation>
     </message>
     <message>
-<<<<<<< HEAD
-        <location filename="../src/map_editor.cpp" line="1362"/>
-=======
         <location filename="../src/map_editor.cpp" line="1386"/>
->>>>>>> 3b9ac58c
         <source>Select a text symbol to be able to use this tool.</source>
         <translation type="unfinished"></translation>
     </message>
     <message>
-<<<<<<< HEAD
-        <location filename="../src/map_editor.cpp" line="1452"/>
-=======
         <location filename="../src/map_editor.cpp" line="1476"/>
->>>>>>> 3b9ac58c
         <source>Duplicate the selected object(s).</source>
         <translation type="unfinished"></translation>
     </message>
     <message>
-<<<<<<< HEAD
-        <location filename="../src/map_editor.cpp" line="1452"/>
-        <location filename="../src/map_editor.cpp" line="1467"/>
-        <location filename="../src/map_editor.cpp" line="1471"/>
-=======
         <location filename="../src/map_editor.cpp" line="1476"/>
         <location filename="../src/map_editor.cpp" line="1491"/>
         <location filename="../src/map_editor.cpp" line="1495"/>
->>>>>>> 3b9ac58c
         <source>Select at least one object to activate this tool.</source>
         <translation type="unfinished"></translation>
     </message>
     <message>
-<<<<<<< HEAD
-        <location filename="../src/map_editor.cpp" line="1454"/>
-=======
         <location filename="../src/map_editor.cpp" line="1478"/>
->>>>>>> 3b9ac58c
         <source>Switch the direction of symbols on line objects.</source>
         <translation type="unfinished"></translation>
     </message>
     <message>
-<<<<<<< HEAD
-        <location filename="../src/map_editor.cpp" line="1454"/>
-        <location filename="../src/map_editor.cpp" line="1456"/>
-=======
         <location filename="../src/map_editor.cpp" line="1478"/>
         <location filename="../src/map_editor.cpp" line="1480"/>
->>>>>>> 3b9ac58c
         <source>Select at least one line object to activate this tool.</source>
         <translation type="unfinished"></translation>
     </message>
     <message>
-<<<<<<< HEAD
-        <location filename="../src/map_editor.cpp" line="1456"/>
-=======
         <location filename="../src/map_editor.cpp" line="1480"/>
->>>>>>> 3b9ac58c
         <source>Connect endpoints of paths which are close together.</source>
         <translation type="unfinished"></translation>
     </message>
     <message>
-<<<<<<< HEAD
-        <location filename="../src/map_editor.cpp" line="1458"/>
-=======
         <location filename="../src/map_editor.cpp" line="1482"/>
->>>>>>> 3b9ac58c
         <source>Cut the selected object(s) into smaller parts.</source>
         <translation type="unfinished"></translation>
     </message>
     <message>
-<<<<<<< HEAD
-        <location filename="../src/map_editor.cpp" line="1458"/>
-=======
         <location filename="../src/map_editor.cpp" line="1482"/>
->>>>>>> 3b9ac58c
         <source>Select at least one line or area object to activate this tool.</source>
         <translation type="unfinished"></translation>
     </message>
     <message>
-<<<<<<< HEAD
-        <location filename="../src/map_editor.cpp" line="1460"/>
-=======
         <location filename="../src/map_editor.cpp" line="1484"/>
->>>>>>> 3b9ac58c
         <source>Cut a hole into the selected area object.</source>
         <translation type="unfinished"></translation>
     </message>
     <message>
-<<<<<<< HEAD
-        <location filename="../src/map_editor.cpp" line="1460"/>
-=======
         <location filename="../src/map_editor.cpp" line="1484"/>
->>>>>>> 3b9ac58c
         <source>Select a single area object to activate this tool.</source>
         <translation type="unfinished"></translation>
     </message>
     <message>
-<<<<<<< HEAD
-        <location filename="../src/map_editor.cpp" line="1467"/>
-=======
         <location filename="../src/map_editor.cpp" line="1491"/>
->>>>>>> 3b9ac58c
         <source>Rotate the selected object(s).</source>
         <translation type="unfinished"></translation>
     </message>
     <message>
-<<<<<<< HEAD
-        <location filename="../src/map_editor.cpp" line="1471"/>
-=======
         <location filename="../src/map_editor.cpp" line="1495"/>
->>>>>>> 3b9ac58c
         <source>Scale the selected object(s).</source>
         <translation type="unfinished"></translation>
     </message>
     <message>
-<<<<<<< HEAD
-        <location filename="../src/map_editor.cpp" line="1473"/>
-=======
         <location filename="../src/map_editor.cpp" line="1497"/>
->>>>>>> 3b9ac58c
         <source>Unify overlapping areas.</source>
         <translation type="unfinished"></translation>
     </message>
     <message>
-<<<<<<< HEAD
-        <location filename="../src/map_editor.cpp" line="1473"/>
-        <location filename="../src/map_editor.cpp" line="1475"/>
-        <location filename="../src/map_editor.cpp" line="1479"/>
-=======
         <location filename="../src/map_editor.cpp" line="1497"/>
         <location filename="../src/map_editor.cpp" line="1499"/>
         <location filename="../src/map_editor.cpp" line="1503"/>
->>>>>>> 3b9ac58c
         <source>Select at least two area objects with the same symbol to activate this tool.</source>
         <translation type="unfinished"></translation>
     </message>
     <message>
-<<<<<<< HEAD
-        <location filename="../src/map_editor.cpp" line="1475"/>
-=======
         <location filename="../src/map_editor.cpp" line="1499"/>
->>>>>>> 3b9ac58c
         <source>Intersect the first selected area object with all other selected overlapping areas.</source>
         <translation type="unfinished"></translation>
     </message>
     <message>
-<<<<<<< HEAD
-        <location filename="../src/map_editor.cpp" line="1477"/>
-=======
         <location filename="../src/map_editor.cpp" line="1501"/>
->>>>>>> 3b9ac58c
         <source>Subtract all other selected area objects from the first selected area object.</source>
         <translation type="unfinished"></translation>
     </message>
     <message>
-<<<<<<< HEAD
-        <location filename="../src/map_editor.cpp" line="1477"/>
-=======
         <location filename="../src/map_editor.cpp" line="1501"/>
->>>>>>> 3b9ac58c
         <source>Select at least two area objects to activate this tool.</source>
         <translation type="unfinished"></translation>
     </message>
     <message>
-<<<<<<< HEAD
-        <location filename="../src/map_editor.cpp" line="1479"/>
-=======
         <location filename="../src/map_editor.cpp" line="1503"/>
->>>>>>> 3b9ac58c
         <source>Calculate nonoverlapping parts of areas.</source>
         <translation type="unfinished"></translation>
     </message>
     <message>
-<<<<<<< HEAD
-        <location filename="../src/map_editor.cpp" line="1481"/>
-=======
         <location filename="../src/map_editor.cpp" line="1505"/>
->>>>>>> 3b9ac58c
         <source>Turn paths made of straight segments into smooth bezier splines.</source>
         <translation type="unfinished"></translation>
     </message>
     <message>
-<<<<<<< HEAD
-        <location filename="../src/map_editor.cpp" line="1481"/>
-        <location filename="../src/map_editor.cpp" line="1483"/>
-=======
         <location filename="../src/map_editor.cpp" line="1505"/>
         <location filename="../src/map_editor.cpp" line="1507"/>
->>>>>>> 3b9ac58c
         <source>Select a path object to activate this tool.</source>
         <translation type="unfinished"></translation>
     </message>
     <message>
-<<<<<<< HEAD
-        <location filename="../src/map_editor.cpp" line="1483"/>
-=======
         <location filename="../src/map_editor.cpp" line="1507"/>
->>>>>>> 3b9ac58c
         <source>Reduce the number of points in path objects while trying to retain their shape.</source>
         <translation type="unfinished"></translation>
     </message>
     <message>
-<<<<<<< HEAD
-        <location filename="../src/map_editor.cpp" line="1508"/>
-=======
         <location filename="../src/map_editor.cpp" line="1540"/>
->>>>>>> 3b9ac58c
         <source>Switches the symbol of the selected object(s) to the selected symbol.</source>
         <translation type="unfinished"></translation>
     </message>
     <message>
-<<<<<<< HEAD
-        <location filename="../src/map_editor.cpp" line="1508"/>
-        <location filename="../src/map_editor.cpp" line="1510"/>
-=======
         <location filename="../src/map_editor.cpp" line="1540"/>
         <location filename="../src/map_editor.cpp" line="1542"/>
->>>>>>> 3b9ac58c
         <source>Select at least one object and a fitting, different symbol to activate this tool.</source>
         <translation type="unfinished"></translation>
     </message>
     <message>
-<<<<<<< HEAD
-        <location filename="../src/map_editor.cpp" line="1510"/>
-=======
         <location filename="../src/map_editor.cpp" line="1542"/>
->>>>>>> 3b9ac58c
         <source>Fill the selected line(s) or create a border for the selected area(s).</source>
         <translation type="unfinished"></translation>
     </message>
     <message>
-<<<<<<< HEAD
-        <location filename="../src/map_editor.cpp" line="1603"/>
-=======
         <location filename="../src/map_editor.cpp" line="1640"/>
->>>>>>> 3b9ac58c
         <source>%1 object(s) duplicated</source>
         <translation type="unfinished"></translation>
     </message>
     <message>
-<<<<<<< HEAD
-        <location filename="../src/map_editor.cpp" line="1795"/>
-=======
         <location filename="../src/map_editor.cpp" line="1832"/>
->>>>>>> 3b9ac58c
         <source>Object selection</source>
         <translation type="unfinished"></translation>
     </message>
     <message>
-<<<<<<< HEAD
-        <location filename="../src/map_editor.cpp" line="1795"/>
-=======
         <location filename="../src/map_editor.cpp" line="1832"/>
->>>>>>> 3b9ac58c
         <source>No objects were selected because there are no objects with the selected symbol(s).</source>
         <translation type="unfinished"></translation>
     </message>
     <message>
-<<<<<<< HEAD
-        <location filename="../src/map_editor.cpp" line="2085"/>
-=======
         <location filename="../src/map_editor.cpp" line="2122"/>
->>>>>>> 3b9ac58c
         <source>Measure</source>
         <translation type="unfinished"></translation>
     </message>
     <message>
-<<<<<<< HEAD
-        <location filename="../src/map_editor.cpp" line="2102"/>
-=======
         <location filename="../src/map_editor.cpp" line="2139"/>
->>>>>>> 3b9ac58c
         <source>Unification failed.</source>
         <translation type="unfinished"></translation>
     </message>
     <message>
-<<<<<<< HEAD
-        <location filename="../src/map_editor.cpp" line="2109"/>
-=======
         <location filename="../src/map_editor.cpp" line="2146"/>
->>>>>>> 3b9ac58c
         <source>Intersection failed.</source>
         <translation type="unfinished"></translation>
     </message>
     <message>
-<<<<<<< HEAD
-        <location filename="../src/map_editor.cpp" line="2116"/>
-=======
         <location filename="../src/map_editor.cpp" line="2153"/>
->>>>>>> 3b9ac58c
         <source>Difference failed.</source>
         <translation type="unfinished"></translation>
     </message>
     <message>
-<<<<<<< HEAD
-        <location filename="../src/map_editor.cpp" line="2123"/>
-=======
         <location filename="../src/map_editor.cpp" line="2160"/>
->>>>>>> 3b9ac58c
         <source>XOr failed.</source>
         <translation type="unfinished"></translation>
     </message>
     <message>
-<<<<<<< HEAD
-        <location filename="../src/map_editor.cpp" line="2275"/>
-=======
         <location filename="../src/map_editor.cpp" line="2352"/>
->>>>>>> 3b9ac58c
         <source>Paint free-handedly on a template</source>
         <translation type="unfinished"></translation>
     </message>
     <message>
-<<<<<<< HEAD
-        <location filename="../src/map_editor.cpp" line="2277"/>
-=======
         <location filename="../src/map_editor.cpp" line="2354"/>
->>>>>>> 3b9ac58c
         <source>Paint free-handedly on a template. Create or load a template which can be drawn onto to activate this button</source>
         <translation type="unfinished"></translation>
     </message>
     <message>
-<<<<<<< HEAD
-        <location filename="../src/map_editor.cpp" line="2369"/>
-=======
         <location filename="../src/map_editor.cpp" line="2446"/>
->>>>>>> 3b9ac58c
         <source>Import %1, GPX, OSM or DXF file</source>
         <translation type="unfinished"></translation>
     </message>
     <message>
-<<<<<<< HEAD
-        <location filename="../src/map_editor.cpp" line="2373"/>
-=======
         <location filename="../src/map_editor.cpp" line="2450"/>
->>>>>>> 3b9ac58c
         <source>Importable files</source>
         <translation type="unfinished"></translation>
     </message>
     <message>
-<<<<<<< HEAD
-        <location filename="../src/map_editor.cpp" line="2375"/>
-=======
         <location filename="../src/map_editor.cpp" line="2452"/>
->>>>>>> 3b9ac58c
         <source>All files</source>
         <translation type="unfinished"></translation>
     </message>
     <message>
-<<<<<<< HEAD
-        <location filename="../src/map_editor.cpp" line="2402"/>
-=======
         <location filename="../src/map_editor.cpp" line="2479"/>
->>>>>>> 3b9ac58c
         <source>Cannot import the selected file because its file format is not supported.</source>
         <translation type="unfinished"></translation>
     </message>
@@ -4042,11 +3183,7 @@
         <translation type="unfinished"></translation>
     </message>
     <message>
-<<<<<<< HEAD
-        <location filename="../src/tool_edit_point.cpp" line="607"/>
-=======
         <location filename="../src/tool_edit_point.cpp" line="618"/>
->>>>>>> 3b9ac58c
         <location filename="../src/tool_draw_path.cpp" line="1005"/>
         <location filename="../src/tool_draw_path.cpp" line="1006"/>
         <location filename="../src/tool_draw_rectangle.cpp" line="639"/>
@@ -4055,11 +3192,7 @@
         <translation type="unfinished"></translation>
     </message>
     <message>
-<<<<<<< HEAD
-        <location filename="../src/tool_edit_line.cpp" line="422"/>
-=======
         <location filename="../src/tool_edit_line.cpp" line="433"/>
->>>>>>> 3b9ac58c
         <source>More: %1</source>
         <translation type="unfinished"></translation>
     </message>
@@ -4124,11 +3257,7 @@
         <translation type="unfinished"></translation>
     </message>
     <message>
-<<<<<<< HEAD
-        <location filename="../src/map_widget.cpp" line="656"/>
-=======
         <location filename="../src/map_widget.cpp" line="689"/>
->>>>>>> 3b9ac58c
         <source>Empty map!
 
 Start by defining some colors:
@@ -4138,11 +3267,7 @@
         <translation type="unfinished"></translation>
     </message>
     <message>
-<<<<<<< HEAD
-        <location filename="../src/map_widget.cpp" line="658"/>
-=======
         <location filename="../src/map_widget.cpp" line="691"/>
->>>>>>> 3b9ac58c
         <source>No symbols!
 
 Now define some symbols:
@@ -4152,11 +3277,7 @@
         <translation type="unfinished"></translation>
     </message>
     <message>
-<<<<<<< HEAD
-        <location filename="../src/map_widget.cpp" line="660"/>
-=======
         <location filename="../src/map_widget.cpp" line="693"/>
->>>>>>> 3b9ac58c
         <source>Ready to draw!
 
 Start drawing or load a base map.
@@ -4165,11 +3286,7 @@
         <translation type="unfinished"></translation>
     </message>
     <message>
-<<<<<<< HEAD
-        <location filename="../src/map_widget.cpp" line="660"/>
-=======
         <location filename="../src/map_widget.cpp" line="693"/>
->>>>>>> 3b9ac58c
         <source>Hint: Hold the middle mouse button to drag the map,
 zoom using the mouse wheel, if available.</source>
         <translation type="unfinished"></translation>
@@ -4329,133 +3446,77 @@
 <context>
     <name>OCAD8FileExport</name>
     <message>
-<<<<<<< HEAD
-        <location filename="../src/file_format_ocad8.cpp" line="1471"/>
-=======
         <location filename="../src/file_format_ocad8.cpp" line="1539"/>
->>>>>>> 3b9ac58c
         <source>The map contains more than 256 colors which is not supported by ocd version 8.</source>
         <translation type="unfinished"></translation>
     </message>
     <message>
-<<<<<<< HEAD
-        <location filename="../src/file_format_ocad8.cpp" line="1475"/>
-=======
         <location filename="../src/file_format_ocad8.cpp" line="1543"/>
->>>>>>> 3b9ac58c
         <source>libocad returned %1</source>
         <translation type="unfinished"></translation>
     </message>
     <message>
-<<<<<<< HEAD
-        <location filename="../src/file_format_ocad8.cpp" line="1594"/>
-=======
         <location filename="../src/file_format_ocad8.cpp" line="1585"/>
         <source>Registration black is exported as a regular color.</source>
         <translation type="unfinished"></translation>
     </message>
     <message>
         <location filename="../src/file_format_ocad8.cpp" line="1680"/>
->>>>>>> 3b9ac58c
         <source>Unable to export fill pattern shift for an area object</source>
         <translation type="unfinished"></translation>
     </message>
     <message>
-<<<<<<< HEAD
-        <location filename="../src/file_format_ocad8.cpp" line="1738"/>
-=======
         <location filename="../src/file_format_ocad8.cpp" line="1824"/>
->>>>>>> 3b9ac58c
         <source>Unable to export template: file type of &quot;%1&quot; is not supported yet</source>
         <translation type="unfinished"></translation>
     </message>
     <message>
-<<<<<<< HEAD
-        <location filename="../src/file_format_ocad8.cpp" line="1955"/>
-=======
         <location filename="../src/file_format_ocad8.cpp" line="2041"/>
->>>>>>> 3b9ac58c
         <source>In line symbol &quot;%1&quot;, cannot represent cap/join combination.</source>
         <translation type="unfinished"></translation>
     </message>
     <message>
-<<<<<<< HEAD
-        <location filename="../src/file_format_ocad8.cpp" line="1979"/>
-=======
         <location filename="../src/file_format_ocad8.cpp" line="2065"/>
->>>>>>> 3b9ac58c
         <source>In line symbol &quot;%1&quot;, neglecting the dash grouping.</source>
         <translation type="unfinished"></translation>
     </message>
     <message>
-<<<<<<< HEAD
-        <location filename="../src/file_format_ocad8.cpp" line="1990"/>
-=======
         <location filename="../src/file_format_ocad8.cpp" line="2076"/>
->>>>>>> 3b9ac58c
         <source>In line symbol &quot;%1&quot;, the number of dashes in a group has been reduced to 2.</source>
         <translation type="unfinished"></translation>
     </message>
     <message>
-<<<<<<< HEAD
-        <location filename="../src/file_format_ocad8.cpp" line="2046"/>
-=======
         <location filename="../src/file_format_ocad8.cpp" line="2132"/>
->>>>>>> 3b9ac58c
         <source>In line symbol &quot;%1&quot;, cannot export the borders correctly.</source>
         <translation type="unfinished"></translation>
     </message>
     <message>
-<<<<<<< HEAD
-        <location filename="../src/file_format_ocad8.cpp" line="2103"/>
-=======
         <location filename="../src/file_format_ocad8.cpp" line="2189"/>
->>>>>>> 3b9ac58c
         <source>In area symbol &quot;%1&quot;, skipping a fill pattern.</source>
         <translation type="unfinished"></translation>
     </message>
     <message>
-<<<<<<< HEAD
-        <location filename="../src/file_format_ocad8.cpp" line="2153"/>
-=======
         <location filename="../src/file_format_ocad8.cpp" line="2239"/>
->>>>>>> 3b9ac58c
         <source>In area symbol &quot;%1&quot;, assuming a &quot;shifted rows&quot; point pattern. This might be correct as well as incorrect.</source>
         <translation type="unfinished"></translation>
     </message>
     <message>
-<<<<<<< HEAD
-        <location filename="../src/file_format_ocad8.cpp" line="2192"/>
-=======
         <location filename="../src/file_format_ocad8.cpp" line="2278"/>
->>>>>>> 3b9ac58c
         <source>In text symbol %1: custom character spacing is set, its implementation does not match OCAD&apos;s behavior yet</source>
         <translation type="unfinished"></translation>
     </message>
     <message>
-<<<<<<< HEAD
-        <location filename="../src/file_format_ocad8.cpp" line="2199"/>
-=======
         <location filename="../src/file_format_ocad8.cpp" line="2285"/>
->>>>>>> 3b9ac58c
         <source>In text symbol %1: ignoring underlining</source>
         <translation type="unfinished"></translation>
     </message>
     <message>
-<<<<<<< HEAD
-        <location filename="../src/file_format_ocad8.cpp" line="2201"/>
-=======
         <location filename="../src/file_format_ocad8.cpp" line="2287"/>
->>>>>>> 3b9ac58c
         <source>In text symbol %1: ignoring kerning</source>
         <translation type="unfinished"></translation>
     </message>
     <message>
-<<<<<<< HEAD
-        <location filename="../src/file_format_ocad8.cpp" line="2578"/>
-=======
         <location filename="../src/file_format_ocad8.cpp" line="2668"/>
->>>>>>> 3b9ac58c
         <source>String truncated (truncation marked with three &apos;|&apos;): %1</source>
         <translation type="unfinished"></translation>
     </message>
@@ -4491,187 +3552,107 @@
     </message>
     <message>
         <location filename="../src/file_format_ocad8.cpp" line="207"/>
-<<<<<<< HEAD
-=======
         <source>Color &quot;Registration black&quot; is imported as a special color.</source>
         <translation type="unfinished"></translation>
     </message>
     <message>
         <location filename="../src/file_format_ocad8.cpp" line="271"/>
->>>>>>> 3b9ac58c
         <source>Unable to import symbol &quot;%3&quot; (%1.%2)</source>
         <translation type="unfinished"></translation>
     </message>
     <message>
-<<<<<<< HEAD
-        <location filename="../src/file_format_ocad8.cpp" line="220"/>
-=======
         <location filename="../src/file_format_ocad8.cpp" line="284"/>
->>>>>>> 3b9ac58c
         <source>OCAD import layer</source>
         <translation type="unfinished"></translation>
     </message>
     <message>
-<<<<<<< HEAD
-        <location filename="../src/file_format_ocad8.cpp" line="358"/>
-=======
         <location filename="../src/file_format_ocad8.cpp" line="422"/>
->>>>>>> 3b9ac58c
         <source>In dashed line symbol %1, pointed cap lengths for begin and end are different (%2 and %3). Using %4.</source>
         <translation type="unfinished"></translation>
     </message>
     <message>
-<<<<<<< HEAD
-        <location filename="../src/file_format_ocad8.cpp" line="375"/>
-=======
         <location filename="../src/file_format_ocad8.cpp" line="439"/>
->>>>>>> 3b9ac58c
         <source>In dashed line symbol %1, the end length cannot be imported correctly.</source>
         <translation type="unfinished"></translation>
     </message>
     <message>
-<<<<<<< HEAD
-        <location filename="../src/file_format_ocad8.cpp" line="377"/>
-=======
         <location filename="../src/file_format_ocad8.cpp" line="441"/>
->>>>>>> 3b9ac58c
         <source>In dashed line symbol %1, the end gap cannot be imported correctly.</source>
         <translation type="unfinished"></translation>
     </message>
     <message>
-<<<<<<< HEAD
-        <location filename="../src/file_format_ocad8.cpp" line="386"/>
-=======
         <location filename="../src/file_format_ocad8.cpp" line="450"/>
->>>>>>> 3b9ac58c
         <source>In dashed line symbol %1, main and end length are different (%2 and %3). Using %4.</source>
         <translation type="unfinished"></translation>
     </message>
     <message>
-<<<<<<< HEAD
-        <location filename="../src/file_format_ocad8.cpp" line="396"/>
-=======
         <location filename="../src/file_format_ocad8.cpp" line="460"/>
->>>>>>> 3b9ac58c
         <source>In dashed line symbol %1, gaps D and E are different (%2 and %3). Using %4.</source>
         <translation type="unfinished"></translation>
     </message>
     <message>
-<<<<<<< HEAD
-        <location filename="../src/file_format_ocad8.cpp" line="546"/>
-=======
         <location filename="../src/file_format_ocad8.cpp" line="610"/>
->>>>>>> 3b9ac58c
         <source>Line symbol %1: suppressing dash symbol at line ends.</source>
         <translation type="unfinished"></translation>
     </message>
     <message>
-<<<<<<< HEAD
-        <location filename="../src/file_format_ocad8.cpp" line="690"/>
-=======
         <location filename="../src/file_format_ocad8.cpp" line="754"/>
->>>>>>> 3b9ac58c
         <source>During import of text symbol %1: ignoring justified alignment</source>
         <translation type="unfinished"></translation>
     </message>
     <message>
-<<<<<<< HEAD
-        <location filename="../src/file_format_ocad8.cpp" line="696"/>
-=======
         <location filename="../src/file_format_ocad8.cpp" line="760"/>
->>>>>>> 3b9ac58c
         <source>During import of text symbol %1: ignoring custom weight (%2)</source>
         <translation type="unfinished"></translation>
     </message>
     <message>
-<<<<<<< HEAD
-        <location filename="../src/file_format_ocad8.cpp" line="701"/>
-=======
         <location filename="../src/file_format_ocad8.cpp" line="765"/>
->>>>>>> 3b9ac58c
         <source>During import of text symbol %1: custom character spacing is set, its implementation does not match OCAD&apos;s behavior yet</source>
         <translation type="unfinished"></translation>
     </message>
     <message>
-<<<<<<< HEAD
-        <location filename="../src/file_format_ocad8.cpp" line="706"/>
-=======
         <location filename="../src/file_format_ocad8.cpp" line="770"/>
->>>>>>> 3b9ac58c
         <source>During import of text symbol %1: ignoring custom word spacing (%2%)</source>
         <translation type="unfinished"></translation>
     </message>
     <message>
-<<<<<<< HEAD
-        <location filename="../src/file_format_ocad8.cpp" line="711"/>
-=======
         <location filename="../src/file_format_ocad8.cpp" line="775"/>
->>>>>>> 3b9ac58c
         <source>During import of text symbol %1: ignoring custom indents (%2/%3)</source>
         <translation type="unfinished"></translation>
     </message>
     <message>
-<<<<<<< HEAD
-        <location filename="../src/file_format_ocad8.cpp" line="732"/>
-=======
         <location filename="../src/file_format_ocad8.cpp" line="796"/>
->>>>>>> 3b9ac58c
         <source>During import of text symbol %1: ignoring text framing (mode %2)</source>
         <translation type="unfinished"></translation>
     </message>
     <message>
-<<<<<<< HEAD
-        <location filename="../src/file_format_ocad8.cpp" line="884"/>
-=======
         <location filename="../src/file_format_ocad8.cpp" line="948"/>
->>>>>>> 3b9ac58c
         <source>Unable to load object</source>
         <translation type="unfinished"></translation>
     </message>
     <message>
-<<<<<<< HEAD
-        <location filename="../src/file_format_ocad8.cpp" line="891"/>
-=======
         <location filename="../src/file_format_ocad8.cpp" line="955"/>
->>>>>>> 3b9ac58c
         <source>Unable to import rectangle object</source>
         <translation type="unfinished"></translation>
     </message>
     <message>
-<<<<<<< HEAD
-        <location filename="../src/file_format_ocad8.cpp" line="939"/>
-=======
         <location filename="../src/file_format_ocad8.cpp" line="1003"/>
->>>>>>> 3b9ac58c
         <source>Not importing text symbol, couldn&apos;t figure out path&apos; (npts=%1): %2</source>
         <translation type="unfinished"></translation>
     </message>
     <message>
-<<<<<<< HEAD
-        <location filename="../src/file_format_ocad8.cpp" line="1130"/>
-        <location filename="../src/file_format_ocad8.cpp" line="1235"/>
-=======
         <location filename="../src/file_format_ocad8.cpp" line="1194"/>
         <location filename="../src/file_format_ocad8.cpp" line="1299"/>
->>>>>>> 3b9ac58c
         <source>Unable to import template: background &quot;%1&quot; doesn&apos;t seem to be a raster image</source>
         <translation type="unfinished"></translation>
     </message>
     <message>
-<<<<<<< HEAD
-        <location filename="../src/file_format_ocad8.cpp" line="1340"/>
-=======
         <location filename="../src/file_format_ocad8.cpp" line="1404"/>
->>>>>>> 3b9ac58c
         <source>Trying to import a text object with unknown coordinate format</source>
         <translation type="unfinished"></translation>
     </message>
     <message>
-<<<<<<< HEAD
-        <location filename="../src/file_format_ocad8.cpp" line="1439"/>
-=======
         <location filename="../src/file_format_ocad8.cpp" line="1503"/>
->>>>>>> 3b9ac58c
         <source>Color id not found: %1, ignoring this color</source>
         <translation type="unfinished"></translation>
     </message>
@@ -4684,39 +3665,6 @@
         <translation type="unfinished"></translation>
     </message>
     <message>
-<<<<<<< HEAD
-        <location filename="../src/fileformats/ocd_file_format.cpp" line="305"/>
-        <source>Spot color information was ignored.</source>
-        <translation type="unfinished"></translation>
-    </message>
-    <message>
-        <location filename="../src/fileformats/ocd_file_format.cpp" line="426"/>
-        <source>Unable to import symbol %1.%2 &quot;%3&quot;: %4</source>
-        <translation type="unfinished"></translation>
-    </message>
-    <message>
-        <location filename="../src/fileformats/ocd_file_format.cpp" line="430"/>
-        <source>Unsupported type &quot;%1&quot;.</source>
-        <translation type="unfinished"></translation>
-    </message>
-    <message>
-        <location filename="../src/fileformats/ocd_file_format.cpp" line="509"/>
-        <source>Unable to import template: &quot;%1&quot; is not a supported template type.</source>
-        <translation type="unfinished"></translation>
-    </message>
-    <message>
-        <location filename="../src/fileformats/ocd_file_format.cpp" line="696"/>
-        <source>Unsupported line style &apos;%1&apos;.</source>
-        <translation type="unfinished"></translation>
-    </message>
-    <message>
-        <location filename="../src/fileformats/ocd_file_format.cpp" line="708"/>
-        <source>Different lengths for pointed caps at begin (%1 mm) and end (%2 mm) are not supported. Using %3 mm.</source>
-        <translation type="unfinished"></translation>
-    </message>
-    <message>
-        <location filename="../src/fileformats/ocd_file_format.cpp" line="724"/>
-=======
         <location filename="../src/fileformats/ocd_file_format.cpp" line="109"/>
         <source>In text symbol %1 &apos;%2&apos;: %3</source>
         <translation type="unfinished"></translation>
@@ -4754,93 +3702,37 @@
     </message>
     <message>
         <location filename="../src/fileformats/ocd_file_format.cpp" line="795"/>
->>>>>>> 3b9ac58c
         <source>The dash pattern cannot be imported correctly.</source>
         <translation type="unfinished"></translation>
     </message>
     <message>
-<<<<<<< HEAD
-        <location filename="../src/fileformats/ocd_file_format.cpp" line="739"/>
-        <location filename="../src/fileformats/ocd_file_format.cpp" line="771"/>
-=======
         <location filename="../src/fileformats/ocd_file_format.cpp" line="810"/>
         <location filename="../src/fileformats/ocd_file_format.cpp" line="842"/>
->>>>>>> 3b9ac58c
         <source>The dash pattern&apos;s end length (%1 mm) cannot be imported correctly. Using %2 mm.</source>
         <translation type="unfinished"></translation>
     </message>
     <message>
-<<<<<<< HEAD
-        <location filename="../src/fileformats/ocd_file_format.cpp" line="746"/>
-        <location filename="../src/fileformats/ocd_file_format.cpp" line="786"/>
-=======
         <location filename="../src/fileformats/ocd_file_format.cpp" line="817"/>
         <location filename="../src/fileformats/ocd_file_format.cpp" line="857"/>
->>>>>>> 3b9ac58c
         <source>The dash pattern&apos;s end gap (%1 mm) cannot be imported correctly. Using %2 mm.</source>
         <translation type="unfinished"></translation>
     </message>
     <message>
-<<<<<<< HEAD
-        <location filename="../src/fileformats/ocd_file_format.cpp" line="830"/>
-=======
         <location filename="../src/fileformats/ocd_file_format.cpp" line="901"/>
->>>>>>> 3b9ac58c
         <source>Unsupported framing line style &apos;%1&apos;.</source>
         <translation type="unfinished"></translation>
     </message>
     <message>
-<<<<<<< HEAD
-        <location filename="../src/fileformats/ocd_file_format.cpp" line="916"/>
-=======
         <location filename="../src/fileformats/ocd_file_format.cpp" line="987"/>
->>>>>>> 3b9ac58c
         <source>Skipped secondary point symbol.</source>
         <translation type="unfinished"></translation>
     </message>
     <message>
-<<<<<<< HEAD
-        <location filename="../src/fileformats/ocd_file_format.cpp" line="951"/>
-=======
         <location filename="../src/fileformats/ocd_file_format.cpp" line="1022"/>
->>>>>>> 3b9ac58c
         <source>Suppressing dash symbol at line ends.</source>
         <translation type="unfinished"></translation>
     </message>
     <message>
-<<<<<<< HEAD
-        <location filename="../src/fileformats/ocd_file_format.cpp" line="1097"/>
-        <source>During import of text symbol %1: ignoring justified alignment</source>
-        <translation type="unfinished"></translation>
-    </message>
-    <message>
-        <location filename="../src/fileformats/ocd_file_format.cpp" line="1103"/>
-        <source>During import of text symbol %1: ignoring custom weight (%2)</source>
-        <translation type="unfinished"></translation>
-    </message>
-    <message>
-        <location filename="../src/fileformats/ocd_file_format.cpp" line="1108"/>
-        <source>During import of text symbol %1: custom character spacing is set, its implementation does not match OCAD&apos;s behavior yet</source>
-        <translation type="unfinished"></translation>
-    </message>
-    <message>
-        <location filename="../src/fileformats/ocd_file_format.cpp" line="1113"/>
-        <source>During import of text symbol %1: ignoring custom word spacing (%2%)</source>
-        <translation type="unfinished"></translation>
-    </message>
-    <message>
-        <location filename="../src/fileformats/ocd_file_format.cpp" line="1118"/>
-        <source>During import of text symbol %1: ignoring custom indents (%2/%3)</source>
-        <translation type="unfinished"></translation>
-    </message>
-    <message>
-        <location filename="../src/fileformats/ocd_file_format.cpp" line="1139"/>
-        <source>During import of text symbol %1: ignoring text framing (mode %2)</source>
-        <translation type="unfinished"></translation>
-    </message>
-    <message>
-        <location filename="../src/fileformats/ocd_file_format.cpp" line="1313"/>
-=======
         <location filename="../src/fileformats/ocd_file_format.cpp" line="1167"/>
         <location filename="../src/fileformats/ocd_file_format.cpp" line="1256"/>
         <source>Justified alignment is not supported.</source>
@@ -4888,69 +3780,40 @@
     </message>
     <message>
         <location filename="../src/fileformats/ocd_file_format.cpp" line="1470"/>
->>>>>>> 3b9ac58c
         <source>Unable to load object</source>
         <translation type="unfinished"></translation>
     </message>
     <message>
-<<<<<<< HEAD
-        <location filename="../src/fileformats/ocd_file_format.cpp" line="1323"/>
-=======
         <location filename="../src/fileformats/ocd_file_format.cpp" line="1480"/>
->>>>>>> 3b9ac58c
         <source>Unable to import rectangle object</source>
         <translation type="unfinished"></translation>
     </message>
     <message>
-<<<<<<< HEAD
-        <location filename="../src/fileformats/ocd_file_format.cpp" line="1368"/>
-=======
         <location filename="../src/fileformats/ocd_file_format.cpp" line="1521"/>
->>>>>>> 3b9ac58c
         <source>Not importing text symbol, couldn&apos;t figure out path&apos; (npts=%1): %2</source>
         <translation type="unfinished"></translation>
     </message>
     <message>
-<<<<<<< HEAD
-        <location filename="../src/fileformats/ocd_file_format.cpp" line="1613"/>
-=======
         <location filename="../src/fileformats/ocd_file_format.cpp" line="1797"/>
->>>>>>> 3b9ac58c
         <source>Trying to import a text object with unknown coordinate format</source>
         <translation type="unfinished"></translation>
     </message>
     <message>
-<<<<<<< HEAD
-        <location filename="../src/fileformats/ocd_file_format.cpp" line="1634"/>
-        <location filename="../src/fileformats/ocd_file_format.cpp" line="1638"/>
-=======
         <location filename="../src/fileformats/ocd_file_format.cpp" line="1818"/>
         <location filename="../src/fileformats/ocd_file_format.cpp" line="1822"/>
->>>>>>> 3b9ac58c
         <source>Invalid data.</source>
         <translation type="unfinished"></translation>
     </message>
     <message>
-<<<<<<< HEAD
-        <location filename="../src/fileformats/ocd_file_format.cpp" line="1650"/>
-        <location filename="../src/fileformats/ocd_file_format.cpp" line="1659"/>
-        <location filename="../src/fileformats/ocd_file_format.cpp" line="1663"/>
-        <location filename="../src/fileformats/ocd_file_format.cpp" line="1667"/>
-=======
         <location filename="../src/fileformats/ocd_file_format.cpp" line="1834"/>
         <location filename="../src/fileformats/ocd_file_format.cpp" line="1843"/>
         <location filename="../src/fileformats/ocd_file_format.cpp" line="1847"/>
         <location filename="../src/fileformats/ocd_file_format.cpp" line="1851"/>
->>>>>>> 3b9ac58c
         <source>Untested file importer for format: OCD %1</source>
         <translation type="unfinished"></translation>
     </message>
     <message>
-<<<<<<< HEAD
-        <location filename="../src/fileformats/ocd_file_format.cpp" line="1673"/>
-=======
         <location filename="../src/fileformats/ocd_file_format.cpp" line="1857"/>
->>>>>>> 3b9ac58c
         <source>OCD files of version %1 are not supported!</source>
         <translation type="unfinished"></translation>
     </message>
@@ -5182,16 +4045,6 @@
 <context>
     <name>PrintTool</name>
     <message>
-<<<<<<< HEAD
-        <location filename="../src/gui/print_tool.cpp" line="50"/>
-        <location filename="../src/gui/print_tool.cpp" line="344"/>
-        <location filename="../src/gui/print_tool.cpp" line="353"/>
-        <location filename="../src/gui/print_tool.cpp" line="358"/>
-        <location filename="../src/gui/print_tool.cpp" line="363"/>
-        <location filename="../src/gui/print_tool.cpp" line="368"/>
-        <location filename="../src/gui/print_tool.cpp" line="372"/>
-        <source>&lt;b&gt;Drag&lt;/b&gt;: Move the print area or its borders. </source>
-=======
         <location filename="../src/gui/print_tool.cpp" line="49"/>
         <location filename="../src/gui/print_tool.cpp" line="371"/>
         <source>&lt;b&gt;Drag&lt;/b&gt;: Move the map, the print area or the area&apos;s borders. </source>
@@ -5217,184 +4070,102 @@
         <location filename="../src/gui/print_tool.cpp" line="362"/>
         <location filename="../src/gui/print_tool.cpp" line="367"/>
         <source>&lt;b&gt;Drag&lt;/b&gt;: Move the print area&apos;s borders. </source>
->>>>>>> 3b9ac58c
         <translation type="unfinished"></translation>
     </message>
 </context>
 <context>
     <name>PrintWidget</name>
     <message>
-<<<<<<< HEAD
-        <location filename="../src/gui/print_widget.cpp" line="372"/>
-=======
         <location filename="../src/gui/print_widget.cpp" line="384"/>
->>>>>>> 3b9ac58c
         <source>Export to PDF or PS</source>
         <translation type="unfinished"></translation>
     </message>
     <message>
-<<<<<<< HEAD
-        <location filename="../src/gui/print_widget.cpp" line="141"/>
-=======
         <location filename="../src/gui/print_widget.cpp" line="152"/>
->>>>>>> 3b9ac58c
         <source>Show templates</source>
         <translation type="unfinished"></translation>
     </message>
     <message>
-<<<<<<< HEAD
-        <location filename="../src/gui/print_widget.cpp" line="144"/>
-=======
         <location filename="../src/gui/print_widget.cpp" line="155"/>
->>>>>>> 3b9ac58c
         <source>Show grid</source>
         <translation type="unfinished"></translation>
     </message>
     <message>
-<<<<<<< HEAD
-        <location filename="../src/gui/print_widget.cpp" line="90"/>
-=======
         <location filename="../src/gui/print_widget.cpp" line="89"/>
->>>>>>> 3b9ac58c
         <source>Page orientation:</source>
         <translation type="unfinished"></translation>
     </message>
     <message>
-<<<<<<< HEAD
-        <location filename="../src/gui/print_widget.cpp" line="61"/>
-=======
         <location filename="../src/gui/print_widget.cpp" line="60"/>
->>>>>>> 3b9ac58c
         <source>Printer:</source>
         <translation type="unfinished"></translation>
     </message>
     <message>
-<<<<<<< HEAD
-        <location filename="../src/gui/print_widget.cpp" line="83"/>
-=======
         <location filename="../src/gui/print_widget.cpp" line="82"/>
->>>>>>> 3b9ac58c
         <source>Portrait</source>
         <translation type="unfinished"></translation>
     </message>
     <message>
-<<<<<<< HEAD
-        <location filename="../src/gui/print_widget.cpp" line="85"/>
-=======
         <location filename="../src/gui/print_widget.cpp" line="84"/>
->>>>>>> 3b9ac58c
         <source>Landscape</source>
         <translation type="unfinished"></translation>
     </message>
     <message>
-<<<<<<< HEAD
-        <location filename="../src/gui/print_widget.cpp" line="64"/>
-=======
         <location filename="../src/gui/print_widget.cpp" line="63"/>
->>>>>>> 3b9ac58c
         <source>Page format:</source>
         <translation type="unfinished"></translation>
     </message>
     <message>
-<<<<<<< HEAD
-        <location filename="../src/gui/print_widget.cpp" line="93"/>
-=======
         <location filename="../src/gui/print_widget.cpp" line="92"/>
->>>>>>> 3b9ac58c
         <source>Copies:</source>
         <translation type="unfinished"></translation>
     </message>
     <message>
-<<<<<<< HEAD
-        <location filename="../src/gui/print_widget.cpp" line="106"/>
-=======
         <location filename="../src/gui/print_widget.cpp" line="105"/>
->>>>>>> 3b9ac58c
         <source>Left:</source>
         <translation type="unfinished"></translation>
     </message>
     <message>
-<<<<<<< HEAD
-        <location filename="../src/gui/print_widget.cpp" line="109"/>
-=======
         <location filename="../src/gui/print_widget.cpp" line="108"/>
->>>>>>> 3b9ac58c
         <source>Top:</source>
         <translation type="unfinished"></translation>
     </message>
     <message>
-<<<<<<< HEAD
-        <location filename="../src/gui/print_widget.cpp" line="112"/>
-=======
         <location filename="../src/gui/print_widget.cpp" line="111"/>
->>>>>>> 3b9ac58c
         <source>Width:</source>
         <translation type="unfinished"></translation>
     </message>
     <message>
-<<<<<<< HEAD
-        <location filename="../src/gui/print_widget.cpp" line="115"/>
-=======
         <location filename="../src/gui/print_widget.cpp" line="114"/>
->>>>>>> 3b9ac58c
         <source>Height:</source>
         <translation type="unfinished"></translation>
     </message>
     <message>
-<<<<<<< HEAD
-        <location filename="../src/gui/print_widget.cpp" line="153"/>
-=======
         <location filename="../src/gui/print_widget.cpp" line="164"/>
->>>>>>> 3b9ac58c
         <source>Preview...</source>
         <translation type="unfinished"></translation>
     </message>
     <message>
-<<<<<<< HEAD
+        <location filename="../src/gui/print_widget.cpp" line="97"/>
+        <source>Single page</source>
+        <translation type="unfinished"></translation>
+    </message>
+    <message>
         <location filename="../src/gui/print_widget.cpp" line="98"/>
-=======
-        <location filename="../src/gui/print_widget.cpp" line="97"/>
->>>>>>> 3b9ac58c
-        <source>Single page</source>
-        <translation type="unfinished"></translation>
-    </message>
-    <message>
-<<<<<<< HEAD
+        <source>Custom area</source>
+        <translation type="unfinished"></translation>
+    </message>
+    <message>
         <location filename="../src/gui/print_widget.cpp" line="99"/>
-=======
-        <location filename="../src/gui/print_widget.cpp" line="98"/>
->>>>>>> 3b9ac58c
-        <source>Custom area</source>
-        <translation type="unfinished"></translation>
-    </message>
-    <message>
-<<<<<<< HEAD
-        <location filename="../src/gui/print_widget.cpp" line="100"/>
-=======
-        <location filename="../src/gui/print_widget.cpp" line="99"/>
->>>>>>> 3b9ac58c
         <source>Map area:</source>
         <translation type="unfinished"></translation>
     </message>
     <message>
-<<<<<<< HEAD
-        <location filename="../src/gui/print_widget.cpp" line="102"/>
-=======
         <location filename="../src/gui/print_widget.cpp" line="101"/>
->>>>>>> 3b9ac58c
         <source>Center print area</source>
         <translation type="unfinished"></translation>
     </message>
     <message>
-<<<<<<< HEAD
-        <location filename="../src/gui/print_widget.cpp" line="70"/>
-        <location filename="../src/gui/print_widget.cpp" line="74"/>
-        <location filename="../src/gui/print_widget.cpp" line="105"/>
-        <location filename="../src/gui/print_widget.cpp" line="108"/>
-        <location filename="../src/gui/print_widget.cpp" line="111"/>
-        <location filename="../src/gui/print_widget.cpp" line="114"/>
-        <location filename="../src/gui/print_widget.cpp" line="117"/>
-=======
         <location filename="../src/gui/print_widget.cpp" line="69"/>
         <location filename="../src/gui/print_widget.cpp" line="73"/>
         <location filename="../src/gui/print_widget.cpp" line="104"/>
@@ -5402,32 +4173,20 @@
         <location filename="../src/gui/print_widget.cpp" line="110"/>
         <location filename="../src/gui/print_widget.cpp" line="113"/>
         <location filename="../src/gui/print_widget.cpp" line="116"/>
->>>>>>> 3b9ac58c
         <source>mm</source>
         <translation type="unfinished"></translation>
     </message>
     <message>
-<<<<<<< HEAD
-        <location filename="../src/gui/print_widget.cpp" line="118"/>
-=======
         <location filename="../src/gui/print_widget.cpp" line="117"/>
->>>>>>> 3b9ac58c
         <source>Page overlap:</source>
         <translation type="unfinished"></translation>
     </message>
     <message>
-<<<<<<< HEAD
-        <location filename="../src/gui/print_widget.cpp" line="122"/>
-=======
         <location filename="../src/gui/print_widget.cpp" line="121"/>
->>>>>>> 3b9ac58c
         <source>Options</source>
         <translation type="unfinished"></translation>
     </message>
     <message>
-<<<<<<< HEAD
-        <location filename="../src/gui/print_widget.cpp" line="128"/>
-=======
         <location filename="../src/gui/print_widget.cpp" line="127"/>
         <source>Normal output</source>
         <translation type="unfinished"></translation>
@@ -5439,177 +4198,102 @@
     </message>
     <message>
         <location filename="../src/gui/print_widget.cpp" line="139"/>
->>>>>>> 3b9ac58c
         <source>Resolution:</source>
         <translation type="unfinished"></translation>
     </message>
     <message>
-<<<<<<< HEAD
-        <location filename="../src/gui/print_widget.cpp" line="130"/>
-=======
         <location filename="../src/gui/print_widget.cpp" line="141"/>
->>>>>>> 3b9ac58c
         <source>Print in different scale:</source>
         <translation type="unfinished"></translation>
     </message>
     <message>
-<<<<<<< HEAD
-        <location filename="../src/gui/print_widget.cpp" line="147"/>
-=======
         <location filename="../src/gui/print_widget.cpp" line="158"/>
->>>>>>> 3b9ac58c
         <source>Simulate overprinting</source>
         <translation type="unfinished"></translation>
     </message>
     <message>
-<<<<<<< HEAD
-        <location filename="../src/gui/print_widget.cpp" line="155"/>
-        <location filename="../src/gui/print_widget.cpp" line="253"/>
-=======
         <location filename="../src/gui/print_widget.cpp" line="166"/>
         <location filename="../src/gui/print_widget.cpp" line="265"/>
->>>>>>> 3b9ac58c
         <source>Print</source>
         <translation type="unfinished"></translation>
     </message>
     <message>
-<<<<<<< HEAD
-        <location filename="../src/gui/print_widget.cpp" line="159"/>
-=======
         <location filename="../src/gui/print_widget.cpp" line="170"/>
->>>>>>> 3b9ac58c
         <source>Export...</source>
         <translation type="unfinished"></translation>
     </message>
     <message>
-<<<<<<< HEAD
-        <location filename="../src/gui/print_widget.cpp" line="258"/>
-=======
         <location filename="../src/gui/print_widget.cpp" line="270"/>
->>>>>>> 3b9ac58c
         <source>PDF export</source>
         <translation type="unfinished"></translation>
     </message>
     <message>
-<<<<<<< HEAD
-        <location filename="../src/gui/print_widget.cpp" line="269"/>
-=======
         <location filename="../src/gui/print_widget.cpp" line="281"/>
->>>>>>> 3b9ac58c
         <source>Image export</source>
         <translation type="unfinished"></translation>
     </message>
     <message>
-<<<<<<< HEAD
-        <location filename="../src/gui/print_widget.cpp" line="374"/>
-=======
         <location filename="../src/gui/print_widget.cpp" line="386"/>
->>>>>>> 3b9ac58c
         <source>Save to PDF</source>
         <translation type="unfinished"></translation>
     </message>
     <message>
-<<<<<<< HEAD
-        <location filename="../src/gui/print_widget.cpp" line="697"/>
-        <location filename="../src/gui/print_widget.cpp" line="737"/>
-=======
         <location filename="../src/gui/print_widget.cpp" line="728"/>
         <location filename="../src/gui/print_widget.cpp" line="768"/>
->>>>>>> 3b9ac58c
         <source>dpi</source>
         <translation type="unfinished"></translation>
     </message>
     <message>
-<<<<<<< HEAD
-        <location filename="../src/gui/print_widget.cpp" line="840"/>
-=======
         <location filename="../src/gui/print_widget.cpp" line="860"/>
         <source>Print Preview Progress</source>
         <translation type="unfinished"></translation>
     </message>
     <message>
         <location filename="../src/gui/print_widget.cpp" line="889"/>
->>>>>>> 3b9ac58c
         <source>Warning</source>
         <translation type="unfinished"></translation>
     </message>
     <message>
-<<<<<<< HEAD
-        <location filename="../src/gui/print_widget.cpp" line="840"/>
-=======
         <location filename="../src/gui/print_widget.cpp" line="889"/>
->>>>>>> 3b9ac58c
         <source>A non-standard view mode is activated. Are you sure to print / export the map like this?</source>
         <translation type="unfinished"></translation>
     </message>
     <message>
-<<<<<<< HEAD
-        <location filename="../src/gui/print_widget.cpp" line="851"/>
-=======
         <location filename="../src/gui/print_widget.cpp" line="900"/>
->>>>>>> 3b9ac58c
         <source>PNG</source>
         <translation type="unfinished"></translation>
     </message>
     <message>
-<<<<<<< HEAD
-        <location filename="../src/gui/print_widget.cpp" line="852"/>
-=======
         <location filename="../src/gui/print_widget.cpp" line="901"/>
->>>>>>> 3b9ac58c
         <source>BMP</source>
         <translation type="unfinished"></translation>
     </message>
     <message>
-<<<<<<< HEAD
-        <location filename="../src/gui/print_widget.cpp" line="853"/>
-=======
         <location filename="../src/gui/print_widget.cpp" line="902"/>
->>>>>>> 3b9ac58c
         <source>TIFF</source>
         <translation type="unfinished"></translation>
     </message>
     <message>
-<<<<<<< HEAD
-        <location filename="../src/gui/print_widget.cpp" line="854"/>
-=======
         <location filename="../src/gui/print_widget.cpp" line="903"/>
->>>>>>> 3b9ac58c
         <source>JPEG</source>
         <translation type="unfinished"></translation>
     </message>
     <message>
-<<<<<<< HEAD
-        <location filename="../src/gui/print_widget.cpp" line="858"/>
-=======
         <location filename="../src/gui/print_widget.cpp" line="907"/>
->>>>>>> 3b9ac58c
         <source>PDF</source>
         <translation type="unfinished"></translation>
     </message>
     <message>
-<<<<<<< HEAD
-        <location filename="../src/gui/print_widget.cpp" line="861"/>
-=======
         <location filename="../src/gui/print_widget.cpp" line="910"/>
->>>>>>> 3b9ac58c
         <source>Export map ...</source>
         <translation type="unfinished"></translation>
     </message>
     <message>
-<<<<<<< HEAD
-        <location filename="../src/gui/print_widget.cpp" line="860"/>
-=======
         <location filename="../src/gui/print_widget.cpp" line="909"/>
->>>>>>> 3b9ac58c
         <source>All files (*.*)</source>
         <translation type="unfinished"></translation>
     </message>
     <message>
-<<<<<<< HEAD
-        <location filename="../src/gui/print_widget.cpp" line="885"/>
-        <location filename="../src/gui/print_widget.cpp" line="979"/>
-=======
         <location filename="../src/gui/print_widget.cpp" line="916"/>
         <source>Printing Progress</source>
         <translation type="unfinished"></translation>
@@ -5617,34 +4301,21 @@
     <message>
         <location filename="../src/gui/print_widget.cpp" line="940"/>
         <location filename="../src/gui/print_widget.cpp" line="1052"/>
->>>>>>> 3b9ac58c
         <source>Error</source>
         <translation type="unfinished"></translation>
     </message>
     <message>
-<<<<<<< HEAD
-        <location filename="../src/gui/print_widget.cpp" line="885"/>
-=======
         <location filename="../src/gui/print_widget.cpp" line="940"/>
->>>>>>> 3b9ac58c
         <source>Failed to save the image. Does the path exist? Do you have sufficient rights?</source>
         <translation type="unfinished"></translation>
     </message>
     <message>
-<<<<<<< HEAD
-        <location filename="../src/gui/print_widget.cpp" line="889"/>
-        <location filename="../src/gui/print_widget.cpp" line="920"/>
-=======
         <location filename="../src/gui/print_widget.cpp" line="944"/>
         <location filename="../src/gui/print_widget.cpp" line="991"/>
->>>>>>> 3b9ac58c
         <source>Exported successfully to %1</source>
         <translation type="unfinished"></translation>
     </message>
     <message>
-<<<<<<< HEAD
-        <location filename="../src/gui/print_widget.cpp" line="918"/>
-=======
         <location filename="../src/gui/print_widget.cpp" line="975"/>
         <source>Canceled.</source>
         <translation type="unfinished"></translation>
@@ -5661,26 +4332,17 @@
     </message>
     <message>
         <location filename="../src/gui/print_widget.cpp" line="987"/>
->>>>>>> 3b9ac58c
         <source>Successfully created print job</source>
         <translation type="unfinished"></translation>
     </message>
     <message>
-<<<<<<< HEAD
-        <location filename="../src/gui/print_widget.cpp" line="972"/>
-=======
         <location filename="../src/gui/print_widget.cpp" line="1045"/>
->>>>>>> 3b9ac58c
         <source>Unknown</source>
         <comment>Paper size</comment>
         <translation type="unfinished"></translation>
     </message>
     <message>
-<<<<<<< HEAD
-        <location filename="../src/gui/print_widget.cpp" line="979"/>
-=======
         <location filename="../src/gui/print_widget.cpp" line="1052"/>
->>>>>>> 3b9ac58c
         <source>The map area is empty. Output canceled.</source>
         <translation type="unfinished"></translation>
     </message>
@@ -5705,46 +4367,31 @@
         <location filename="../src/dxfparser.cpp" line="52"/>
         <source>The file is not an DXF file.</source>
         <comment>DXFParser</comment>
-<<<<<<< HEAD
-=======
         <translation type="unfinished"></translation>
     </message>
     <message>
         <location filename="../src/core/map_color.cpp" line="73"/>
         <source>Registration black (all printed colors)</source>
         <comment>MapColor</comment>
->>>>>>> 3b9ac58c
         <translation type="unfinished"></translation>
     </message>
 </context>
 <context>
     <name>QFile</name>
     <message>
-<<<<<<< HEAD
-        <location filename="../src/util.cpp" line="226"/>
-=======
         <location filename="../src/util.cpp" line="227"/>
->>>>>>> 3b9ac58c
         <location filename="../src/util.cpp" line="234"/>
         <location filename="../src/util.cpp" line="263"/>
         <source>Error</source>
         <translation type="unfinished"></translation>
     </message>
     <message>
-<<<<<<< HEAD
+        <location filename="../src/util.cpp" line="227"/>
+        <source>Failed to locate the help files.</source>
+        <translation type="unfinished"></translation>
+    </message>
+    <message>
         <location filename="../src/util.cpp" line="234"/>
-=======
-        <location filename="../src/util.cpp" line="227"/>
->>>>>>> 3b9ac58c
-        <source>Failed to locate the help files.</source>
-        <translation type="unfinished"></translation>
-    </message>
-    <message>
-<<<<<<< HEAD
-        <location filename="../src/util.cpp" line="226"/>
-=======
-        <location filename="../src/util.cpp" line="234"/>
->>>>>>> 3b9ac58c
         <source>Failed to locate the help browser (&quot;Qt Assistant&quot;).</source>
         <translation type="unfinished"></translation>
     </message>
@@ -6282,11 +4929,6 @@
         <translation type="unfinished"></translation>
     </message>
     <message>
-<<<<<<< HEAD
-        <location filename="../src/symbol_dock_widget.cpp" line="769"/>
-        <location filename="../src/symbol_dock_widget.cpp" line="783"/>
-        <location filename="../src/symbol_dock_widget.cpp" line="796"/>
-=======
         <location filename="../src/symbol_dock_widget.cpp" line="711"/>
         <source>Scale symbol(s)</source>
         <translation type="unfinished"></translation>
@@ -6295,90 +4937,52 @@
         <location filename="../src/symbol_dock_widget.cpp" line="773"/>
         <location filename="../src/symbol_dock_widget.cpp" line="787"/>
         <location filename="../src/symbol_dock_widget.cpp" line="800"/>
->>>>>>> 3b9ac58c
         <source>Error</source>
         <translation type="unfinished"></translation>
     </message>
     <message>
-<<<<<<< HEAD
-        <location filename="../src/symbol_dock_widget.cpp" line="769"/>
-        <location filename="../src/symbol_dock_widget.cpp" line="796"/>
-=======
         <location filename="../src/symbol_dock_widget.cpp" line="773"/>
         <location filename="../src/symbol_dock_widget.cpp" line="800"/>
->>>>>>> 3b9ac58c
         <source>An internal error occurred, sorry!</source>
         <translation type="unfinished"></translation>
     </message>
     <message>
-<<<<<<< HEAD
-        <location filename="../src/symbol_dock_widget.cpp" line="783"/>
-=======
         <location filename="../src/symbol_dock_widget.cpp" line="787"/>
->>>>>>> 3b9ac58c
         <source>There are no symbols in clipboard which could be pasted!</source>
         <translation type="unfinished"></translation>
     </message>
     <message>
-<<<<<<< HEAD
-        <location filename="../src/symbol_dock_widget.cpp" line="937"/>
-=======
         <location filename="../src/symbol_dock_widget.cpp" line="941"/>
->>>>>>> 3b9ac58c
         <source>Select all objects with this symbol</source>
         <translation type="unfinished"></translation>
     </message>
     <message>
-<<<<<<< HEAD
-        <location filename="../src/symbol_dock_widget.cpp" line="938"/>
-=======
         <location filename="../src/symbol_dock_widget.cpp" line="942"/>
->>>>>>> 3b9ac58c
         <source>Add all objects with this symbol to selection</source>
         <translation type="unfinished"></translation>
     </message>
     <message>
-<<<<<<< HEAD
-        <location filename="../src/symbol_dock_widget.cpp" line="939"/>
-=======
         <location filename="../src/symbol_dock_widget.cpp" line="943"/>
->>>>>>> 3b9ac58c
         <source>Hide objects with this symbol</source>
         <translation type="unfinished"></translation>
     </message>
     <message>
-<<<<<<< HEAD
-        <location filename="../src/symbol_dock_widget.cpp" line="940"/>
-=======
         <location filename="../src/symbol_dock_widget.cpp" line="944"/>
->>>>>>> 3b9ac58c
         <source>Protect objects with this symbol</source>
         <translation type="unfinished"></translation>
     </message>
     <message>
-<<<<<<< HEAD
-        <location filename="../src/symbol_dock_widget.cpp" line="945"/>
-=======
         <location filename="../src/symbol_dock_widget.cpp" line="949"/>
->>>>>>> 3b9ac58c
         <source>Add all objects with selected symbols to selection</source>
         <translation type="unfinished"></translation>
     </message>
     <message>
-<<<<<<< HEAD
-        <location filename="../src/symbol_dock_widget.cpp" line="946"/>
-=======
         <location filename="../src/symbol_dock_widget.cpp" line="950"/>
->>>>>>> 3b9ac58c
         <source>Hide objects with selected symbols</source>
         <translation type="unfinished"></translation>
     </message>
     <message>
-<<<<<<< HEAD
-        <location filename="../src/symbol_dock_widget.cpp" line="947"/>
-=======
         <location filename="../src/symbol_dock_widget.cpp" line="951"/>
->>>>>>> 3b9ac58c
         <source>Protect objects with selected symbols</source>
         <translation type="unfinished"></translation>
     </message>
@@ -6424,43 +5028,22 @@
         <translation type="unfinished"></translation>
     </message>
     <message>
-<<<<<<< HEAD
-        <location filename="../src/symbol_dock_widget.cpp" line="712"/>
-        <source>Scale symbol %1</source>
-        <translation type="unfinished"></translation>
-    </message>
-    <message>
-        <location filename="../src/symbol_dock_widget.cpp" line="712"/>
-=======
         <location filename="../src/symbol_dock_widget.cpp" line="711"/>
->>>>>>> 3b9ac58c
         <source>Scale to percentage:</source>
         <translation type="unfinished"></translation>
     </message>
     <message>
-<<<<<<< HEAD
-        <location filename="../src/symbol_dock_widget.cpp" line="728"/>
-=======
         <location filename="../src/symbol_dock_widget.cpp" line="732"/>
->>>>>>> 3b9ac58c
         <source>Confirmation</source>
         <translation type="unfinished"></translation>
     </message>
     <message>
-<<<<<<< HEAD
-        <location filename="../src/symbol_dock_widget.cpp" line="728"/>
-=======
         <location filename="../src/symbol_dock_widget.cpp" line="732"/>
->>>>>>> 3b9ac58c
         <source>The map contains objects with the symbol &quot;%1&quot;. Deleting it will delete those objects and clear the undo history! Do you really want to do that?</source>
         <translation type="unfinished"></translation>
     </message>
     <message>
-<<<<<<< HEAD
-        <location filename="../src/symbol_dock_widget.cpp" line="944"/>
-=======
         <location filename="../src/symbol_dock_widget.cpp" line="948"/>
->>>>>>> 3b9ac58c
         <source>Select all objects with selected symbols</source>
         <translation type="unfinished"></translation>
     </message>
@@ -6519,11 +5102,7 @@
 <context>
     <name>SymbolToolTip</name>
     <message>
-<<<<<<< HEAD
-        <location filename="../src/symbol_dock_widget.cpp" line="1201"/>
-=======
         <location filename="../src/symbol_dock_widget.cpp" line="1205"/>
->>>>>>> 3b9ac58c
         <source>No description!</source>
         <translation type="unfinished"></translation>
     </message>
@@ -6876,86 +5455,46 @@
         <translation type="unfinished"></translation>
     </message>
     <message>
-<<<<<<< HEAD
-        <location filename="../src/template_gps.cpp" line="376"/>
-        <location filename="../src/gps_track.cpp" line="536"/>
-        <location filename="../src/gps_track.cpp" line="541"/>
-=======
         <location filename="../src/template_track.cpp" line="377"/>
         <location filename="../src/gps_track.cpp" line="482"/>
         <location filename="../src/gps_track.cpp" line="491"/>
         <location filename="../src/gps_track.cpp" line="496"/>
->>>>>>> 3b9ac58c
         <source>Error</source>
         <translation type="unfinished"></translation>
     </message>
     <message>
-<<<<<<< HEAD
-        <location filename="../src/template_gps.cpp" line="376"/>
-=======
         <location filename="../src/template_track.cpp" line="377"/>
->>>>>>> 3b9ac58c
         <source>The path is empty, there is nothing to import!</source>
         <translation type="unfinished"></translation>
     </message>
     <message>
-<<<<<<< HEAD
-        <location filename="../src/template_gps.cpp" line="388"/>
-=======
         <location filename="../src/template_track.cpp" line="390"/>
->>>>>>> 3b9ac58c
         <source>Question</source>
         <translation type="unfinished"></translation>
     </message>
     <message>
-<<<<<<< HEAD
-        <location filename="../src/template_gps.cpp" line="388"/>
-=======
         <location filename="../src/template_track.cpp" line="390"/>
->>>>>>> 3b9ac58c
         <source>Should the waypoints be imported as a line going through all points?</source>
         <translation type="unfinished"></translation>
     </message>
     <message>
-<<<<<<< HEAD
-        <location filename="../src/template_gps.cpp" line="444"/>
-=======
         <location filename="../src/template_track.cpp" line="457"/>
->>>>>>> 3b9ac58c
         <source>Import problems</source>
         <translation type="unfinished"></translation>
     </message>
     <message numerus="yes">
-<<<<<<< HEAD
-        <location filename="../src/template_gps.cpp" line="445"/>
-=======
         <location filename="../src/template_track.cpp" line="458"/>
->>>>>>> 3b9ac58c
         <source>%n path object(s) could not be imported (reason: missing coordinates).</source>
         <translation type="unfinished">
             <numerusform></numerusform>
         </translation>
     </message>
     <message>
-<<<<<<< HEAD
-        <location filename="../src/gps_track.cpp" line="383"/>
-=======
         <location filename="../src/gps_track.cpp" line="403"/>
->>>>>>> 3b9ac58c
         <source>Error reading</source>
         <translation type="unfinished"></translation>
     </message>
     <message>
-<<<<<<< HEAD
-        <location filename="../src/gps_track.cpp" line="383"/>
-        <source>There was an error reading the DXF file %1:
-
-%2</source>
-        <translation type="unfinished"></translation>
-    </message>
-    <message>
-        <location filename="../src/gps_track.cpp" line="536"/>
-=======
         <location filename="../src/gps_track.cpp" line="403"/>
         <source>There was an error reading the DXF file %1:
 
@@ -6970,36 +5509,23 @@
     </message>
     <message>
         <location filename="../src/gps_track.cpp" line="491"/>
->>>>>>> 3b9ac58c
         <source>The OSM file has version %1.
 The minimum supported version is %2.</source>
         <translation type="unfinished"></translation>
     </message>
     <message>
-<<<<<<< HEAD
-        <location filename="../src/gps_track.cpp" line="541"/>
-=======
         <location filename="../src/gps_track.cpp" line="496"/>
->>>>>>> 3b9ac58c
         <source>The OSM file has version %1.
 The maximum supported version is %2.</source>
         <translation type="unfinished"></translation>
     </message>
     <message>
-<<<<<<< HEAD
-        <location filename="../src/gps_track.cpp" line="553"/>
-=======
         <location filename="../src/gps_track.cpp" line="595"/>
->>>>>>> 3b9ac58c
         <source>Problems</source>
         <translation type="unfinished"></translation>
     </message>
     <message>
-<<<<<<< HEAD
-        <location filename="../src/gps_track.cpp" line="553"/>
-=======
         <location filename="../src/gps_track.cpp" line="595"/>
->>>>>>> 3b9ac58c
         <source>%1 nodes could not be processed correctly.</source>
         <translation type="unfinished"></translation>
     </message>
