/*
 * Copyright (c) 2005-2019 Libor Pecháček.
 *
 * This file is part of CoVe 
 *
 * This program is free software: you can redistribute it and/or modify
 * it under the terms of the GNU Lesser General Public License as published by
 * the Free Software Foundation, either version 3 of the License, or
 * (at your option) any later version.
 *
 * This program is distributed in the hope that it will be useful,
 * but WITHOUT ANY WARRANTY; without even the implied warranty of
 * MERCHANTABILITY or FITNESS FOR A PARTICULAR PURPOSE.  See the
 * GNU Lesser General Public License for more details.
 *
 * You should have received a copy of the GNU Lesser General Public License
 * along with this program. If not, see <http://www.gnu.org/licenses/>.
 */

#include "colorseditform.h"
#include "ui_colorseditform.h"

#include <memory>

#include <QAbstractItemModel>
#include <QBrush>
#include <QColor>
#include <QColorDialog>
#include <QEvent>
#include <QFlags>
#include <QFrame>
#include <QItemDelegate>
#include <QModelIndex>
#include <QRadioButton>
#include <QStyleOptionViewItem>
#include <QTableView>

class QStyleOptionViewItem;
class QWidget;

namespace cove {
/*! \ingroup gui */
/*!@{ */

/*! \brief Specialization of QItemDelegate.

  Delegate spawning QColorDialog on the first two columns.
  */
class ColorsEditingDelegate : public QItemDelegate
{
	QRgb clr;

	//! Reimplemented QItemDelegate::createEditor returning 0 on the first two
	// columns, calling QItemDelegate::createEditor otherwise.
	QWidget* createEditor(QWidget* parent,
	                      const QStyleOptionViewItem& option,
	                      const QModelIndex& index) const override
	{
		if (index.column() <= 1)
		{
			return nullptr;
		}
		else
		{
			return QItemDelegate::createEditor(parent, option, index);
		}
	}

	//! Reimplemented QItemDelegate::editorEvent spawning QColorDialog and
	// returning true on the first two columns, calling
	// QItemDelegate::editorEvent otherwise.
	bool editorEvent(QEvent* event, QAbstractItemModel* model,
	                 const QStyleOptionViewItem& option,
	                 const QModelIndex& index) override
	{
		if (event->type() == QEvent::MouseButtonDblClick && index.column() <= 1)
		{
			QVariant v = model->data(model->index(index.row(), 0, index),
									 Qt::BackgroundRole);
			QColor c = v.value<QBrush>().color();
			clr = QColorDialog::getRgba(c.rgb());
			setModelData(nullptr, model, index);
			event->accept();
			return true;
		}
		return QItemDelegate::editorEvent(event, model, option, index);
	}

	//! Reimplemented QItemDelegate::setModelData forwarding data from the form
	//! to
	// the model.
	void setModelData(QWidget* editor, QAbstractItemModel* model,
	                  const QModelIndex& index) const override
	{
		if (index.column() <= 1)
		{
			model->setData(index, QColor(clr));
		}
		else
		{
			QItemDelegate::setModelData(editor, model, index);
		}
	}
};

/*! \class ColorsListModel
 * \brief A class implementing QAbstractTableModel.
 *
 * It is a table with color field in
 * the first column, RGB value of the color in the second and a textual comment
 * in the third. * */
/*! \var ColorsListModel::colors Colors that should be displayed. */
/*! \var ColorsListModel::comments Comments for those colors. */

<<<<<<< HEAD
//! Default contructor, marked private.
ColorsListModel::ColorsListModel() = default;
=======
//! Default constructor, marked private.
ColorsListModel::ColorsListModel()
{
}
>>>>>>> 9ff0368c

//! Constructor creating dialog with colors and comments.
ColorsListModel::ColorsListModel(const std::vector<QRgb>& colors,
								 const std::vector<QString>& comments)
	: colors(colors)
	, comments(comments)
{
}

//! Reimplementation of QTableModel member.
int ColorsListModel::rowCount(const QModelIndex& /*parent*/) const
{
	return colors.size();
}

//! Reimplementation of QTableModel member.
int ColorsListModel::columnCount(const QModelIndex& /*parent*/) const
{
	return 3;
}

//! Reimplementation of QTableModel member.
QVariant ColorsListModel::data(const QModelIndex& index, int role) const
{
	if (index.column() == 0 && role == Qt::BackgroundRole)
	{
		return QVariant(QBrush(QColor(colors[index.row()])));
	}
	else if (index.column() == 1 && role == Qt::DisplayRole)
	{
		return QVariant(QString("[%1,%2,%3]")
							.arg(qRed(colors[index.row()]))
							.arg(qGreen(colors[index.row()]))
							.arg(qBlue(colors[index.row()])));
	}
	else if (index.column() == 2 && role == Qt::DisplayRole &&
			 index.row() < comments.size())
	{
		return QVariant(comments[index.row()]);
	}
	else
	{
		return QVariant();
	}
}

//! Reimplementation of QTableModel member.
QVariant ColorsListModel::headerData(int section, Qt::Orientation orientation,
									 int role) const
{
	QVariant rv = QVariant();

	if (role == Qt::DisplayRole)
	{
		if (orientation == Qt::Horizontal)
		{
			switch (section)
			{
			case 0:
				rv = tr("Color");
				break;
			case 1:
				rv = tr("RGB");
				break;
			case 2:
				rv = tr("Comment");
				break;
			}
		}
		else if (orientation == Qt::Vertical)
		{
			rv = section + 1;
		}
	}
	return rv;
}

Qt::ItemFlags ColorsListModel::flags(const QModelIndex& index) const
{
	if (!index.isValid()) return Qt::ItemIsEnabled;

	return QAbstractTableModel::flags(index) | Qt::ItemIsEditable;
}

//! Reimplementation of QTableModel member.
bool ColorsListModel::setData(const QModelIndex& index, const QVariant& value,
							  int role)
{
	if (index.isValid() && role == Qt::EditRole)
	{
		if (index.column() == 2)
		{
			comments[index.row()] = value.toString();
		}
		else
		{
			QColor color = value.value<QColor>();
			colors[index.row()] = color.rgb();
			emit dataChanged(index, index);
		}
		return true;
	}
	return false;
}

auto ColorsListModel::getColors()
{
	return colors;
}

auto ColorsListModel::getComments()
{
	return comments;
}

/*! \class ColorsEditForm
  \brief Form used when configuring initial colors. */

/*! \enum ColorsEditForm::ColorsSource
  \brief Enum for different color source options. */

/*! \var ColorsEditForm::ColorsSource ColorsEditForm::Random
 Initial colors are completely random. */
/*! \var ColorsEditForm::ColorsSource ColorsEditForm::RandomFromImage
 Initial colors are taken from image. */
/*! \var ColorsEditForm::ColorsSource ColorsEditForm::Predefined
 Initial colors are taken from the table in this form. */

//! Form constructor, adds QitemDelegate to initialColorsListView.
ColorsEditForm::ColorsEditForm(QWidget* parent)
	: QDialog(parent)
	, m(nullptr)
	, d(nullptr)
{
	ui.setupUi(this);
	ColorsEditingDelegate* d = new ColorsEditingDelegate();
	ui.initialColorsListView->setItemDelegate(d);
}

//! Destructor.
ColorsEditForm::~ColorsEditForm()
{
	if (m)
	{
		ui.initialColorsListView->setModel(nullptr);
		delete m;
	}
	if (d)
	{
		ui.initialColorsListView->setItemDelegate(nullptr);
		delete d;
	}
}

std::vector<QRgb> ColorsEditForm::getColors()
{
	return m ? m->getColors() : std::vector<QRgb>();
}

std::vector<QString> ColorsEditForm::getComments()
{
	return m ? m->getComments() : std::vector<QString>();
}

//! Creates model from color data and puts it into the initialColorsListView.
void ColorsEditForm::setColors(const std::vector<QRgb>& colors,
							   const std::vector<QString>& comments)
{
	if (m)
	{
		ui.initialColorsListView->setModel(nullptr);
		delete m;
		m = nullptr;
	}

	if (!colors.empty())
	{
		m = new ColorsListModel(colors, comments);
		ui.initialColorsListView->setModel(m);
	}
}

//! Returns selected colors source.
ColorsEditForm::ColorsSource ColorsEditForm::getColorsSource()
{
	if (ui.randomColorsButton->isChecked()) return Random;
	if (ui.randomFromImageButton->isChecked()) return RandomFromImage;
	if (ui.predefinedColorsButton->isChecked()) return Predefined;
	return Random;
}

//! Sets selected colors source.
void ColorsEditForm::setColorsSource(ColorsSource s)
{
	ui.randomColorsButton->setChecked(s == Random);
	ui.randomFromImageButton->setChecked(s == RandomFromImage);
	ui.predefinedColorsButton->setChecked(s == Predefined);
	on_predefinedColorsButton_toggled(s == Predefined);
}

//! Enables/disables the initColorsFrame depending on the selected color source.
void ColorsEditForm::on_predefinedColorsButton_toggled(bool checked)
{
	ui.initColorsFrame->setEnabled(checked);
}
} // cove

//@}<|MERGE_RESOLUTION|>--- conflicted
+++ resolved
@@ -112,15 +112,8 @@
 /*! \var ColorsListModel::colors Colors that should be displayed. */
 /*! \var ColorsListModel::comments Comments for those colors. */
 
-<<<<<<< HEAD
-//! Default contructor, marked private.
+//! Default constructor, marked private.
 ColorsListModel::ColorsListModel() = default;
-=======
-//! Default constructor, marked private.
-ColorsListModel::ColorsListModel()
-{
-}
->>>>>>> 9ff0368c
 
 //! Constructor creating dialog with colors and comments.
 ColorsListModel::ColorsListModel(const std::vector<QRgb>& colors,
