/*
 *    Copyright 2012 Thomas Schöps
 *    
 *    This file is part of OpenOrienteering.
 * 
 *    OpenOrienteering is free software: you can redistribute it and/or modify
 *    it under the terms of the GNU General Public License as published by
 *    the Free Software Foundation, either version 3 of the License, or
 *    (at your option) any later version.
 * 
 *    OpenOrienteering is distributed in the hope that it will be useful,
 *    but WITHOUT ANY WARRANTY; without even the implied warranty of
 *    MERCHANTABILITY or FITNESS FOR A PARTICULAR PURPOSE.  See the
 *    GNU General Public License for more details.
 * 
 *    You should have received a copy of the GNU General Public License
 *    along with OpenOrienteering.  If not, see <http://www.gnu.org/licenses/>.
 */


#include "symbol_combined.h"

#include <QtGui>
#include <QFile>

#include "symbol_setting_dialog.h"

CombinedSymbol::CombinedSymbol() : Symbol(Symbol::Combined)
{
    parts.resize(2);
    parts[0] = NULL;
    parts[1] = NULL;
}
CombinedSymbol::~CombinedSymbol()
{
}
Symbol* CombinedSymbol::duplicate()
{
	CombinedSymbol* new_symbol = new CombinedSymbol();
	new_symbol->duplicateImplCommon(this);
    new_symbol->parts = parts;
	return new_symbol;
}

void CombinedSymbol::createRenderables(Object* object, const MapCoordVector& flags, const MapCoordVectorF& coords, RenderableVector& output)
{
    int size = (int)parts.size();
	for (int i = 0; i < size; ++i)
	{
<<<<<<< HEAD
        if (parts[i])
            parts[i]->createRenderables(object, flags, coords, path_closed, output);
=======
		if (parts[i])
			parts[i]->createRenderables(object, flags, coords, output);
>>>>>>> 1fbab1cb
	}
}
void CombinedSymbol::colorDeleted(Map* map, int pos, MapColor* color)
{
	// Do nothing. The parts are assumed to be ordinary symbols, so they will get this call independently
}
bool CombinedSymbol::containsColor(MapColor* color)
{
	// Do nothing. The parts are assumed to be ordinary symbols, so they will get this call independently
	return false;
}
bool CombinedSymbol::symbolChanged(Symbol* old_symbol, Symbol* new_symbol)
{
	bool have_symbol = false;
    int size = (int)parts.size();
	for (int i = 0; i < size; ++i)
	{
        if (parts[i] == old_symbol)
		{
			have_symbol = true;
            parts[i] = new_symbol;
		}
	}
	return have_symbol;
}
bool CombinedSymbol::containsSymbol(Symbol* symbol)
{
    int size = (int)parts.size();
	for (int i = 0; i < size; ++i)
	{
        if (parts[i] == symbol)
			return true;
        if (parts[i]->getType() == Symbol::Combined)	// TODO: see TODO in SymbolDropDown constructor.
		{
            CombinedSymbol* combined_symbol = reinterpret_cast<CombinedSymbol*>(parts[i]);
			if (combined_symbol->containsSymbol(symbol))
				return true;
		}
	}
	return false;
}
void CombinedSymbol::scale(double factor)
{
	// Do nothing. The parts are assumed to be ordinary symbols, so they will get this call independently
}
Symbol::Type CombinedSymbol::getContainedTypes()
{
	int type = (int)getType();
	
    int size = (int)parts.size();
	for (int i = 0; i < size; ++i)
	{
        if (parts[i])
            type |= parts[i]->getContainedTypes();
	}
	
	return (Type)type;
}

void CombinedSymbol::saveImpl(QFile* file, Map* map)
{
    int size = (int)parts.size();
	file->write((const char*)&size, sizeof(int));
	
	for (int i = 0; i < size; ++i)
	{
        int temp = (parts[i] == NULL) ? -1 : map->findSymbolIndex(parts[i]);
		file->write((const char*)&temp, sizeof(int));
	}
}
bool CombinedSymbol::loadImpl(QFile* file, int version, Map* map)
{
	int size;
	file->read((char*)&size, sizeof(int));
	temp_part_indices.resize(size);
	
	for (int i = 0; i < size; ++i)
	{
		int temp;
		file->read((char*)&temp, sizeof(int));
		temp_part_indices[i] = temp;
	}
	return true;
}
bool CombinedSymbol::loadFinished(Map* map)
{
    int size = (int)temp_part_indices.size();
    parts.resize(size);
    for (int i = 0; i < size; ++i)
    {
        int index = temp_part_indices[i];
        if (index < 0 || index >= map->getNumSymbols())
            return false;
        parts[i] = map->getSymbol(index);
    }
	temp_part_indices.clear();
	return true;
}


// ### CombinedSymbolSettings ###

const int CombinedSymbolSettings::max_count = 5;

CombinedSymbolSettings::CombinedSymbolSettings(CombinedSymbol* symbol, CombinedSymbol* in_map_symbol, Map* map, SymbolSettingDialog* parent): QGroupBox(tr("Combination settings"), parent), symbol(symbol), dialog(parent)
{
    qDebug() << "For combined symbol"<<symbol<<" "<<symbol->getNumberAsString()<<", got"<<symbol->getNumParts()<<"parts";
    qDebug() << "For combined original"<<in_map_symbol<<" "<<in_map_symbol->getNumberAsString()<<", got"<<in_map_symbol->getNumParts()<<"parts";


    react_to_changes = true;
	QGridLayout* layout = new QGridLayout();
	
	QLabel* number_label = new QLabel(tr("Symbol count:"));
	number_edit = new QComboBox();
	for (int i = 2; i <= max_count; ++i)
		number_edit->addItem(QString::number(i), QVariant(i));
    number_edit->setCurrentIndex(number_edit->findData(symbol->getNumParts()));
	
	layout->addWidget(number_label, 0, 0);
	layout->addWidget(number_edit, 0, 1);
	connect(number_edit, SIGNAL(currentIndexChanged(int)), this, SLOT(numberChanged(int)));
	
	symbol_labels = new QLabel*[max_count];
	symbol_edits = new SymbolDropDown*[max_count];
	for (int i = 0; i < max_count; ++i)
	{
		symbol_labels[i] = new QLabel(tr("Symbol %1:").arg(i+1));
        symbol_edits[i] = new SymbolDropDown(map, Symbol::Line | Symbol::Area | Symbol::Combined, (symbol->getNumParts() > i) ? symbol->getPart(i) : NULL, in_map_symbol);
		
		layout->addWidget(symbol_labels[i], i+1, 0);
		layout->addWidget(symbol_edits[i], i+1, 1);
		connect(symbol_edits[i], SIGNAL(currentIndexChanged(int)), this, SLOT(symbolChanged(int)));
		
        if (i >= symbol->getNumParts())
		{
			symbol_labels[i]->hide();
			symbol_edits[i]->hide();
		}
	}
	
	setLayout(layout);
}
CombinedSymbolSettings::~CombinedSymbolSettings()
{
	delete[] symbol_labels;
	delete[] symbol_edits;
}

void CombinedSymbolSettings::numberChanged(int index)
{
    int old_num_items = symbol->getNumParts();
	int num_items = number_edit->itemData(index).toInt();
    symbol->setNumParts(num_items);
	for (int i = 0; i < max_count; ++i)
	{
		symbol_labels[i]->setVisible(i < num_items);
		symbol_edits[i]->setVisible(i < num_items);
		
		if (i >= old_num_items && i < num_items)
		{
			// This item appears now
            symbol->setPart(i, NULL);
			react_to_changes = false;
			symbol_edits[i]->setSymbol(NULL);
			react_to_changes = true;
		}
	}
	
	dialog->updatePreview();
}
void CombinedSymbolSettings::symbolChanged(int index)
{
	if (!react_to_changes)
		return;
    for (int i = 0; i < symbol->getNumParts(); ++i)
        symbol->setPart(i, symbol_edits[i]->symbol());
	dialog->updatePreview();
}

#include "symbol_combined.moc"<|MERGE_RESOLUTION|>--- conflicted
+++ resolved
@@ -47,13 +47,8 @@
     int size = (int)parts.size();
 	for (int i = 0; i < size; ++i)
 	{
-<<<<<<< HEAD
         if (parts[i])
             parts[i]->createRenderables(object, flags, coords, path_closed, output);
-=======
-		if (parts[i])
-			parts[i]->createRenderables(object, flags, coords, output);
->>>>>>> 1fbab1cb
 	}
 }
 void CombinedSymbol::colorDeleted(Map* map, int pos, MapColor* color)
