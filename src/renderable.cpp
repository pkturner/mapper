/*
 *    Copyright 2012, 2013 Thomas Schöps, Kai Pastor
 *
 *    This file is part of OpenOrienteering.
 *
 *    OpenOrienteering is free software: you can redistribute it and/or modify
 *    it under the terms of the GNU General Public License as published by
 *    the Free Software Foundation, either version 3 of the License, or
 *    (at your option) any later version.
 *
 *    OpenOrienteering is distributed in the hope that it will be useful,
 *    but WITHOUT ANY WARRANTY; without even the implied warranty of
 *    MERCHANTABILITY or FITNESS FOR A PARTICULAR PURPOSE.  See the
 *    GNU General Public License for more details.
 *
 *    You should have received a copy of the GNU General Public License
 *    along with OpenOrienteering.  If not, see <http://www.gnu.org/licenses/>.
 */

#include "renderable.h"

#include <QDebug>
#include <QPainter>
#include <qmath.h>

#include "core/image_transparency_fixup.h"
#include "core/map_color.h"
#include "map.h"
#include "object.h"
#include "symbol.h"
#include "util.h"

/* 
 * The macro MAPPER_OVERPRINTING_CORRECTION allows to select different
 * implementations of spot color overprinting simulation correction towards
 * the appearance of colors in normal (non-spot color) output.
 * 
 *         -1:  Mapper 0.5.0 correction.
 *              Results in undesired brightening when overprinting halftones.
 * 
 *          0:  No correction. Plain multiply spot color composition.
 *              Results in undesired green from 100% blue on 100% yellow.
 * 
 *          1:  Weak correction. Blends the normal output over the 
 *              overprinting simulation with an alpha of 0.125.
 * 
 *          2:  Middle correction. Blends the normal output over the 
 *              overprinting simulation with an alpha of 0.25.
 * 
 *          3:  Strong correction. Blends the normal output over the 
 *              overprinting simulation with an alpha of 0.5.
 * 
 * Options 3 and 2 seem to give the best results. Output from option 3 is quite
 * similar to option -1 (Mapper 0.5.0), but without the undesired brightening.
 * 
 * Options 1..3 work only as long as the color set and the symbol set are
 * defined in a way that the raw overprinting simulation output and the normal
 * output do not differ significantly.
 */
#ifndef MAPPER_OVERPRINTING_CORRECTION
	
	// Default: [new] middle correction
	#define MAPPER_OVERPRINTING_CORRECTION 2
	
#endif


// define DEBUG_OPENORIENTEERING_RENDERABLE to find leaking Renderables

#ifdef DEBUG_OPENORIENTEERING_RENDERABLE

#include <QDebug>

qint64 renderable_instance_count = 0;

void debugRenderableCount(qint64 counter)
{
	if (counter % 1000 == 0)
		qDebug() << "Renderable:" << counter << "instances";
}

#endif


Renderable::Renderable()
{
#ifdef DEBUG_OPENORIENTEERING_RENDERABLE
	debugRenderableCount(++renderable_instance_count);
#endif
}

Renderable::Renderable(const Renderable& other)
{
	extent = other.extent;
	color_priority = other.color_priority;
#ifdef DEBUG_OPENORIENTEERING_RENDERABLE
	debugRenderableCount(++renderable_instance_count);
#endif
}

Renderable::~Renderable()
{
#ifdef DEBUG_OPENORIENTEERING_RENDERABLE
	debugRenderableCount(--renderable_instance_count);
#endif
}


// ### RenderableContainerVector ###

SharedRenderables::~SharedRenderables()
{
	deleteRenderables();
}

void SharedRenderables::deleteRenderables()
{
	for (iterator renderables = begin(); renderables != end(); )
	{
		for (RenderableVector::const_iterator renderable = renderables->second.begin(); renderable != renderables->second.end(); ++renderable)
		{
			delete *renderable;
		}
		renderables->second.clear();
		if (renderables->first.clip_path != NULL)
		{
			iterator it = renderables;
			++renderables;
			erase(it);
		}
		else
			++renderables;
	}
}

void SharedRenderables::compact()
{
	for (iterator renderables = begin(); renderables != end(); )
	{
		if (renderables->second.size() == 0)
		{
			iterator it = renderables;
			++renderables;
			erase(it);
		}
		else
			++renderables;
	}
}


// ### ObjectRenderables ###

ObjectRenderables::ObjectRenderables(Object* object, QRectF& extent)
: object(object),
  extent(extent),
  clip_path(NULL)
{
}

ObjectRenderables::~ObjectRenderables()
{
}

void ObjectRenderables::draw(const QColor& color, QPainter* painter, QRectF bounding_box, bool force_min_size, float scaling) const
{
	QPainterPath initial_clip = painter->clipPath();
	bool no_initial_clip = initial_clip.isEmpty();
	const QPainterPath* current_clip = NULL;
	
	painter->save();
	
	for (const_iterator object_it = begin(); object_it != end(); ++object_it)
	{
		SharedRenderables::const_iterator it_end = object_it->second->end();
		for (SharedRenderables::const_iterator it = object_it->second->begin(); it != it_end; ++it)
		{
			const RenderStates& new_states = it->first;
			float pen_width = new_states.pen_width;
			
			if (new_states.mode == RenderStates::PenOnly)
			{
				bool pen_too_small = (force_min_size && pen_width * scaling <= 1.0f);
				painter->setPen(QPen(color, pen_too_small ? 0 : pen_width));
				
				painter->setBrush(QBrush(Qt::NoBrush));
			}
			else if (new_states.mode == RenderStates::BrushOnly)
			{
				QBrush brush(color);
				
				painter->setPen(QPen(Qt::NoPen));
				painter->setBrush(brush);
			}
			
			if (current_clip != new_states.clip_path)
			{
				if (no_initial_clip)
				{
					if (new_states.clip_path)
						painter->setClipPath(*new_states.clip_path, Qt::ReplaceClip);
					else
						painter->setClipPath(initial_clip, Qt::NoClip);
				}
				else
				{
					painter->setClipPath(initial_clip, Qt::ReplaceClip);
					if (new_states.clip_path)
						painter->setClipPath(*new_states.clip_path, Qt::IntersectClip);
				}
				current_clip = new_states.clip_path;
			}
				
			RenderableVector::const_iterator r_end = it->second.end();
			for (RenderableVector::const_iterator renderable = it->second.begin(); renderable != r_end; ++renderable)
			{
				// Bounds check
				const QRectF& extent = (*renderable)->getExtent();
				// NOTE: !bounding_box.intersects(extent) should be logical equivalent to the following
				if (extent.right() < bounding_box.x())	continue;
				if (extent.bottom() < bounding_box.y())	continue;
				if (extent.x() > bounding_box.right())	continue;
				if (extent.y() > bounding_box.bottom())	continue;
				
				// Render the renderable
				(*renderable)->render(*painter, bounding_box, force_min_size, scaling, true);
			}
		}
	}
	
	painter->restore();
}

void ObjectRenderables::setClipPath(QPainterPath* path)
{
	clip_path = path;
}

void ObjectRenderables::insertRenderable(Renderable* r, RenderStates& state)
{
	SharedRenderables::Pointer& container(operator[](state.color_priority));
	if (!container)
		container = new SharedRenderables();
	container->operator[](state).push_back(r);
	if (clip_path == NULL)
	{
		if (extent.isValid())
			rectInclude(extent, r->getExtent());
		else
			extent = r->getExtent();
	}
}

void ObjectRenderables::clear()
{
	for (const_iterator color = begin(); color != end(); ++color)
	{
		color->second->clear();
	}
}

void ObjectRenderables::takeRenderables()
{
	for (iterator color = begin(); color != end(); ++color)
	{
		SharedRenderables* new_container = new SharedRenderables();
		
		// Pre-allocate as much space as in the original container
		for (SharedRenderables::const_iterator it = color->second->begin(); it != color->second->end(); ++it)
		{
			new_container->operator[](it->first).reserve(it->second.size());
		}
		color->second = new_container;
	}
}

void ObjectRenderables::deleteRenderables()
{
	for (const_iterator color = begin(); color != end(); ++color)
	{
		color->second->deleteRenderables();
	}
}



// ### MapRenderables ###

MapRenderables::MapRenderables(Map* map) : map(map)
{
}

void MapRenderables::draw(QPainter* painter, QRectF bounding_box, bool force_min_size, float scaling, bool on_screen, bool show_helper_symbols, float opacity_factor, bool highlighted, bool require_spot_color) const
{
	// TODO: improve performance by using some spatial acceleration structure?
	
	Map::ColorVector& colors = map->color_set->colors;
	
	QPainterPath initial_clip = painter->clipPath();
	bool no_initial_clip = initial_clip.isEmpty();
	const QPainterPath* current_clip = NULL;
	
	painter->save();
	const_reverse_iterator end_of_colors = rend();
	const_reverse_iterator color = rbegin();
	while (color != end_of_colors && color->first >= map->getNumColors())
<<<<<<< HEAD
	{
		++color;
	}
	for (; color != end_of_colors; ++color)
	{
=======
	{
		++color;
	}
	for (; color != end_of_colors; ++color)
	{
>>>>>>> 3b9ac58c
		if ( require_spot_color &&
		     (color->first < 0 || map->getColor(color->first)->getSpotColorMethod() == MapColor::UndefinedMethod) )
		{
			continue;
		}
		
		ObjectRenderablesMap::const_iterator end_of_objects = color->second.end();
		for (ObjectRenderablesMap::const_iterator object = color->second.begin(); object != end_of_objects; ++object)
		{
			// Settings check
			Symbol* symbol = object->first->getSymbol();
			if (!show_helper_symbols && symbol->isHelperSymbol())
				continue;
			if (symbol->isHidden())
				continue;
			
			if (!object->first->getExtent().intersects(bounding_box))
				continue;
			
			SharedRenderables::const_iterator it_end = object->second->end();
			for (SharedRenderables::const_iterator it = object->second->begin(); it != it_end; ++it)
			{
				const RenderStates& new_states = it->first;
				const MapColor* color;
				float pen_width = new_states.pen_width;
				
				if (new_states.color_priority > MapColor::Reserved)
				{
					color = colors[new_states.color_priority];
				}
				else if (new_states.color_priority == MapColor::Registration)
				{
					color = Map::getRegistrationColor();
				}
				else
				{
					if (new_states.color_priority == MapColor::CoveringWhite)
						color = Map::getCoveringWhite();
					else if (new_states.color_priority == MapColor::CoveringRed)
						color = Map::getCoveringRed();
					else if (new_states.color_priority == MapColor::Undefined)
						color = Map::getUndefinedColor();
					else if (new_states.color_priority == MapColor::Reserved)
						continue;
					else
					{
						Q_ASSERT(!"Invalid special color!");
						continue; // in release build
					}
					
					// this is not undone here anywhere as it should apply to 
					// all special symbols and these are always painted last
					painter->setRenderHint(QPainter::Antialiasing, true);
					pen_width = new_states.pen_width / scaling;
				}
				
				if (new_states.mode == RenderStates::PenOnly)
				{
					bool pen_too_small = (force_min_size && pen_width * scaling <= 1.0f);
					painter->setPen(QPen(highlighted ? getHighlightedColor(*color) : *color, pen_too_small ? 0 : pen_width));
					
					painter->setBrush(QBrush(Qt::NoBrush));
				}
				else if (new_states.mode == RenderStates::BrushOnly)
				{
					QBrush brush(highlighted ? getHighlightedColor(*color) : *color);
					
					painter->setPen(QPen(Qt::NoPen));
					painter->setBrush(brush);
				}
				/*else if (new_states.mode == RenderStates::PenAndHatch)	// NOTE: does not work well with printing
				{
					bool pen_too_small = (force_min_size && pen_width * scaling <= 1.0f);
					painter->setPen(QPen(highlighted ? getHighlightedColor(color->color) : color->color, pen_too_small ? 0 : pen_width));
					QBrush brush(highlighted ? getHighlightedColor(color->color) : color->color);
					brush.setStyle(Qt::BDiagPattern);
					brush.setTransform(QTransform().scale(1 / scaling, 1 / scaling));
					painter->setBrush(brush);
				}*/
				
				painter->setOpacity(qMin(1.0f, opacity_factor * color->getOpacity()));
				
				if (current_clip != new_states.clip_path)
				{
					if (no_initial_clip)
					{
						if (new_states.clip_path)
							painter->setClipPath(*new_states.clip_path, Qt::ReplaceClip);
						else
							painter->setClipPath(initial_clip, Qt::NoClip);
					}
					// Workaround for Qt::IntersectClip problem
					// with Windows and Mac printers (cf. [tickets:#196]), and 
					// with Linux PDF export (cf. [tickets:#225]).
					else if (!on_screen && new_states.clip_path)
					{
						painter->setClipPath(initial_clip.intersected(*new_states.clip_path), Qt::ReplaceClip);
						if (painter->clipPath().isEmpty())
							continue; // outside of initial clip
					}
					else
					{
						painter->setClipPath(initial_clip, Qt::ReplaceClip);
						if (new_states.clip_path)
							painter->setClipPath(*new_states.clip_path, Qt::IntersectClip);
					}
					current_clip = new_states.clip_path;
				}
					
				RenderableVector::const_iterator r_end = it->second.end();
				for (RenderableVector::const_iterator renderable = it->second.begin(); renderable != r_end; ++renderable)
				{
					// Bounds check
					const QRectF& extent = (*renderable)->getExtent();
					// NOTE: !bounding_box.intersects(extent) should be logical equivalent to the following
					if (extent.right() < bounding_box.x())	continue;
					if (extent.bottom() < bounding_box.y())	continue;
					if (extent.x() > bounding_box.right())	continue;
					if (extent.y() > bounding_box.bottom())	continue;
					
					// Render the renderable
					(*renderable)->render(*painter, bounding_box, force_min_size, scaling, on_screen);
				}
			}
		}
	}
	painter->restore();
}

void MapRenderables::drawOverprintingSimulation(QPainter* painter, QRectF bounding_box, bool force_min_size, float scaling, bool on_screen, bool show_helper_symbols) const
{
	// NOTE: painter must be a QPainter on a QImage of Format_ARGB32_Premultiplied.
	QImage* image = static_cast<QImage*>(painter->device());
	ImageTransparencyFixup image_fixup(image);
	
	QPainter::RenderHints hints = painter->renderHints();
	QTransform t = painter->worldTransform();
	painter->save();
	
	painter->resetTransform();
	painter->setCompositionMode(QPainter::CompositionMode_Multiply); // Alternative: CompositionMode_Darken
	
	QImage separation(image->size(), QImage::Format_ARGB32_Premultiplied);
	
	for (Map::ColorVector::reverse_iterator map_color = map->color_set->colors.rbegin();
	     map_color != map->color_set->colors.rend();
	     map_color++)
	{
		if ((*map_color)->getSpotColorMethod() == MapColor::SpotColor)
		{
			separation.fill((Qt::GlobalColor)Qt::transparent);
			
			// Collect all halftones and knockouts of a single color
			QPainter p(&separation);
			p.setRenderHints(hints);
			p.setWorldTransform(t, false);
			drawColorSeparation(&p, bounding_box, force_min_size, scaling, on_screen, show_helper_symbols, *map_color, true);
			p.end();
			
			// Add this separation to the composition with multiplication.
			painter->setCompositionMode(QPainter::CompositionMode_Multiply);
			painter->drawImage(0, 0, separation);
			image_fixup();
			
#if MAPPER_OVERPRINTING_CORRECTION == -1
			// Add some opacity to the multiplication, but not for black,
			// since halftones (i.e. grey) might unduly lighten the composition.
			if (static_cast<QRgb>(**map_color) != 0xff000000)
			{
				// FIXME: Implement this for Format_ARGB32_Premultiplied,
				//        if efficiently possible.
				QImage copy = separation.convertToFormat(QImage::Format_ARGB32);
				QRgb* dest = (QRgb*)copy.bits();
				const QRgb* dest_end = dest + copy.byteCount() / sizeof(QRgb);
				for (QRgb* px = dest; px < dest_end; ++px)
				{
					const unsigned int alpha = qAlpha(*px) * ((255-qGray(*px)) << 16) & 0xff000000;
					*px = alpha | (*px & 0xffffff);
				}
				painter->setCompositionMode(QPainter::CompositionMode_SourceOver);
				painter->drawImage(0, 0, copy);
			}
#endif
		}
	}
	
	painter->setCompositionMode(QPainter::CompositionMode_SourceOver);
	
#if MAPPER_OVERPRINTING_CORRECTION > 0
	separation.fill((Qt::GlobalColor)Qt::transparent);
	QPainter p(&separation);
	p.setRenderHints(hints);
	p.setWorldTransform(t, false);
	draw(&p, bounding_box, force_min_size, scaling, on_screen, show_helper_symbols, 1.0f, false, true);
	p.end();
	QRgb* dest = (QRgb*)separation.bits();
	const QRgb* dest_end = dest + separation.byteCount() / sizeof(QRgb);
	for (QRgb* px = dest; px < dest_end; ++px)
	{
		/* Each pixel is a premultipled RGBA, so the alpha value is adjusted
		 * by applying the same factor to all 4 channels (bytes).
		 * Implemented by bitwise operators for efficiency.
		 */
#if MAPPER_OVERPRINTING_CORRECTION == 1
		*px = (*px >> 3) & 0x1f1f1f1f;
#elif MAPPER_OVERPRINTING_CORRECTION == 2
		*px = (*px >> 2) & 0x3f3f3f3f;
#else /* MAPPER_OVERPRINTING_CORRECTION == 3 or stronger */
		*px = (*px >> 1) & 0x7f7f7f7f;
#endif
	}
	painter->drawImage(0, 0, separation);
#endif
	
<<<<<<< HEAD
	painter->setWorldTransform(t, false);
	drawColorSeparation(painter, Map::getCoveringWhite(), bounding_box, force_min_size, scaling, on_screen, true);
	drawColorSeparation(painter, Map::getCoveringRed(), bounding_box, force_min_size, scaling, on_screen, true);
=======
	if (on_screen)
	{
		static MapColor reserved_color(MapColor::Reserved);
		drawColorSeparation(painter, bounding_box, force_min_size, scaling, on_screen, show_helper_symbols, &reserved_color, true);
	}
>>>>>>> 3b9ac58c
	
	painter->restore();
}

void MapRenderables::drawColorSeparation(QPainter* painter, QRectF bounding_box, bool force_min_size, float scaling, bool on_screen, bool show_helper_symbols, const MapColor* separation, bool use_color) const
{
	painter->save();
	
	const QPainterPath initial_clip(painter->clipPath());
	bool no_initial_clip = initial_clip.isEmpty();
	const QPainterPath* current_clip = NULL;
	
	// As soon as the spot color is actually used for drawing (i.e. drawing_started = true),
	// we need to take care of knockouts.
	bool drawing_started = false;
	
	// For each pair of color priority and its renderables collection...
	const_reverse_iterator end_of_colors = rend();
	const_reverse_iterator color = rbegin();
	while (color != end_of_colors && color->first >= map->getNumColors())
<<<<<<< HEAD
	{
		++color;
	}
	for (; color != end_of_colors; ++color)
=======
>>>>>>> 3b9ac58c
	{
		++color;
	}
	for (; color != end_of_colors; ++color)
	{
		SpotColorComponent drawing_color(const_cast<const Map*>(map)->getColor(color->first), 1.0f);
		
		// Check whether the current color [priority] applies to the current separation.
		if (color->first > MapColor::Reserved)
		{
			if (separation->getPriority() == MapColor::Reserved)
			{
				// Don't process regular colors for the "Reserved" separation.
				continue;
			}
			
			switch (drawing_color.spot_color->getSpotColorMethod())
			{
				case MapColor::UndefinedMethod:
					continue;
				
				case MapColor::SpotColor:
					if (drawing_color.spot_color == separation)
					{
						; // okay
					}
					else if (drawing_started && drawing_color.spot_color->getKnockout())
					{
						drawing_color.factor = 0.0f;
					}
					else
					{
						continue;
					}
					break;
				
				case MapColor::CustomColor:
				{
					// First, check if the renderables draw color to this separation
					// TODO: Use an efficient data structure to avoid reiterating each time a separation is drawn
					const SpotColorComponents& components = drawing_color.spot_color->getComponents();
					for ( SpotColorComponents::const_iterator component = components.begin(), c_end = components.end();
						component != c_end;
						++component )
					{
						if (component->spot_color == separation)
						{
							// The renderables do draw the current spot color
							drawing_color = *component;
							break;
						}
					}
					if (drawing_color.spot_color != separation)
					{
						// If the renderables do not explicitly draw color to this separation,
						// check if they need a knockout.
						if (drawing_started && drawing_color.spot_color->getKnockout())
						{
							drawing_color = SpotColorComponent(separation, 0.0f);
						}
						else
						{
							continue;
						}
					}
					break;
				}
				
				default:
					Q_ASSERT(false); // in development builds
					continue;        // in release build
			}
		}
		else if (separation->getPriority() == MapColor::Reserved)
		{
			if (color->first == MapColor::Registration)
				continue; // treated per spot color
			else if (color->first == MapColor::Reserved)
				continue; // never drawn
			else if (drawing_color.spot_color == NULL)
			{
				Q_ASSERT(!"Invalid reserved color!");                // in development build
				drawing_color.spot_color = Map::getUndefinedColor(); // in release build
			}
			painter->setRenderHint(QPainter::Antialiasing, true);
		}
		else if (color->first == MapColor::Registration)
		{
			// Draw Registration Black as fulltone of regular spot color
			drawing_color.spot_color = separation;
		}
		else
		{
			// Don't draw reserved color in regular separation.
			continue;
		}
		
		// For each pair of object and its renderables [states] for a particular map color...
		ObjectRenderablesMap::const_iterator end_of_objects = color->second.end();
		for (ObjectRenderablesMap::const_iterator object = color->second.begin(); object != end_of_objects; ++object)
		{
			// Check whether the symbol and object is to be drawn at all.
			Symbol* symbol = object->first->getSymbol();
			if (!show_helper_symbols && symbol->isHelperSymbol())
				continue;
			if (symbol->isHidden())
				continue;
			
			if (!object->first->getExtent().intersects(bounding_box))
				continue;
			
			// For each pair of common rendering attributes and collection of renderables...
			SharedRenderables::const_iterator it_end = object->second->end();
			for (SharedRenderables::const_iterator it = object->second->begin(); it != it_end; ++it)
			{
				const RenderStates& new_states = it->first;
				
				float pen_width = new_states.pen_width;
				if (separation->getPriority() == MapColor::Reserved)
				{
					pen_width = new_states.pen_width / scaling;
				}
				
<<<<<<< HEAD
				SpotColorComponent drawing_color(Map::getUndefinedColor(), 0.0f);
				switch(renderables_color->getSpotColorMethod())
				{
					case MapColor::SpotColor:
					{
						if (renderables_color == separation) 
						{
							// draw with spot color
							drawing_color = SpotColorComponent(renderables_color, 1.0f);
							drawing_started = true;
						}
						else if (drawing_started && renderables_color->getKnockout())
							// explicit knockout
							drawing_color = SpotColorComponent(separation, 0.0f);
						break;
					}
					case MapColor::CustomColor:
					{
						// First, check if the renderables draw color to this separation
						const SpotColorComponents& components = renderables_color->getComponents();
						for ( SpotColorComponents::const_iterator component = components.begin(), c_end = components.end();
						      component != c_end;
						      ++component )
						{
							if (component->spot_color == separation)
							{
								// The renderables do draw the current spot color
								drawing_color = *component;
								if (!drawing_started)
									drawing_started = (component->factor > 0.0005f);
								break;
							}
						}
						// If the renderables do not explicitly draw color to this separation,
						// check if they need a knockout.
						if ( drawing_started && 
						     drawing_color.spot_color->getPriority() == MapColor::Undefined &&
						     renderables_color->getKnockout() )
						{
							drawing_color = SpotColorComponent(separation, 0.0f);
						}
						break;
					}
					default:
						; // nothing
				}
				if (drawing_color.spot_color->getPriority() == MapColor::Undefined)
					continue;
				
=======
>>>>>>> 3b9ac58c
				QColor color = *drawing_color.spot_color;
				if (drawing_color.factor < 0.0005f)
				{
					color = Qt::white;
				}
				else if (use_color)
				{
					qreal c, m, y, k;
					color.getCmykF(&c, &m, &y, &k);
					color.setCmykF(c*drawing_color.factor, m*drawing_color.factor, y*drawing_color.factor, k*drawing_color.factor,1.0f);
				}
				else
				{
					color.setCmykF(0.0f, 0.0f, 0.0f, drawing_color.factor, 1.0f);
				}
				
				if (new_states.mode == RenderStates::PenOnly)
				{
					bool pen_too_small = (force_min_size && pen_width * scaling <= 1.0f);
					painter->setPen(QPen(color, pen_too_small ? 0 : pen_width));
					painter->setBrush(QBrush(Qt::NoBrush));
				}
				else if (new_states.mode == RenderStates::BrushOnly)
				{
					painter->setPen(QPen(Qt::NoPen));
					painter->setBrush(QBrush(color));
				}
				
				if (current_clip != new_states.clip_path)
				{
					if (no_initial_clip)
					{
						if (new_states.clip_path)
							painter->setClipPath(*new_states.clip_path, Qt::ReplaceClip);
						else
							painter->setClipPath(initial_clip, Qt::NoClip);
					}
					// Workaround for Qt::IntersectClip problem
					// with Windows and Mac printers (cf. [tickets:#196]), and 
					// with Linux PDF export (cf. [tickets:#225]).
					else if (!on_screen && new_states.clip_path)
					{
						painter->setClipPath(initial_clip.intersected(*new_states.clip_path), Qt::ReplaceClip);
						if (painter->clipPath().isEmpty())
							continue; // outside of initial clip
					}
					else
					{
						painter->setClipPath(initial_clip, Qt::ReplaceClip);
						if (new_states.clip_path)
							painter->setClipPath(*new_states.clip_path, Qt::IntersectClip);
					}
					current_clip = new_states.clip_path;
				}
				
				bool drawing = (drawing_color.factor > 0.0005f);
				
				// For each renderable that uses the current painter configuration...
				RenderableVector::const_iterator r_end = it->second.end();
				for (RenderableVector::const_iterator renderable = it->second.begin(); renderable != r_end; ++renderable)
				{
					// Bounds check
					const QRectF& extent = (*renderable)->getExtent();
					if (extent.right() < bounding_box.left()) continue;
					if (extent.bottom() < bounding_box.top()) continue;
					if (extent.left() > bounding_box.right()) continue;
					if (extent.top() > bounding_box.bottom()) continue;
					
					// Render the renderable
					drawing_started |= drawing;
					(*renderable)->render(*painter, bounding_box, force_min_size, scaling, on_screen);
				} // each renderable
				
			} // each common render attributes
			
		} // each object
		
	} // each map color
	
	painter->restore();
}

void MapRenderables::insertRenderablesOfObject(const Object* object)
{
	ObjectRenderables::const_iterator end_of_colors = object->renderables().end();
	ObjectRenderables::const_iterator color = object->renderables().begin();
	for (; color != end_of_colors; ++color)
	{
		operator[](color->first)[object] = color->second;
	}
}

void MapRenderables::removeRenderablesOfObject(const Object* object, bool mark_area_as_dirty)
{
	const_iterator end_of_colors = end();
	for (iterator color = begin(); color != end_of_colors; ++color)
	{
		ObjectRenderablesMap::iterator obj = color->second.find(const_cast<Object*>(object));
		if (obj != color->second.end())
		{
			if (mark_area_as_dirty)
			{
				// We don't want to loop over every dot in an area ...
				QRectF extent = object->getExtent();
				if (!extent.isValid())
				{
					// ... because here it gets expensive
					for (SharedRenderables::const_iterator renderables = obj->second->begin(); renderables != obj->second->end(); ++renderables)
					{
						for (RenderableVector::const_iterator renderable = renderables->second.begin(); renderable != renderables->second.end(); ++renderable)
						{
							extent = extent.isValid() ? extent.united((*renderable)->getExtent()) : (*renderable)->getExtent();
						}
					}
				}
				map->setObjectAreaDirty(extent);
			}
			
			color->second.erase(obj);
		}
	}
}

void MapRenderables::clear(bool set_area_dirty)
{
	if (set_area_dirty)
	{
		const_iterator end_of_colors = end();
		for (const_iterator color = begin(); color != end_of_colors; ++color)
		{
			ObjectRenderablesMap::const_iterator end_of_objects = color->second.end();
			for (ObjectRenderablesMap::const_iterator object = color->second.begin(); object != end_of_objects; ++object)
			{
				for (SharedRenderables::const_iterator renderables = object->second->begin(); renderables != object->second->end(); ++renderables)
				{
					for (RenderableVector::const_iterator renderable = renderables->second.begin(); renderable != renderables->second.end(); ++renderable)
					{
						map->setObjectAreaDirty((*renderable)->getExtent());
					}
				}
			}
		}
	}
	std::map<int, ObjectRenderablesMap>::clear();
}

QColor MapRenderables::getHighlightedColor(const QColor& original)
{
	const int highlight_alpha = 255;
	
	if (original.value() > 127)
	{
		const float factor = 0.35f;
		return QColor(factor * original.red(), factor * original.green(), factor * original.blue(), highlight_alpha);
	}
	else
	{
		const float factor = 0.15f;
		return QColor(255 - factor * (255 - original.red()), 255 - factor * (255 - original.green()), 255 - factor * (255 - original.blue()), highlight_alpha);
	}
}<|MERGE_RESOLUTION|>--- conflicted
+++ resolved
@@ -304,19 +304,11 @@
 	const_reverse_iterator end_of_colors = rend();
 	const_reverse_iterator color = rbegin();
 	while (color != end_of_colors && color->first >= map->getNumColors())
-<<<<<<< HEAD
 	{
 		++color;
 	}
 	for (; color != end_of_colors; ++color)
 	{
-=======
-	{
-		++color;
-	}
-	for (; color != end_of_colors; ++color)
-	{
->>>>>>> 3b9ac58c
 		if ( require_spot_color &&
 		     (color->first < 0 || map->getColor(color->first)->getSpotColorMethod() == MapColor::UndefinedMethod) )
 		{
@@ -531,17 +523,11 @@
 	painter->drawImage(0, 0, separation);
 #endif
 	
-<<<<<<< HEAD
-	painter->setWorldTransform(t, false);
-	drawColorSeparation(painter, Map::getCoveringWhite(), bounding_box, force_min_size, scaling, on_screen, true);
-	drawColorSeparation(painter, Map::getCoveringRed(), bounding_box, force_min_size, scaling, on_screen, true);
-=======
 	if (on_screen)
 	{
 		static MapColor reserved_color(MapColor::Reserved);
 		drawColorSeparation(painter, bounding_box, force_min_size, scaling, on_screen, show_helper_symbols, &reserved_color, true);
 	}
->>>>>>> 3b9ac58c
 	
 	painter->restore();
 }
@@ -562,13 +548,6 @@
 	const_reverse_iterator end_of_colors = rend();
 	const_reverse_iterator color = rbegin();
 	while (color != end_of_colors && color->first >= map->getNumColors())
-<<<<<<< HEAD
-	{
-		++color;
-	}
-	for (; color != end_of_colors; ++color)
-=======
->>>>>>> 3b9ac58c
 	{
 		++color;
 	}
@@ -692,58 +671,6 @@
 					pen_width = new_states.pen_width / scaling;
 				}
 				
-<<<<<<< HEAD
-				SpotColorComponent drawing_color(Map::getUndefinedColor(), 0.0f);
-				switch(renderables_color->getSpotColorMethod())
-				{
-					case MapColor::SpotColor:
-					{
-						if (renderables_color == separation) 
-						{
-							// draw with spot color
-							drawing_color = SpotColorComponent(renderables_color, 1.0f);
-							drawing_started = true;
-						}
-						else if (drawing_started && renderables_color->getKnockout())
-							// explicit knockout
-							drawing_color = SpotColorComponent(separation, 0.0f);
-						break;
-					}
-					case MapColor::CustomColor:
-					{
-						// First, check if the renderables draw color to this separation
-						const SpotColorComponents& components = renderables_color->getComponents();
-						for ( SpotColorComponents::const_iterator component = components.begin(), c_end = components.end();
-						      component != c_end;
-						      ++component )
-						{
-							if (component->spot_color == separation)
-							{
-								// The renderables do draw the current spot color
-								drawing_color = *component;
-								if (!drawing_started)
-									drawing_started = (component->factor > 0.0005f);
-								break;
-							}
-						}
-						// If the renderables do not explicitly draw color to this separation,
-						// check if they need a knockout.
-						if ( drawing_started && 
-						     drawing_color.spot_color->getPriority() == MapColor::Undefined &&
-						     renderables_color->getKnockout() )
-						{
-							drawing_color = SpotColorComponent(separation, 0.0f);
-						}
-						break;
-					}
-					default:
-						; // nothing
-				}
-				if (drawing_color.spot_color->getPriority() == MapColor::Undefined)
-					continue;
-				
-=======
->>>>>>> 3b9ac58c
 				QColor color = *drawing_color.spot_color;
 				if (drawing_color.factor < 0.0005f)
 				{
