/*
 *    Copyright 2016-2018 Kai Pastor
 *
 *    This file is part of OpenOrienteering.
 *
 *    OpenOrienteering is free software: you can redistribute it and/or modify
 *    it under the terms of the GNU General Public License as published by
 *    the Free Software Foundation, either version 3 of the License, or
 *    (at your option) any later version.
 *
 *    OpenOrienteering is distributed in the hope that it will be useful,
 *    but WITHOUT ANY WARRANTY; without even the implied warranty of
 *    MERCHANTABILITY or FITNESS FOR A PARTICULAR PURPOSE.  See the
 *    GNU General Public License for more details.
 *
 *    You should have received a copy of the GNU General Public License
 *    along with OpenOrienteering.  If not, see <http://www.gnu.org/licenses/>.
 */

#include "ogr_file_format.h"
#include "ogr_file_format_p.h"  // IWYU pragma: associated

#include <algorithm>
#include <cstddef>
#include <functional>
#include <iterator>
#include <memory>
#include <vector>

#include <cpl_conv.h>
#include <gdal.h>
#include <ogr_api.h>
#include <ogr_srs_api.h>

#if GDAL_VERSION_NUM < GDAL_COMPUTE_VERSION(2,0,0)
#  include <Qt>
#endif

#include <QtGlobal>
#include <QtMath>
#include <QByteArray>
#include <QColor>
#include <QCoreApplication>
#include <QFileInfo>
#include <QFlags>
#include <QHash>
#include <QLatin1Char>
#include <QLatin1String>
#include <QPointF>
#include <QRegularExpression>
#include <QRegularExpressionMatch>
#include <QScopedValueRollback>
#include <QString>
#include <QStringRef>
#include <QVariant>

#include "core/georeferencing.h"
#include "core/latlon.h"
#include "core/map.h"
#include "core/map_color.h"
#include "core/map_coord.h"
#include "core/map_part.h"
#include "core/path_coord.h"
#include "core/objects/object.h"
#include "core/objects/text_object.h"
#include "core/symbols/area_symbol.h"
#include "core/symbols/combined_symbol.h"
#include "core/symbols/line_symbol.h"
#include "core/symbols/point_symbol.h"
#include "core/symbols/symbol.h"
#include "core/symbols/text_symbol.h"
#include "fileformats/file_import_export.h"
#include "gdal/gdal_manager.h"

// IWYU pragma: no_forward_declare QFile

namespace OpenOrienteering {

namespace {
	
	void applyPenWidth(OGRStyleToolH tool, LineSymbol* line_symbol)
	{
		int is_null;
		auto pen_width = OGR_ST_GetParamDbl(tool, OGRSTPenWidth, &is_null);
		if (!is_null)
		{
			Q_ASSERT(OGR_ST_GetUnit(tool) == OGRSTUMM);
	
			if (pen_width <= 0.01)
				pen_width = 0.1;
			
			line_symbol->setLineWidth(pen_width);
		}
	}
	
	void applyPenCap(OGRStyleToolH tool, LineSymbol* line_symbol)
	{
		int is_null;
		auto pen_cap = OGR_ST_GetParamStr(tool, OGRSTPenCap, &is_null);
		if (!is_null)
		{
			switch (pen_cap[0])
			{
			case 'p':
				line_symbol->setCapStyle(LineSymbol::SquareCap);
				break;
			case 'r':
				line_symbol->setCapStyle(LineSymbol::RoundCap);
				break;
			default:
				;
			}
		}
	}

	void applyPenJoin(OGRStyleToolH tool, LineSymbol* line_symbol)
	{
		int is_null;
		auto pen_join = OGR_ST_GetParamStr(tool, OGRSTPenJoin, &is_null);
		if (!is_null)
		{
			switch (pen_join[0])
			{
			case 'b':
				line_symbol->setJoinStyle(LineSymbol::BevelJoin);
				break;
			case 'r':
				line_symbol->setJoinStyle(LineSymbol::RoundJoin);
				break;
			default:
				;
			}
		}
	}
	
	void applyPenPattern(OGRStyleToolH tool, LineSymbol* line_symbol)
	{
		int is_null;
		auto raw_pattern = OGR_ST_GetParamStr(tool, OGRSTPenPattern, &is_null);
		if (!is_null)
		{
			auto pattern = QString::fromLatin1(raw_pattern);
			auto sub_pattern_re = QRegularExpression(QString::fromLatin1("([0-9.]+)([a-z]*) *([0-9.]+)([a-z]*)"));
			auto match = sub_pattern_re.match(pattern);
			double length_0{}, length_1{};
			bool ok = match.hasMatch();
			if (ok)
				length_0 = match.capturedRef(1).toDouble(&ok);
			if (ok)
				length_1 = match.capturedRef(3).toDouble(&ok);
			if (ok)
			{
				/// \todo Apply units from capture 2 and 4
				line_symbol->setDashed(true);
				line_symbol->setDashLength(qMax(100, qRound(length_0 * 1000)));
				line_symbol->setBreakLength(qMax(100, qRound(length_1 * 1000)));
			}
			else
			{
				qDebug("OgrFileImportFormat: Failed to parse dash pattern '%s'", raw_pattern);
			}
		}
	}
	
#if 0
	int getFontSize(const char* font_size_string)
	{
		auto pattern = QString::fromLatin1(font_size_string);
		auto sub_pattern_re = QRegularExpression(QString::fromLatin1("([0-9.]+)([a-z]*)"));
		auto match = sub_pattern_re.match(pattern);
		double font_size;
		bool ok = match.hasMatch();
		if (ok)
			font_size = match.capturedRef(1).toDouble(&ok);
		if (ok)
		{
			auto unit = match.capturedRef(2).toUtf8();
			if (!unit.isEmpty())
			{
				if (unit == "pt")
				{
					
				}
				else if (unit == "px")
				{
					
				}
				else
				{
					qDebug("OgrFileImportFormat: Unsupported font size unit '%s'", unit.constData());
				}
			}
		}
		else
		{
			qDebug("OgrFileImportFormat: Failed to parse font size '%s'", font_size_string);
			font_size = 0;
		}
		return font_size;
	}
#endif
	
	void applyLabelAnchor(int anchor, TextObject* text_object)
	{
		auto v_align = (anchor - 1) / 3;
		switch (v_align)
		{
		case 0:
			text_object->setVerticalAlignment(TextObject::AlignBaseline);
			break;
		case 1:
			text_object->setVerticalAlignment(TextObject::AlignVCenter);
			break;
		case 2:
			text_object->setVerticalAlignment(TextObject::AlignTop);
			break;
		case 3:
			text_object->setVerticalAlignment(TextObject::AlignBottom);
			break;
		default:
			Q_UNREACHABLE();
		}
		auto h_align = (anchor - 1) % 3;
		switch (h_align)
		{
		case 0:
			text_object->setHorizontalAlignment(TextObject::AlignLeft);
			break;
		case 1:
			text_object->setHorizontalAlignment(TextObject::AlignHCenter);
			break;
		case 2:
			text_object->setHorizontalAlignment(TextObject::AlignRight);
			break;
		default:
			Q_UNREACHABLE();
		}
	}

	QString toPrettyWkt(OGRSpatialReferenceH spatial_reference)
	{
		char* srs_wkt_raw = nullptr;
		OSRExportToPrettyWkt(spatial_reference, &srs_wkt_raw, 0);
		auto srs_wkt = QString::fromLocal8Bit(srs_wkt_raw);
		CPLFree(srs_wkt_raw);
		return srs_wkt;
	}
	
<<<<<<< HEAD
	
	
	QByteArray toRgbString(const MapColor* color)
	{
		auto rgb = QColor(color->getRgb()).name(QColor::HexArgb).toLatin1();
		std::rotate(rgb.begin()+1, rgb.begin()+3, rgb.end()); // Move alpha to end
		return rgb;
	}
	
	QByteArray makeStyleString(const PointSymbol* point_symbol)
	{
		QByteArray style;
		if (auto main_color = point_symbol->guessDominantColor())
		{
			style.reserve(40);
			style += "SYMBOL(id:\"ogr-sym-0\"";
			style += ",c:" + toRgbString(main_color);
			style += ",l:" + QByteArray::number(-main_color->getPriority());
			style += ")";
		}
		return style;
	}
	
	QByteArray makeStyleString(const LineSymbol* line_symbol)
	{
		QByteArray style;
		style.reserve(200);
		auto main_color = line_symbol->getColor();
		if (main_color && line_symbol->getLineWidth())
		{
			style += "PEN(c:" + toRgbString(main_color);
			style += ",w:" + QByteArray::number(line_symbol->getLineWidth()/1000.0) + "mm";
			if (line_symbol->isDashed())
				style += ",p:\"2mm 1mm\""; // TODO
			style += ",l:" + QByteArray::number(-main_color->getPriority());
			style += ");";
		}
		if (line_symbol->hasBorder())
		{
			const auto& left_border = line_symbol->getBorder();
			if (left_border.isVisible())
			{
				// left border
				style += "PEN(c:" + toRgbString(left_border.color);
				style += ",w:" + QByteArray::number(left_border.width/1000.0) + "mm";
				style += ",dp:" + QByteArray::number(-left_border.shift/1000.0) + "mm";
				style += ",l:" + QByteArray::number(-left_border.color->getPriority());
				if (left_border.dashed)
					style += ",p:\"2mm 1mm\""; // TODO
				style += ");";
			}
			const auto& right_border = line_symbol->getBorder();
			if (right_border.isVisible())
			{
				// left border
				style += "PEN(c:" + toRgbString(right_border.color);
				style += ",w:" + QByteArray::number(right_border.width/1000.0) + "mm";
				style += ",dp:" + QByteArray::number(right_border.shift/1000.0) + "mm";
				style += ",l:" + QByteArray::number(-right_border.color->getPriority());
				if (right_border.dashed)
					style += ",p:\"2mm 1mm\""; // TODO
				style += ");";
			}
		}
		if (style.isEmpty())
		{
			if (auto main_color = line_symbol->guessDominantColor())
			{
				style += "PEN(c:" + toRgbString(main_color);
				style += ",w:1pt";
				style += ",l:" + QByteArray::number(-main_color->getPriority());
				style += ')';
			}
		}
		if (style.endsWith(';'))
		{
			style.chop(1);
		}
		return style;
	}
	
	QByteArray makeStyleString(const AreaSymbol* area_symbol)
	{
		QByteArray style;
		style.reserve(200);
		if (auto color = area_symbol->getColor())
		{
			style += "BRUSH(fc:" + toRgbString(color);
			style += ",l:" + QByteArray::number(-color->getPriority());
			style += ");";
		}
		
		auto num_fill_patterns = area_symbol->getNumFillPatterns();
		for (int i = 0; i < num_fill_patterns; ++i)
		{
			auto part = area_symbol->getFillPattern(i);
			switch (part.type)
			{
			case AreaSymbol::FillPattern::LinePattern:
				if (!part.line_color)
					continue;
				style += "BRUSH(fc:" + toRgbString(part.line_color);
				style += ",id:\"ogr-brush-2\"";  // parallel horizontal lines
				style += ",a:" + QByteArray::number(qRadiansToDegrees(part.angle));
				style += ",l:" + QByteArray::number(-part.line_color->getPriority());
				style += ");";
				break;
			case AreaSymbol::FillPattern::PointPattern:
				// TODO
				qWarning("Cannot handle point pattern in area symbol %s",
				         qPrintable(area_symbol->getName()));
			}
		}
		if (style.endsWith(';'))
			style.chop(1);
		return style;
	}
	
	QByteArray makeStyleString(const TextSymbol* text_symbol)
	{
		QByteArray style;
		style.reserve(200);
		style += "LABEL(c:" + toRgbString(text_symbol->getColor());
		style += ",f:\"" + text_symbol->getFontFamily().toUtf8() + "\"";
		style += ",s:"+QByteArray::number(text_symbol->getFontSize())+ "mm";
		style += ",t:\"{Name}\"";
		style += ')';
		return style;
	}
	
	
	QByteArray makeStyleString(const CombinedSymbol* combined_symbol)
	{
		QByteArray style;
		style.reserve(200);
		for (auto i = combined_symbol->getNumParts() - 1; i >= 0; i--)
		{
			const auto* subsymbol = combined_symbol->getPart(i);
			if (subsymbol)
			{
				switch (subsymbol->getType())
				{
				case Symbol::Line:
					style += makeStyleString(subsymbol->asLine()) + ';';
					break;
				case Symbol::Area:
					style += makeStyleString(subsymbol->asArea()) + ';';
					break;
				case Symbol::Combined:
					style += makeStyleString(subsymbol->asCombined()) + ';';
					break;
				case Symbol::Point:
				case Symbol::Text:
					qWarning("Cannot handle point or text symbol in combined symbol %s",
					         qPrintable(combined_symbol->getName()));
					break;
				case Symbol::NoSymbol:
				case Symbol::AllSymbols:
					Q_UNREACHABLE();
				}
			}
		}
		if (style.endsWith(';'))
			style.chop(1);
		return style;
	}
	
=======
	class AverageLatLon
	{
	private:
		double x = 0;
		double y = 0;
		unsigned num_coords = 0u;
		
		void handleGeometry(OGRGeometryH geometry)
		{
			auto const geometry_type = wkbFlatten(OGR_G_GetGeometryType(geometry));
			switch (geometry_type)
			{
			case OGRwkbGeometryType::wkbPoint:
			case OGRwkbGeometryType::wkbLineString:
				for (auto num_points = OGR_G_GetPointCount(geometry), i = 0; i < num_points; ++i)
				{
					x += OGR_G_GetX(geometry, i);
					y += OGR_G_GetY(geometry, i);
					++num_coords;
				}
				break;
				
			case OGRwkbGeometryType::wkbPolygon:
			case OGRwkbGeometryType::wkbMultiPoint:
			case OGRwkbGeometryType::wkbMultiLineString:
			case OGRwkbGeometryType::wkbMultiPolygon:
			case OGRwkbGeometryType::wkbGeometryCollection:
				for (auto num_geometries = OGR_G_GetGeometryCount(geometry), i = 0; i < num_geometries; ++i)
				{
					handleGeometry(OGR_G_GetGeometryRef(geometry, i));
				}
				break;
				
			default:
				;  // unsupported type, will be reported in importGeometry
			}
		}
		
	public:
		AverageLatLon(OGRDataSourceH data_source)
		{
			auto geo_srs = ogr::unique_srs { OSRNewSpatialReference(nullptr) };
			OSRSetWellKnownGeogCS(geo_srs.get(), "WGS84");
			
			auto num_layers = OGR_DS_GetLayerCount(data_source);
			for (int i = 0; i < num_layers; ++i)
			{
				if (auto layer = OGR_DS_GetLayer(data_source, i))
				{
					auto spatial_reference = OGR_L_GetSpatialRef(layer);
					if (!spatial_reference)
						continue;
					
					auto transformation = ogr::unique_transformation{ OCTNewCoordinateTransformation(spatial_reference, geo_srs.get()) };
					if (!transformation)
						continue;
					
					OGR_L_ResetReading(layer);
					while (auto feature = ogr::unique_feature(OGR_L_GetNextFeature(layer)))
					{
						auto geometry = OGR_F_GetGeometryRef(feature.get());
						if (!geometry || OGR_G_IsEmpty(geometry))
							continue;
						
						auto error = OGR_G_Transform(geometry, transformation.get());
						if (error)
							continue;
						
						handleGeometry(geometry);
					}
				}
			}
		}
		
		operator LatLon() const
		{
			return num_coords ? LatLon{ y / num_coords, x / num_coords } : LatLon{};
		}
		
	};
>>>>>>> 73398c2f
}  // namespace



// ### OgrFileImportFormat ###

OgrFileImportFormat::OgrFileImportFormat()
 : FileFormat(OgrFile, "OGR",
              ::OpenOrienteering::ImportExport::tr("Geospatial vector data"),
              QString{},
              Feature::FileOpen | Feature::FileImport | Feature::ReadingLossy )
{
	for (const auto& extension : GdalManager().supportedVectorImportExtensions())
		addExtension(QString::fromLatin1(extension));
}


std::unique_ptr<Importer> OgrFileImportFormat::makeImporter(const QString& path, Map* map, MapView* view) const
{
	return std::make_unique<OgrFileImport>(path, map, view);
}


// ### OgrFileExportFormat ###

OgrFileExportFormat::OgrFileExportFormat()
 : FileFormat(OgrFile, "OGR-export",
              ::OpenOrienteering::ImportExport::tr("Geospatial vector data"),
              QString{},
              Feature::FileExport | Feature::WritingLossy )
{
	for (const auto& extension : GdalManager().supportedVectorExportExtensions())
		addExtension(QString::fromLatin1(extension));
}

std::unique_ptr<Exporter> OgrFileExportFormat::makeExporter(const QString& path, const Map* map, const MapView* view) const
{
	return std::make_unique<OgrFileExport>(path, map, view);
}



// ### OgrFileImport ###

OgrFileImport::OgrFileImport(const QString& path, Map* map, MapView* view, UnitType unit_type)
 : Importer(path, map, view)
 , manager{ OGR_SM_Create(nullptr) }
 , unit_type{ unit_type }
 , georeferencing_import_enabled{ true }
{
	GdalManager().configure();
	
	setOption(QLatin1String{ "Separate layers" }, QVariant{ false });
	
	// OGR feature style defaults
	default_pen_color = new MapColor(QLatin1String{"Purple"}, 0); 
	default_pen_color->setSpotColorName(QLatin1String{"PURPLE"});
	default_pen_color->setCmyk({0.35f, 0.85f, 0.0, 0.0});
	default_pen_color->setRgbFromCmyk();
	map->addColor(default_pen_color, 0);
	
	// 50% opacity of 80% Purple should result in app. 40% Purple (on white) in
	// normal view and in an opaque Purple slightly lighter than lines and
	// points in overprinting simulation mode.
	auto default_brush_color = new MapColor(default_pen_color->getName() + QLatin1String(" 40%"), 0);
	default_brush_color->setSpotColorComposition({ {default_pen_color, 0.8f} });
	default_brush_color->setCmykFromSpotColors();
	default_brush_color->setRgbFromSpotColors();
	default_brush_color->setOpacity(0.5f);
	map->addColor(default_brush_color, 1);
	
	default_point_symbol = new PointSymbol();
	default_point_symbol->setName(tr("Point"));
	default_point_symbol->setNumberComponent(0, 1);
	default_point_symbol->setInnerColor(default_pen_color);
	default_point_symbol->setInnerRadius(500); // (um)
	map->addSymbol(default_point_symbol, 0);
	
	default_line_symbol = new LineSymbol();
	default_line_symbol->setName(tr("Line"));
	default_line_symbol->setNumberComponent(0, 2);
	default_line_symbol->setColor(default_pen_color);
	default_line_symbol->setLineWidth(0.1); // (0.1 mm, nearly cosmetic)
	default_line_symbol->setCapStyle(LineSymbol::FlatCap);
	default_line_symbol->setJoinStyle(LineSymbol::MiterJoin);
	map->addSymbol(default_line_symbol, 1);
	
	default_area_symbol = new AreaSymbol();
	default_area_symbol->setName(tr("Area"));
	default_area_symbol->setNumberComponent(0, 3);
	default_area_symbol->setColor(default_brush_color);
	map->addSymbol(default_area_symbol, 2);
	
	default_text_symbol = new TextSymbol();
	default_text_symbol->setName(tr("Text"));
	default_text_symbol->setNumberComponent(0, 4);
	default_text_symbol->setColor(default_pen_color);
	map->addSymbol(default_text_symbol, 3);
}


OgrFileImport::~OgrFileImport() = default;  // not inlined



bool OgrFileImport::supportsQIODevice() const noexcept
{
	return false;
}



void OgrFileImport::setGeoreferencingImportEnabled(bool enabled)
{
	georeferencing_import_enabled = enabled;
}



ogr::unique_srs OgrFileImport::srsFromMap()
{
	auto srs = ogr::unique_srs(OSRNewSpatialReference(nullptr));
	auto& georef = map->getGeoreferencing();
	if (georef.isValid() && !georef.isLocal())
	{
		OSRSetProjCS(srs.get(), "Projected map SRS");
		OSRSetWellKnownGeogCS(srs.get(), "WGS84");
		auto spec = QByteArray(georef.getProjectedCRSSpec().toLatin1() + " +wktext");
		auto error = OSRImportFromProj4(srs.get(), spec);
		if (!error)
			return srs;
		
		addWarning(tr("Unable to setup \"%1\" SRS for GDAL: %2")
		           .arg(QString::fromLatin1(spec), QString::number(error)));
		srs.reset(OSRNewSpatialReference(nullptr));
	}
	
	OSRSetLocalCS(srs.get(), "Local SRS");
	return srs;
}



bool OgrFileImport::importImplementation()
{
	// GDAL 2.0: ... = GDALOpenEx(template_path.toLatin1(), GDAL_OF_VECTOR, nullptr, nullptr, nullptr);
	auto data_source = ogr::unique_datasource(OGROpen(path.toUtf8().constData(), 0, nullptr));
	if (!data_source)
	{
		addWarning(Importer::tr("Cannot open file\n%1:\n%2").arg(path, QString::fromLatin1(CPLGetLastErrorMsg())));
		return false;
	}
	
	if (auto driver = OGR_DS_GetDriver(data_source.get()))
	{
		if (auto driver_name = OGR_Dr_GetName(driver))
		{
			map->setSymbolSetId(QString::fromLatin1(driver_name));
		}
	}
	
	empty_geometries = 0;
	no_transformation = 0;
	failed_transformation = 0;
	unsupported_geometry_type = 0;
	too_few_coordinates = 0;
	
	if (georeferencing_import_enabled)
		map_srs = importGeoreferencing(data_source.get());
	else
		map_srs = srsFromMap();
	
	importStyles(data_source.get());

	if (!loadSymbolsOnly())
	{
		QScopedValueRollback<MapCoord::BoundsOffset> rollback { MapCoord::boundsOffset() };
		MapCoord::boundsOffset().reset(true);
		
		auto num_layers = OGR_DS_GetLayerCount(data_source.get());
		for (int i = 0; i < num_layers; ++i)
		{
			auto layer = OGR_DS_GetLayer(data_source.get(), i);
			if (!layer)
			{
				addWarning(tr("Unable to load layer %1.").arg(i));
				continue;
			}
			
			if (qstrcmp(OGR_L_GetName(layer), "track_points") == 0)
			{
				// Skip GPX track points as points. Track line is separate.
				/// \todo Use hooks and delegates per file format
				continue;
			}
			
			auto part = map->getCurrentPart();
			if (option(QLatin1String("Separate layers")).toBool())
			{
				if (num_layers > 0)
				{
					if (part->getNumObjects() == 0)
					{
						part->setName(QString::fromUtf8(OGR_L_GetName(layer)));
					}
					else
					{
						part = new MapPart(QString::fromUtf8(OGR_L_GetName(layer)), map);
						auto index = std::size_t(map->getNumParts());
						map->addPart(part, index);
						map->setCurrentPartIndex(index);
					}
				}
			}
				
			importLayer(part, layer);
		}
		
		const auto& offset = MapCoord::boundsOffset();
		if (!offset.isZero())
		{
			// We need to adjust the georeferencing.
			auto offset_f  = MapCoordF { offset.x / 1000.0, offset.y / 1000.0 };
			auto georef = map->getGeoreferencing();
			auto ref_point = MapCoordF { georef.getMapRefPoint() };
			auto new_projected = georef.toProjectedCoords(ref_point + offset_f);
			georef.setProjectedRefPoint(new_projected, false);
			map->setGeoreferencing(georef);
		}
	}
	
	if (empty_geometries)
	{
		addWarning(tr("Unable to load %n objects, reason: %1", nullptr, empty_geometries)
		           .arg(tr("Empty geometry.")));
	}
	if (no_transformation)
	{
		addWarning(tr("Unable to load %n objects, reason: %1", nullptr, no_transformation)
		           .arg(tr("Can't determine the coordinate transformation: %1").arg(QString::fromUtf8(CPLGetLastErrorMsg()))));
	}
	if (failed_transformation)
	{
		addWarning(tr("Unable to load %n objects, reason: %1", nullptr, failed_transformation)
		           .arg(tr("Failed to transform the coordinates.")));
	}
	if (unsupported_geometry_type)
	{
		addWarning(tr("Unable to load %n objects, reason: %1", nullptr, unsupported_geometry_type)
		           .arg(tr("Unknown or unsupported geometry type.")));
	}
	if (too_few_coordinates)
	{
		addWarning(tr("Unable to load %n objects, reason: %1", nullptr, too_few_coordinates)
		           .arg(tr("Not enough coordinates.")));
	}
	
	return true;
}



ogr::unique_srs OgrFileImport::importGeoreferencing(OGRDataSourceH data_source)
{
	auto no_srs = true;
	auto local_srs = ogr::unique_srs { nullptr };
	auto suitable_srs = ogr::unique_srs { nullptr };
	char* projected_srs_spec =  { nullptr };
	
	auto orthographic = ogr::unique_srs { OSRNewSpatialReference(nullptr) };
	OSRSetProjCS(orthographic.get(), "Orthographic SRS");
	OSRSetWellKnownGeogCS(orthographic.get(), "WGS84");
	OSRSetOrthographic(orthographic.get(), 0.0, 0.0, 0.0, 0.0);
	
	// Find any SRS which can be transformed to our orthographic SRS,
	// but prefer a projected SRS.
	auto num_layers = OGR_DS_GetLayerCount(data_source);
	for (int i = 0; i < num_layers; ++i)
	{
		auto layer = OGR_DS_GetLayer(data_source, i);
		if (!layer)
		    continue;
		             
		auto spatial_reference = OGR_L_GetSpatialRef(layer);
		if (!spatial_reference)
			continue;
		
		no_srs = false;
		
		if (OSRIsLocal(spatial_reference))
		{
			if (!local_srs)
				local_srs.reset(OSRClone(spatial_reference));
			continue;
		}
		
		auto transformation = OCTNewCoordinateTransformation(spatial_reference, orthographic.get());
		if (!transformation)
		{
			addWarning(tr("Cannot use this spatial reference:\n%1").arg(toPrettyWkt(spatial_reference)));
			continue;
		}
		OCTDestroyCoordinateTransformation(transformation);
		
		if (OSRIsProjected(spatial_reference))
		{
			char *srs_spec = nullptr;
			auto error = OSRExportToProj4(spatial_reference, &srs_spec);
			if (!error)
			{
				projected_srs_spec = srs_spec;  // transfer ownership
				suitable_srs.reset(OSRClone(spatial_reference));
				break;
			}
			CPLFree(srs_spec);
		}
		
		if (!suitable_srs)
			suitable_srs.reset(OSRClone(spatial_reference));
	}
	
	if (projected_srs_spec)
	{
		// Found a suitable projected SRS
		auto georef = map->getGeoreferencing();  // copy
		georef.setProjectedCRS(QStringLiteral("PROJ.4"), QString::fromLatin1(projected_srs_spec));
		map->setGeoreferencing(georef);
		CPLFree(projected_srs_spec);
		return suitable_srs;
	}
	else if (suitable_srs)
	{
		// Found a suitable SRS but it is not projected.
		// Setting up a local orthographic projection.
		auto center = calcAverageLatLon(data_source);
		auto latitude = 0.001 * qRound(1000 * center.latitude());
		auto longitude = 0.001 * qRound(1000 * center.longitude());
		auto ortho_georef = Georeferencing();
		ortho_georef.setScaleDenominator(int(map->getScaleDenominator()));
		ortho_georef.setProjectedCRS(QString{},
		                             QString::fromLatin1("+proj=ortho +datum=WGS84 +ellps=WGS84 +units=m +lat_0=%1 +lon_0=%2 +no_defs")
		                             .arg(latitude, 0, 'f')
		                             .arg(longitude, 0, 'f') );
		ortho_georef.setProjectedRefPoint({}, false);
		ortho_georef.setDeclination(map->getGeoreferencing().getDeclination());
		map->setGeoreferencing(ortho_georef);
		return srsFromMap();
	}
	else if (local_srs || no_srs)
	{
		auto georef = Georeferencing();
		georef.setScaleDenominator(int(map->getScaleDenominator()));
		georef.setDeclination(map->getGeoreferencing().getDeclination());
		map->setGeoreferencing(georef);
		return local_srs ? std::move(local_srs) : srsFromMap();
	}
	else
	{
		throw FileFormatException(tr("The geospatial data has no suitable spatial reference."));
	}
}



void OgrFileImport::importStyles(OGRDataSourceH data_source)
{
	//auto style_table = OGR_DS_GetStyleTable(data_source);
	Q_UNUSED(data_source)
}

void OgrFileImport::importLayer(MapPart* map_part, OGRLayerH layer)
{
	Q_ASSERT(map_part);
	
	auto feature_definition = OGR_L_GetLayerDefn(layer);
	
	OGR_L_ResetReading(layer);
	while (auto feature = ogr::unique_feature(OGR_L_GetNextFeature(layer)))
	{
		auto geometry = OGR_F_GetGeometryRef(feature.get());
		if (!geometry || OGR_G_IsEmpty(geometry))
		{
			++empty_geometries;
			continue;
		}
		
		importFeature(map_part, feature_definition, feature.get(), geometry);
	}
}

void OgrFileImport::importFeature(MapPart* map_part, OGRFeatureDefnH feature_definition, OGRFeatureH feature, OGRGeometryH geometry)
{
	to_map_coord = &OgrFileImport::fromProjected;
	auto new_srs = OGR_G_GetSpatialReference(geometry);
	if (new_srs && data_srs != new_srs)
	{
		// New SRS, indeed.
		auto transformation = ogr::unique_transformation{ OCTNewCoordinateTransformation(new_srs, map_srs.get()) };
		if (!transformation)
		{
			++no_transformation;
			return;
		}
		
		// Commit change to data srs and coordinate transformation
		data_srs = new_srs;
		data_transform = std::move(transformation);
	}
	
	if (new_srs)
	{
		auto error = OGR_G_Transform(geometry, data_transform.get());
		if (error)
		{
			++failed_transformation;
			return;
		}
	}
	else if (unit_type == UnitOnPaper)
	{
		to_map_coord = &OgrFileImport::fromDrawing;
	}
	
	auto objects = importGeometry(feature, geometry);
	for (auto object : objects)
	{
		map_part->addObject(object);
		if (!feature_definition)
			continue;
		
		auto num_fields = OGR_FD_GetFieldCount(feature_definition);
		for (int i = 0; i < num_fields; ++i)
		{
			auto value = OGR_F_GetFieldAsString(feature, i);
			if (value && qstrlen(value) > 0)
			{
				auto field_definition = OGR_FD_GetFieldDefn(feature_definition, i);
				object->setTag(QString::fromUtf8(OGR_Fld_GetNameRef(field_definition)), QString::fromUtf8(value));
			}
		}
	}
}

OgrFileImport::ObjectList OgrFileImport::importGeometry(OGRFeatureH feature, OGRGeometryH geometry)
{
	ObjectList result;
	auto geometry_type = wkbFlatten(OGR_G_GetGeometryType(geometry));
	switch (geometry_type)
	{
	case OGRwkbGeometryType::wkbPoint:
		if (auto object = importPointGeometry(feature, geometry))
			result = { object };
		break;
		
	case OGRwkbGeometryType::wkbLineString:
		if (auto object = importLineStringGeometry(feature, geometry))
			result = { object };
		break;
		
	case OGRwkbGeometryType::wkbPolygon:
		if (auto object = importPolygonGeometry(feature, geometry))
			result = { object };
		break;
		
	case OGRwkbGeometryType::wkbGeometryCollection:
	case OGRwkbGeometryType::wkbMultiLineString:
	case OGRwkbGeometryType::wkbMultiPoint:
	case OGRwkbGeometryType::wkbMultiPolygon:
		result = importGeometryCollection(feature, geometry);
		break;
		
	default:
		qDebug("OgrFileImport: Unknown or unsupported geometry type: %d", geometry_type);
		++unsupported_geometry_type;
	}
	return result;
}

OgrFileImport::ObjectList OgrFileImport::importGeometryCollection(OGRFeatureH feature, OGRGeometryH geometry)
{
	ObjectList result;
	auto num_geometries = OGR_G_GetGeometryCount(geometry);
	result.reserve(std::size_t(num_geometries));
	for (int i = 0; i < num_geometries; ++i)
	{
		auto tmp = importGeometry(feature, OGR_G_GetGeometryRef(geometry, i));
		result.insert(result.end(), begin(tmp), end(tmp));
	}
	return result;
}

Object* OgrFileImport::importPointGeometry(OGRFeatureH feature, OGRGeometryH geometry)
{
	auto style = OGR_F_GetStyleString(feature);
	auto symbol = getSymbol(Symbol::Point, style);
	if (symbol->getType() == Symbol::Point)
	{
		auto object = new PointObject(symbol);
		object->setPosition(toMapCoord(OGR_G_GetX(geometry, 0), OGR_G_GetY(geometry, 0)));
		return object;
	}
	else if (symbol->getType() == Symbol::Text)
	{
		const auto& description = symbol->getDescription();
		auto length = description.length();
		auto split = description.indexOf(QLatin1Char(' '));
		Q_ASSERT(split > 0);
		Q_ASSERT(split < length);
		
		auto label = description.right(length - split - 1);
		if (label.startsWith(QLatin1Char{'{'}) && label.endsWith(QLatin1Char{'}'}))
		{
			label.remove(0, 1);
			label.chop(1);
			int index = OGR_F_GetFieldIndex(feature, label.toLatin1().constData());
			if (index >= 0)
			{
				label = QString::fromUtf8(OGR_F_GetFieldAsString(feature, index));
			}
		}
		if (!label.isEmpty())
		{
			auto object = new TextObject(symbol);
			object->setAnchorPosition(toMapCoord(OGR_G_GetX(geometry, 0), OGR_G_GetY(geometry, 0)));
			// DXF observation
			label.replace(QRegularExpression(QString::fromLatin1("(\\\\[^;]*;)*"), QRegularExpression::MultilineOption), QString{});
			label.replace(QLatin1String("^I"), QLatin1String("\t"));
			object->setText(label);
			
			bool ok;
			auto anchor = QStringRef(&description, 1, 2).toInt(&ok);
			if (ok)
			{
				applyLabelAnchor(anchor, object);
			}
				
			auto angle = QStringRef(&description, 3, split-3).toFloat(&ok);
			if (ok)
			{
				object->setRotation(qDegreesToRadians(angle));
			}
			
			return object;
		}
	}
	
	return nullptr;
}

PathObject* OgrFileImport::importLineStringGeometry(OGRFeatureH feature, OGRGeometryH geometry)
{
	auto managed_geometry = ogr::unique_geometry(nullptr);
	if (OGR_G_GetGeometryType(geometry) != wkbLineString)
	{
		geometry = OGR_G_ForceToLineString(OGR_G_Clone(geometry));
		managed_geometry.reset(geometry);
	}
	
	auto num_points = OGR_G_GetPointCount(geometry);
	if (num_points < 2)
	{
		++too_few_coordinates;
		return nullptr;
	}
	
	auto style = OGR_F_GetStyleString(feature);
	auto object = new PathObject(getSymbol(Symbol::Line, style));
	for (int i = 0; i < num_points; ++i)
	{
		object->addCoordinate(toMapCoord(OGR_G_GetX(geometry, i), OGR_G_GetY(geometry, i)));
	}
	return object;
}

PathObject* OgrFileImport::importPolygonGeometry(OGRFeatureH feature, OGRGeometryH geometry)
{
	auto num_geometries = OGR_G_GetGeometryCount(geometry);
	if (num_geometries < 1)
	{
		++too_few_coordinates;
		return nullptr;
	}
	
	auto outline = OGR_G_GetGeometryRef(geometry, 0);
	auto managed_outline = ogr::unique_geometry(nullptr);
	if (OGR_G_GetGeometryType(outline) != wkbLineString)
	{
		outline = OGR_G_ForceToLineString(OGR_G_Clone(outline));
		managed_outline.reset(outline);
	}
	auto num_points = OGR_G_GetPointCount(outline);
	if (num_points < 3)
	{
		++too_few_coordinates;
		return nullptr;
	}
	
	auto style = OGR_F_GetStyleString(feature);
	auto object = new PathObject(getSymbol(Symbol::Area, style));
	for (int i = 0; i < num_points; ++i)
	{
		object->addCoordinate(toMapCoord(OGR_G_GetX(outline, i), OGR_G_GetY(outline, i)));
	}
	
	for (int g = 1; g < num_geometries; ++g)
	{
		bool start_new_part = true;
		auto hole = /*OGR_G_ForceToLineString*/(OGR_G_GetGeometryRef(geometry, g));
		auto num_points = OGR_G_GetPointCount(hole);
		for (int i = 0; i < num_points; ++i)
		{
			object->addCoordinate(toMapCoord(OGR_G_GetX(hole, i), OGR_G_GetY(hole, i)), start_new_part);
			start_new_part = false;
		}
	}
	
	object->closeAllParts();
	return object;
}

Symbol* OgrFileImport::getSymbol(Symbol::Type type, const char* raw_style_string)
{
	auto style_string = QByteArray::fromRawData(raw_style_string, qstrlen(raw_style_string));
	Symbol* symbol = nullptr;
	switch (type)
	{
	case Symbol::Point:
	case Symbol::Text:
		symbol = point_symbols.value(style_string);
		if (!symbol)
			symbol = getSymbolForPointGeometry(style_string);
		if (!symbol)
			symbol = default_point_symbol;
		break;
		
	case Symbol::Combined:
		/// \todo
		//  fall through
	case Symbol::Line:
		symbol = line_symbols.value(style_string);
		if (!symbol)
			symbol = getLineSymbol(style_string);
		if (!symbol)
			symbol = default_line_symbol;
		break;
		
	case Symbol::Area:
		symbol = area_symbols.value(style_string);
		if (!symbol)
			symbol = getAreaSymbol(style_string);
		if (!symbol)
			symbol = default_area_symbol;
		break;
		
	case Symbol::NoSymbol:
	case Symbol::AllSymbols:
		Q_UNREACHABLE();
	}
	
	Q_ASSERT(symbol);
	return symbol;
}

MapColor* OgrFileImport::makeColor(OGRStyleToolH tool, const char* color_string)
{
	auto key = QByteArray::fromRawData(color_string, qstrlen(color_string));
	auto color = colors.value(key);
	if (!color)
	{	
		int r, g, b, a;
		auto success = OGR_ST_GetRGBFromString(tool, color_string, &r, &g, &b, &a);
		if (!success)
		{
			color = default_pen_color;
		}
		else if (a > 0)
		{
			color = new MapColor(QString::fromUtf8(color_string), map->getNumColors());
			color->setRgb(QColor{ r, g, b });
			color->setCmykFromRgb();
			map->addColor(color, map->getNumColors());
		}
		
		key.detach();
		colors.insert(key, color);
	}
	
	return color;
}

void OgrFileImport::applyPenColor(OGRStyleToolH tool, LineSymbol* line_symbol)
{
	int is_null;
	auto color_string = OGR_ST_GetParamStr(tool, OGRSTPenColor, &is_null);
	if (!is_null)
	{
		auto color = makeColor(tool, color_string);
		if (color)
			line_symbol->setColor(color);
		else
			line_symbol->setHidden(true);
	}
}

void OgrFileImport::applyBrushColor(OGRStyleToolH tool, AreaSymbol* area_symbol)
{
	int is_null;
	auto color_string = OGR_ST_GetParamStr(tool, OGRSTBrushFColor, &is_null);
	if (!is_null)
	{
		auto color = makeColor(tool, color_string);
		if (color)
			area_symbol->setColor(color);
		else
			area_symbol->setHidden(true);
	}
}


Symbol* OgrFileImport::getSymbolForPointGeometry(const QByteArray& style_string)
{
	if (style_string.isEmpty())
		return nullptr;
	
	auto manager = this->manager.get();
	
	auto data = style_string.constData();
	if (!OGR_SM_InitStyleString(manager, data))
		return nullptr;
	
	auto num_parts = OGR_SM_GetPartCount(manager, data);
	if (!num_parts)
		return nullptr;
	
	Symbol* symbol = nullptr;
	for (int i = 0; !symbol && i < num_parts; ++i)
	{
		auto tool = OGR_SM_GetPart(manager, i, nullptr);
		if (!tool)
			continue;
		
		OGR_ST_SetUnit(tool, OGRSTUMM, map->getScaleDenominator());
		
		auto type = OGR_ST_GetType(tool);
		switch (type)
		{
		case OGRSTCBrush:
		case OGRSTCPen:
		case OGRSTCSymbol:
			symbol = getSymbolForOgrSymbol(tool, style_string);
			break;
			
		case OGRSTCLabel:
			symbol = getSymbolForLabel(tool, style_string);
			break;
			
		default:
			;
		}
		
		OGR_ST_Destroy(tool);
	}
	
	return symbol;
}

LineSymbol* OgrFileImport::getLineSymbol(const QByteArray& style_string)
{
	if (style_string.isEmpty())
		return nullptr;
	
	auto manager = this->manager.get();
	
	auto data = style_string.constData();
	if (!OGR_SM_InitStyleString(manager, data))
		return nullptr;
	
	auto num_parts = OGR_SM_GetPartCount(manager, data);
	if (!num_parts)
		return nullptr;
	
	LineSymbol* symbol = nullptr;
	for (int i = 0; !symbol && i < num_parts; ++i)
	{
		auto tool = OGR_SM_GetPart(manager, i, nullptr);
		if (!tool)
			continue;
		
		OGR_ST_SetUnit(tool, OGRSTUMM, map->getScaleDenominator());
		
		auto type = OGR_ST_GetType(tool);
		switch (type)
		{
		case OGRSTCPen:
			symbol = getSymbolForPen(tool, style_string);
			break;
			
		default:
			;
		}
		
		OGR_ST_Destroy(tool);
	}
	
	return symbol;
}

AreaSymbol* OgrFileImport::getAreaSymbol(const QByteArray& style_string)
{
	if (style_string.isEmpty())
		return nullptr;
	
	auto manager = this->manager.get();
	
	auto data = style_string.constData();
	if (!OGR_SM_InitStyleString(manager, data))
		return nullptr;
	
	auto num_parts = OGR_SM_GetPartCount(manager, data);
	if (!num_parts)
		return nullptr;
	
	AreaSymbol* symbol = nullptr;
	for (int i = 0; !symbol && i < num_parts; ++i)
	{
		auto tool = OGR_SM_GetPart(manager, i, nullptr);
		if (!tool)
			continue;
		
		OGR_ST_SetUnit(tool, OGRSTUMM, map->getScaleDenominator());
		
		auto type = OGR_ST_GetType(tool);
		switch (type)
		{
		case OGRSTCBrush:
			symbol = getSymbolForBrush(tool, style_string);
			break;
			
		default:
			;
		}
		
		OGR_ST_Destroy(tool);
	}
	
	return symbol;
}

PointSymbol* OgrFileImport::getSymbolForOgrSymbol(OGRStyleToolH tool, const QByteArray& style_string)
{
	auto raw_tool_key = OGR_ST_GetStyleString(tool);
	auto tool_key = QByteArray::fromRawData(raw_tool_key, qstrlen(raw_tool_key));
	auto symbol = point_symbols.value(tool_key);
	if (symbol && symbol->getType() == Symbol::Point)
		return static_cast<PointSymbol*>(symbol);
	
	int color_key;
	switch (OGR_ST_GetType(tool))
	{
	case OGRSTCBrush:
		color_key = OGRSTBrushFColor;
		break;
	case OGRSTCPen:
		color_key = OGRSTPenColor;
		break;
	case OGRSTCSymbol:
		color_key = OGRSTSymbolColor;
		break;
	default:
		return nullptr;
	};
	
	int is_null;
	auto color_string = OGR_ST_GetParamStr(tool, color_key, &is_null);
	if (is_null)
		return nullptr;
	
	auto point_symbol = duplicate<PointSymbol>(*default_point_symbol);
	auto color = makeColor(tool, color_string);
	if (color)
		point_symbol->setInnerColor(color);
	else
		point_symbol->setHidden(true);
	
	auto key = style_string;
	key.detach();
	point_symbols.insert(key, point_symbol.get());
	
	if (key != tool_key)
	{
		tool_key.detach();
		point_symbols.insert(tool_key, point_symbol.get());
	}
	
	auto ret = point_symbol.get();
	map->addSymbol(point_symbol.release(), map->getNumSymbols());
	return ret;
}

TextSymbol* OgrFileImport::getSymbolForLabel(OGRStyleToolH tool, const QByteArray& /*style_string*/)
{
	Q_ASSERT(OGR_ST_GetType(tool) == OGRSTCLabel);
	
	int is_null;
	auto label_string = OGR_ST_GetParamStr(tool, OGRSTLabelTextString, &is_null);
	if (is_null)
		return nullptr;
	
	auto color_string = OGR_ST_GetParamStr(tool, OGRSTLabelFColor, &is_null);
	auto font_size_string = OGR_ST_GetParamStr(tool, OGRSTLabelSize, &is_null);
	
	// Don't use the style string as a key: The style contains the label.
	QByteArray key;
	key.reserve(qstrlen(color_string) + qstrlen(font_size_string) + 1);
	key.append(color_string);
	key.append(font_size_string);
	auto text_symbol = static_cast<TextSymbol*>(text_symbols.value(key));
	if (!text_symbol)
	{
		auto copy = duplicate<TextSymbol>(*default_text_symbol);
		text_symbol = copy.get();
		
		auto color = makeColor(tool, color_string);
		if (color)
			text_symbol->setColor(color);
		else
			text_symbol->setHidden(true);
		
		auto font_size = OGR_ST_GetParamDbl(tool, OGRSTLabelSize, &is_null);
		if (!is_null && font_size > 0.0)
			text_symbol->scale(font_size / text_symbol->getFontSize());
		
		key.detach();
		text_symbols.insert(key, text_symbol);
		
		map->addSymbol(copy.release(), map->getNumSymbols());
	}
	
	auto anchor = qBound(1, OGR_ST_GetParamNum(tool, OGRSTLabelAnchor, &is_null), 12);
	if (is_null)
		anchor = 1;
	
	auto angle = OGR_ST_GetParamDbl(tool, OGRSTLabelAngle, &is_null);
	if (is_null)
		angle = 0.0;
	
	QString description;
	description.reserve(qstrlen(label_string) + 100);
	description.append(QString::number(100 + anchor));
	description.append(QString::number(angle, 'g', 1));
	description.append(QLatin1Char(' '));
	description.append(QString::fromUtf8(label_string));
	text_symbol->setDescription(description);
	
	return text_symbol;
}

LineSymbol* OgrFileImport::getSymbolForPen(OGRStyleToolH tool, const QByteArray& style_string)
{
	Q_ASSERT(OGR_ST_GetType(tool) == OGRSTCPen);
	
	auto raw_tool_key = OGR_ST_GetStyleString(tool);
	auto tool_key = QByteArray::fromRawData(raw_tool_key, qstrlen(raw_tool_key));
	auto symbol = line_symbols.value(tool_key);
	if (symbol && symbol->getType() == Symbol::Line)
		return static_cast<LineSymbol*>(symbol);
	
	auto line_symbol = duplicate<LineSymbol>(*default_line_symbol);
	applyPenColor(tool, line_symbol.get());
	applyPenWidth(tool, line_symbol.get());
	applyPenCap(tool, line_symbol.get());
	applyPenJoin(tool, line_symbol.get());
	applyPenPattern(tool, line_symbol.get());
	
	auto key = style_string;
	key.detach();
	line_symbols.insert(key, line_symbol.get());
	
	if (key != tool_key)
	{
		tool_key.detach();
		line_symbols.insert(tool_key, line_symbol.get());
	}
	
	auto ret = line_symbol.get();
	map->addSymbol(line_symbol.release(), map->getNumSymbols());
	return ret;
}

AreaSymbol* OgrFileImport::getSymbolForBrush(OGRStyleToolH tool, const QByteArray& style_string)
{
	Q_ASSERT(OGR_ST_GetType(tool) == OGRSTCBrush);
	
	auto raw_tool_key = OGR_ST_GetStyleString(tool);
	auto tool_key = QByteArray::fromRawData(raw_tool_key, qstrlen(raw_tool_key));
	auto symbol = area_symbols.value(tool_key);
	if (symbol && symbol->getType() == Symbol::Area)
		return static_cast<AreaSymbol*>(symbol);
	
	auto area_symbol = duplicate<AreaSymbol>(*default_area_symbol);
	applyBrushColor(tool, area_symbol.get());
	
	auto key = style_string;
	key.detach();
	area_symbols.insert(key, area_symbol.get());
	
	if (key != tool_key)
	{
		tool_key.detach();
		area_symbols.insert(tool_key, area_symbol.get());
	}
	
	auto s = area_symbol.get();
	map->addSymbol(area_symbol.release(), map->getNumSymbols());
	return s;
}


MapCoord OgrFileImport::fromDrawing(double x, double y) const
{
	return MapCoord::load(x, -y, MapCoord::Flags{});
}

MapCoord OgrFileImport::fromProjected(double x, double y) const
{
	return MapCoord::load(map->getGeoreferencing().toMapCoordF(QPointF{ x, y }), MapCoord::Flags{});
}


// static
bool OgrFileImport::checkGeoreferencing(const QString& path, const Georeferencing& georef)
{
	if (georef.isLocal() || !georef.isValid())
		return false;
	
	GdalManager();
	
	// GDAL 2.0: ... = GDALOpenEx(template_path.toLatin1(), GDAL_OF_VECTOR, nullptr, nullptr, nullptr);
	auto data_source = ogr::unique_datasource(OGROpen(path.toUtf8().constData(), 0, nullptr));
	if (!data_source)
	{
		throw FileFormatException(QString::fromLatin1(CPLGetLastErrorMsg()));
	}
	
	return checkGeoreferencing(data_source.get(), georef);
}


// static
bool OgrFileImport::checkGeoreferencing(OGRDataSourceH data_source, const Georeferencing& georef)
{
	auto spec = QByteArray(georef.getProjectedCRSSpec().toLatin1() + " +wktext");
	auto map_srs = ogr::unique_srs { OSRNewSpatialReference(nullptr) };
	OSRSetProjCS(map_srs.get(), "Projected map SRS");
	OSRSetWellKnownGeogCS(map_srs.get(), "WGS84");
	OSRImportFromProj4(map_srs.get(), spec.constData());
	
	bool suitable_srs_found = false;
	auto num_layers = OGR_DS_GetLayerCount(data_source);
	for (int i = 0; i < num_layers; ++i)
	{
		if (auto layer = OGR_DS_GetLayer(data_source, i))
		{
			if (auto spatial_reference = OGR_L_GetSpatialRef(layer))
			{
				auto transformation = OCTNewCoordinateTransformation(spatial_reference, map_srs.get());
				if (!transformation)
				{
					qDebug("Failed to transform this SRS:\n%s", qPrintable(toPrettyWkt(spatial_reference)));
					return false;
				}
				
				OCTDestroyCoordinateTransformation(transformation);
				suitable_srs_found = true;
			}
		}
	}
	
	return suitable_srs_found;
}



// static
LatLon OgrFileImport::calcAverageLatLon(const QString& path)
{
	GdalManager();
	
	// GDAL 2.0: ... = GDALOpenEx(template_path.toLatin1(), GDAL_OF_VECTOR, nullptr, nullptr, nullptr);
	auto data_source = ogr::unique_datasource(OGROpen(path.toUtf8().constData(), 0, nullptr));
	if (!data_source)
	{
		throw FileFormatException(QString::fromLatin1(CPLGetLastErrorMsg()));
	}
	
	return calcAverageLatLon(data_source.get());
}


// static
LatLon OgrFileImport::calcAverageLatLon(OGRDataSourceH data_source)
{
	return AverageLatLon(data_source);
}

// ### OgrFileExport ###

OgrFileExport::OgrFileExport(const QString& path, const Map* map, const MapView* view)
: Exporter(path, map, view)
{
	GdalManager manager;
	bool one_layer_per_symbol = manager.isExportOptionEnabled(GdalManager::OneLayerPerSymbol);
	setOption(QString::fromLatin1("Per Symbol Layers"), one_layer_per_symbol);
}

OgrFileExport::~OgrFileExport() = default;

bool OgrFileExport::supportsQIODevice() const noexcept
{
	return false;
}

bool OgrFileExport::exportImplementation()
{
	// Choose driver and setup format-specific features
	QFileInfo info(path);
	QString file_extn = info.completeSuffix();
	GDALDriverH po_driver = nullptr;

#if GDAL_VERSION_NUM >= GDAL_COMPUTE_VERSION(2,0,0)
	auto count = GDALGetDriverCount();
	for (auto i = 0; i < count; ++i)
	{
		auto driver_data = GDALGetDriver(i);

		auto type = GDALGetMetadataItem(driver_data, GDAL_DCAP_VECTOR, nullptr);
		if (qstrcmp(type, "YES") != 0)
			continue;

		auto cap_create = GDALGetMetadataItem(driver_data, GDAL_DCAP_CREATE, nullptr);
		if (qstrcmp(cap_create, "YES") != 0)
			continue;

		auto extensions_raw = GDALGetMetadataItem(driver_data, GDAL_DMD_EXTENSIONS, nullptr);
		auto extensions = QByteArray::fromRawData(extensions_raw, int(qstrlen(extensions_raw)));
		for (auto pos = 0; pos >= 0; )
		{
			auto start = pos ? pos + 1 : 0;
			pos = extensions.indexOf(' ', start);
			auto extension = extensions.mid(start, pos - start);
			if (file_extn == QString::fromLatin1(extension))
			{
				po_driver = driver_data;
				break;
			}
		}
	}
#else
	const char *psz_driver_name;
	if (file_extn.compare(QString::fromLatin1("gpx"), Qt::CaseInsensitive) == 0)
	{
		psz_driver_name = "GPX";
	}
	else if (file_extn.compare(QString::fromLatin1("kml"), Qt::CaseInsensitive) == 0)
	{
		if (OGRGetDriverByName("LIBKML") != nullptr)
			psz_driver_name = "LIBKML";
		else
			psz_driver_name = "KML";
	}
	else if (file_extn.compare(QString::fromLatin1("shp"), Qt::CaseInsensitive) == 0)
	{
		psz_driver_name = "ESRI Shapefile";
	}
	else
	{
		throw FileFormatException(tr("Unknown file extension %1, only GPX, KML, and SHP files are supported.").arg(file_extn));
	}

	po_driver = OGRGetDriverByName(psz_driver_name);
#endif

	if (!po_driver)
		throw FileFormatException(tr("Couldn't find a driver for file extension %1").arg(file_extn));

	setupQuirks(po_driver);

	setupGeoreferencing(po_driver);

	// Create output dataset
	po_ds = ogr::unique_datasource(OGR_Dr_CreateDataSource(
	                                   po_driver,
	                                   path.toLatin1(),
	                                   nullptr));
	if (!po_ds)
		throw FileFormatException(tr("Failed to create dataset: %1").arg(QString::fromLatin1(CPLGetLastErrorMsg())));

	// Name field definition
	if (quirks.testFlag(UseLayerField))
	{
		symbol_field = "Layer";
		o_name_field = nullptr;
	}
	else
	{
		symbol_field = "Name";
		o_name_field = ogr::unique_fielddefn(OGR_Fld_Create(symbol_field, OFTString));
		OGR_Fld_SetWidth(o_name_field.get(), 32);
	}

	auto symbols = symbolsForExport();
	
	// Setup style table
	populateStyleTable(symbols);

	auto is_point_object = [](const Object* object) {
		const auto* symbol = object->getSymbol();
		return symbol && symbol->getContainedTypes() & Symbol::Point;
	};

	auto is_text_object = [](const Object* object) {
		const auto* symbol = object->getSymbol();
		return symbol && symbol->getContainedTypes() & Symbol::Text;
	};

	auto is_line_object = [](const Object* object) {
		const auto* symbol = object->getSymbol();
		return symbol && (symbol->getType() == Symbol::Line
		                  || (symbol->getType() == Symbol::Combined && !(symbol->getContainedTypes() & Symbol::Area)));
	};

	auto is_area_object = [](const Object* object) {
		const auto* symbol = object->getSymbol();
		return symbol && symbol->getContainedTypes() & Symbol::Area;
	};

	if (quirks & SingleLayer)
	{
		auto layer = createLayer("Layer", wkbUnknown);
		if (layer == nullptr)
			throw FileFormatException(tr("Failed to create layer: %2").arg(QString::fromLatin1(CPLGetLastErrorMsg())));
		
		for (auto symbol : symbols)
		{
			auto match_symbol = [symbol](auto object) { return object->getSymbol() == symbol; };
			switch (symbol->getType())
			{
			case Symbol::Point:
				addPointsToLayer(layer, match_symbol);
				break;
			case Symbol::Text:
				addTextToLayer(layer, match_symbol);
				break;
			case Symbol::Line:
				addLinesToLayer(layer, match_symbol);
				break;
			case Symbol::Combined:
				if (!symbol->getContainedTypes() & Symbol::Area)
				{
					addLinesToLayer(layer, match_symbol);
					break;
				}
				// fall through
			case Symbol::Area:
				addAreasToLayer(layer, match_symbol);
				break;
			case Symbol::NoSymbol:
			case Symbol::AllSymbols:
				Q_UNREACHABLE();
			}
		}
	}
	else if (option(QString::fromLatin1("Per Symbol Layers")).toBool())
	{
		// Add points, lines, areas in this order for driver compatability (esp GPX)
		for (auto symbol : symbols)
		{
			if (symbol->getType() == Symbol::Point)
			{
				auto layer = createLayer(QString::fromUtf8("%1_%2").arg(info.baseName(), symbol->getPlainTextName()).toUtf8(), wkbPoint);
				if (layer != nullptr)
					addPointsToLayer(layer, [&symbol](const Object* object) {
						const auto* sym = object->getSymbol();
						return sym == symbol;
					});
			}
			else if (symbol->getType() == Symbol::Text)
			{
				auto layer = createLayer(QString::fromUtf8("%1_%2").arg(info.baseName(), symbol->getPlainTextName()).toUtf8(), wkbPoint);
				if (layer != nullptr)
					addTextToLayer(layer, [&symbol](const Object* object) {
						const auto* sym = object->getSymbol();
						return sym == symbol;
					});
			}
		}

		// Line symbols
		for (auto symbol : symbols)
		{
			if (symbol->getType() == Symbol::Line
			    || (symbol->getType() == Symbol::Combined && !(symbol->getContainedTypes() & Symbol::Area)))
			{
				auto layer = createLayer(QString::fromUtf8("%1_%2").arg(info.baseName(), symbol->getPlainTextName()).toUtf8(), wkbLineString);
				if (layer != nullptr)
					addLinesToLayer(layer, [&symbol](const Object* object) {
						const auto* sym = object->getSymbol();
						return sym == symbol;
					});
			}
		}

		// Area symbols
		for (auto symbol : symbols)
		{
			if (symbol->getContainedTypes() & Symbol::Area)
			{
				auto layer = createLayer(QString::fromUtf8("%1_%2").arg(info.baseName(), symbol->getPlainTextName()).toUtf8(), wkbPolygon);
				if (layer != nullptr)
					addAreasToLayer(layer, [&symbol](const Object* object) {
						const auto* sym = object->getSymbol();
						return sym == symbol;
					});
			}
		}
	}
	else
	{
		// Add points, lines, areas in this order for driver compatability (esp GPX)
		auto point_layer = createLayer(QString::fromLatin1("%1_points").arg(info.baseName()).toLatin1(), wkbPoint);
		if (point_layer != nullptr)
		{
			addPointsToLayer(point_layer, is_point_object);
			addTextToLayer(point_layer, is_text_object);
		}

		auto line_layer = createLayer(QString::fromLatin1("%1_lines").arg(info.baseName()).toLatin1(), wkbLineString);
		if (line_layer != nullptr)
			addLinesToLayer(line_layer, is_line_object);

		auto area_layer = createLayer(QString::fromLatin1("%1_areas").arg(info.baseName()).toLatin1(), wkbPolygon);
		if (area_layer != nullptr)
			addAreasToLayer(area_layer, is_area_object);
	}

	return true;
}


std::vector<const Symbol*> OgrFileExport::symbolsForExport() const
{
	std::vector<bool> symbols_in_use;
	map->determineSymbolsInUse(symbols_in_use);
	
	const auto num_symbols = map->getNumSymbols();
	std::vector<const Symbol*> symbols;
	symbols.reserve(std::size_t(num_symbols));
	for (auto i = 0; i < num_symbols; ++i)
	{
		auto symbol = map->getSymbol(i);
		if (symbols_in_use[std::size_t(i)]
		    && !symbol->isHidden()
		    && !symbol->isHelperSymbol())
			symbols.push_back(symbol);
	}
	std::sort(begin(symbols), end(symbols), Symbol::lessByColorPriority);
	return symbols;
}


void OgrFileExport::setupGeoreferencing(GDALDriverH po_driver)
{
	// Check if map is georeferenced
	const auto& georef = map->getGeoreferencing();
	bool local_only = false;
	if (georef.getState() == Georeferencing::Local)
	{
		local_only = true;
		addWarning(tr("The map is not georeferenced. Local georeferencing only."));
	}

	// Make sure GDAL can work with the georeferencing info
	map_srs = ogr::unique_srs { OSRNewSpatialReference(nullptr) };
	if (!local_only)
	{
		OSRSetProjCS(map_srs.get(), "Projected map SRS");
		OSRSetWellKnownGeogCS(map_srs.get(), "WGS84");
		auto spec = QByteArray(georef.getProjectedCRSSpec().toLatin1() + " +wktext");
		if (OSRImportFromProj4(map_srs.get(), spec) != OGRERR_NONE)
		{
			local_only = true;
			addWarning(tr("Failed to properly export the georeferencing info. Local georeferencing only."));
		}
	}

	/**
	 * Only certain drivers work without georeferencing info.
	 * GeorefOptional based on http://www.gdal.org/ogr_formats.html as of March 5, 2018
	 */
	if (local_only && !quirks.testFlag(GeorefOptional))
	{
		throw FileFormatException(tr("The %1 driver requires valid georefencing info.")
		                          .arg(QString::fromLatin1(GDALGetDriverShortName(po_driver))));
	}

	if (quirks & NeedsWgs84)
	{
		// Formats with NeedsWgs84 quirk need coords in EPSG:4326/WGS 1984
		auto geo_srs = ogr::unique_srs { OSRNewSpatialReference(nullptr) };
		OSRSetWellKnownGeogCS(geo_srs.get(), "WGS84");
		transformation = ogr::unique_transformation { OCTNewCoordinateTransformation(map_srs.get(), geo_srs.get()) };
	}
}

void OgrFileExport::setupQuirks(GDALDriverH po_driver)
{
	static struct {
		const char* name;
		OgrQuirks quirks;
	} driver_quirks[] = {
	    { "ARCGEN",        GeorefOptional },
	    { "BNA",           GeorefOptional },
	    { "CSV",           GeorefOptional },
	    { "DGN",           GeorefOptional },
	    { "DGNv8",         GeorefOptional },
	    { "DWG",           GeorefOptional },
	    { "DXF",           OgrQuirks() | GeorefOptional | SingleLayer | UseLayerField },
	    { "Geomedia",      GeorefOptional },
	    { "GPX",           NeedsWgs84 },
	    { "INGRES",        GeorefOptional },
	    { "LIBKML",        NeedsWgs84 },
	    { "ODS",           GeorefOptional },
	    { "OpenJUMP .jml", GeorefOptional },
	    { "REC",           GeorefOptional },
	    { "SEGY",          GeorefOptional },
	    { "XLS",           GeorefOptional },
	    { "XLSX",          GeorefOptional },
	};
	using std::begin;
	using std::end;
	auto driver_name = GDALGetDriverShortName(po_driver);
	auto driver_info = std::find_if(begin(driver_quirks), end(driver_quirks), [driver_name](auto entry) {
		return qstrcmp(driver_name, entry.name) == 0;
	});
	if (driver_info != end(driver_quirks))
		quirks |= driver_info->quirks;
}

void OgrFileExport::addPointsToLayer(OGRLayerH layer, const std::function<bool (const Object*)>& condition)
{
	const auto& georef = map->getGeoreferencing();

	auto add_feature = [&](const Object* object) {
		auto symbol = object->getSymbol();
		auto po_feature = ogr::unique_feature(OGR_F_Create(OGR_L_GetLayerDefn(layer)));

		QString sym_name = symbol->getPlainTextName();
		sym_name.truncate(32);
		OGR_F_SetFieldString(po_feature.get(), OGR_F_GetFieldIndex(po_feature.get(), symbol_field), sym_name.toLatin1().constData());

		auto pt = ogr::unique_geometry(OGR_G_CreateGeometry(wkbPoint));
		QPointF proj_cord = georef.toProjectedCoords(object->asPoint()->getCoordF());

		OGR_G_SetPoint_2D(pt.get(), 0, proj_cord.x(), proj_cord.y());

		if (quirks & NeedsWgs84)
			OGR_G_Transform(pt.get(), transformation.get());

		OGR_F_SetGeometry(po_feature.get(), pt.get());

		OGR_F_SetStyleString(po_feature.get(), OGR_STBL_Find(table.get(), symbolId(symbol)));

		if (OGR_L_CreateFeature(layer, po_feature.get()) != OGRERR_NONE)
			throw FileFormatException(tr("Failed to create feature in layer: %1").arg(QString::fromLatin1(CPLGetLastErrorMsg())));
	};

	map->applyOnMatchingObjects(add_feature, condition);
}

void OgrFileExport::addTextToLayer(OGRLayerH layer, const std::function<bool (const Object*)>& condition)
{
	const auto& georef = map->getGeoreferencing();

	auto add_feature = [&](const Object* object) {
		auto symbol = object->getSymbol();
		auto po_feature = ogr::unique_feature(OGR_F_Create(OGR_L_GetLayerDefn(layer)));

		QString sym_name = symbol->getPlainTextName();
		sym_name.truncate(32);
		OGR_F_SetFieldString(po_feature.get(), OGR_F_GetFieldIndex(po_feature.get(), symbol_field), sym_name.toLatin1().constData());

		auto text = object->asText()->getText();
		if (o_name_field)
		{
			// Use the name field for the text (useful e.g. for KML).
			// This may overwrite the symbol name, and
			// it may be too short for the full text.
			auto index = OGR_F_GetFieldIndex(po_feature.get(), OGR_Fld_GetNameRef(o_name_field.get()));
			OGR_F_SetFieldString(po_feature.get(), index, text.leftRef(32).toUtf8().constData());
		}

		auto pt = ogr::unique_geometry(OGR_G_CreateGeometry(wkbPoint));
		QPointF proj_cord = georef.toProjectedCoords(object->asText()->getAnchorCoordF());

		OGR_G_SetPoint_2D(pt.get(), 0, proj_cord.x(), proj_cord.y());

		if (quirks & NeedsWgs84)
			OGR_G_Transform(pt.get(), transformation.get());

		OGR_F_SetGeometry(po_feature.get(), pt.get());

		QByteArray style = OGR_STBL_Find(table.get(), symbolId(symbol));
		if (!o_name_field || text.length() > 32)
		{
			// There is no label field, or the text is too long.
			// Put the text directly in the label.
			text.replace(QRegularExpression(QLatin1String("([\"\\\\])"), QRegularExpression::MultilineOption), QLatin1String("\\\\1"));
			style.replace("{Name}", text.toUtf8());
		}
		OGR_F_SetStyleString(po_feature.get(), style);

		if (OGR_L_CreateFeature(layer, po_feature.get()) != OGRERR_NONE)
			throw FileFormatException(tr("Failed to create feature in layer: %1").arg(QString::fromLatin1(CPLGetLastErrorMsg())));
	};

	map->applyOnMatchingObjects(add_feature, condition);
}

void OgrFileExport::addLinesToLayer(OGRLayerH layer, const std::function<bool (const Object*)>& condition)
{
	const auto& georef = map->getGeoreferencing();

	auto add_feature = [&](const Object* object) {
		const auto* symbol = object->getSymbol();
		const auto* path = object->asPath();
		if (path->parts().size() < 1)
			return;

		QString sym_name = symbol->getPlainTextName();
		sym_name.truncate(32);

		auto line_string = ogr::unique_geometry(OGR_G_CreateGeometry(wkbLineString));
		const auto& parts = path->parts();
		for (const auto& part : parts)
		{
			auto po_feature = ogr::unique_feature(OGR_F_Create(OGR_L_GetLayerDefn(layer)));
			OGR_F_SetFieldString(po_feature.get(), OGR_F_GetFieldIndex(po_feature.get(), symbol_field), sym_name.toLatin1().constData());

			for (const auto& coord : part.path_coords)
			{
				QPointF proj_cord = georef.toProjectedCoords(coord.pos);
				OGR_G_AddPoint_2D(line_string.get(), proj_cord.x(), proj_cord.y());
			}

			if (quirks & NeedsWgs84)
				OGR_G_Transform(line_string.get(), transformation.get());

			OGR_F_SetGeometry(po_feature.get(), line_string.get());

			OGR_F_SetStyleString(po_feature.get(), OGR_STBL_Find(table.get(), symbolId(symbol)));

			if (OGR_L_CreateFeature(layer, po_feature.get()) != OGRERR_NONE)
				throw FileFormatException(tr("Failed to create feature in layer: %1").arg(QString::fromLatin1(CPLGetLastErrorMsg())));
		}
	};

	map->applyOnMatchingObjects(add_feature, condition);
}

void OgrFileExport::addAreasToLayer(OGRLayerH layer, const std::function<bool (const Object*)>& condition)
{
	const auto& georef = map->getGeoreferencing();

	auto add_feature = [&](const Object* object) {
		const auto* symbol = object->getSymbol();
		const auto* path = object->asPath();
		if (path->parts().size() < 1)
			return;

		auto po_feature = ogr::unique_feature(OGR_F_Create(OGR_L_GetLayerDefn(layer)));

		QString sym_name = symbol->getPlainTextName();
		sym_name.truncate(32);
		OGR_F_SetFieldString(po_feature.get(), OGR_F_GetFieldIndex(po_feature.get(), symbol_field), sym_name.toLatin1().constData());

		auto polygon = ogr::unique_geometry(OGR_G_CreateGeometry(wkbPolygon));
		auto cur_ring = ogr::unique_geometry(OGR_G_CreateGeometry(wkbLinearRing));

		const auto& parts = path->parts();
		for (const auto& part : parts)
		{
			for (const auto& coord : part.path_coords)
			{
				QPointF proj_cord = georef.toProjectedCoords(coord.pos);
				OGR_G_AddPoint_2D(cur_ring.get(), proj_cord.x(), proj_cord.y());
			}
			OGR_G_CloseRings(cur_ring.get());
			if (quirks & NeedsWgs84)
				OGR_G_Transform(cur_ring.get(), transformation.get());
			OGR_G_AddGeometry(polygon.get(), cur_ring.get());
			cur_ring.reset(OGR_G_CreateGeometry(wkbLinearRing));
		}

		OGR_F_SetGeometry(po_feature.get(), polygon.get());

		OGR_F_SetStyleString(po_feature.get(), OGR_STBL_Find(table.get(), symbolId(symbol)));

		if (OGR_L_CreateFeature(layer, po_feature.get()) != OGRERR_NONE)
			throw FileFormatException(tr("Failed to create feature in layer: %1").arg(QString::fromLatin1(CPLGetLastErrorMsg())));
	};

	map->applyOnMatchingObjects(add_feature, condition);
}

OGRLayerH OgrFileExport::createLayer(const char* layer_name, OGRwkbGeometryType type)
{
#if GDAL_VERSION_NUM >= GDAL_COMPUTE_VERSION(2,0,0)
	auto po_layer = GDALDatasetCreateLayer(po_ds.get(), layer_name, map_srs.get(), type, nullptr);
#else
	auto po_layer = OGR_DS_CreateLayer(po_ds.get(), layer_name, map_srs.get(), type, nullptr);
#endif
	if (!po_layer) {
		addWarning(tr("Failed to create layer %1: %2").arg(QString::fromUtf8(layer_name), QString::fromLatin1(CPLGetLastErrorMsg())));
		return nullptr;
	}

	if (!quirks.testFlag(UseLayerField)
	    && OGR_L_CreateField(po_layer, o_name_field.get(), 1) != OGRERR_NONE)
	{
		addWarning(tr("Failed to create name field: %1").arg(QString::fromLatin1(CPLGetLastErrorMsg())));
	}

	return po_layer;
}

void OgrFileExport::populateStyleTable(const std::vector<const Symbol*>& symbols)
{
	table = ogr::unique_styletable(OGR_STBL_Create());
	auto manager = ogr::unique_stylemanager(OGR_SM_Create(table.get()));

	// Go through all used symbols and create a style table
	for (auto symbol : symbols)
	{
		QByteArray style_string;
		switch (symbol->getType())
		{
		case Symbol::Text:
			style_string = makeStyleString(symbol->asText());
			break;
		case Symbol::Point:
			style_string = makeStyleString(symbol->asPoint());
			break;
		case Symbol::Line:
			style_string = makeStyleString(symbol->asLine());
			break;
		case Symbol::Area:
			style_string = makeStyleString(symbol->asArea());
			break;
		case Symbol::Combined:
			style_string = makeStyleString(symbol->asCombined());
			break;
		case Symbol::NoSymbol:
		case Symbol::AllSymbols:
			Q_UNREACHABLE();
		}
		
#ifdef MAPPER_DEVELOPMENT_BUILD
		if (qEnvironmentVariableIsSet("MAPPER_DEBUG_OGR"))
			qDebug("%s:\t \"%s\"", qPrintable(symbol->getPlainTextName()), style_string.constData());
#endif
		OGR_SM_AddStyle(manager.get(), symbolId(symbol), style_string);
	}
}

}  // namespace OpenOrienteering<|MERGE_RESOLUTION|>--- conflicted
+++ resolved
@@ -246,7 +246,6 @@
 		return srs_wkt;
 	}
 	
-<<<<<<< HEAD
 	
 	
 	QByteArray toRgbString(const MapColor* color)
@@ -414,7 +413,7 @@
 		return style;
 	}
 	
-=======
+	
 	class AverageLatLon
 	{
 	private:
@@ -495,7 +494,8 @@
 		}
 		
 	};
->>>>>>> 73398c2f
+	
+	
 }  // namespace
 
 
