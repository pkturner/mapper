--- conflicted
+++ resolved
@@ -199,21 +199,11 @@
 	 */
 	QAction* getAction(const char* id);
 	
-<<<<<<< HEAD
-	/**
-	 * Returns the action identified by id if it exists, or NULL.
-	 * This allows the reuse of the controller's actions in dock widgets etc.
-	 */
-	QAction* getAction(const char* id);
-	
-	virtual bool save(const QString& path);
-=======
 	/** Override from MainWindowController */
 	virtual bool save(const QString& path);
 	/** Override from MainWindowController */
 	virtual bool exportTo(const QString& path, const FileFormat* format = NULL);
 	/** Override from MainWindowController */
->>>>>>> 3b9ac58c
 	virtual bool load(const QString& path, QWidget* dialog_parent = NULL);
 	
 	/** Override from MainWindowController */
@@ -337,12 +327,6 @@
 	/** Adjusts action availability based on the presence of templates */
 	void templateAvailabilityChanged();
 	
-<<<<<<< HEAD
-	/** This slot cause the map editor to check the presence of spot colors,
-	 *  and to disable overprinting simulation if there are no spot colors. */
-	void spotColorPresenceChanged(bool has_spot_colors);
-	
-=======
 	/**
 	 * Checks the presence of spot colors,
 	 * and to disables overprinting simulation if there are no spot colors.
@@ -350,7 +334,6 @@
 	void spotColorPresenceChanged(bool has_spot_colors);
 	
 	/** Adjusts the view in the current map widget to show the whole map. */
->>>>>>> 3b9ac58c
 	void showWholeMap();
 	
 	/** Activates the point edit tool. */
@@ -497,13 +480,7 @@
 	 *  such as with grid, with templates, with overprinting simulation. */
 	void setViewOptionsEnabled(bool enabled = true);
 	
-<<<<<<< HEAD
-	/** 
-	 * Save the current toolbar and dock widget positions
-	 */
-=======
 	/** Save the current toolbar and dock widget positions */
->>>>>>> 3b9ac58c
 	void saveWindowState();
 	
 	/** Restore previously saved toolbar and dock widget positions */
